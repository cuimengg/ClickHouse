--- conflicted
+++ resolved
@@ -763,13 +763,8 @@
         if (!config().has("only-system-tables"))
         {
             DatabaseCatalog::instance().createBackgroundTasks();
-<<<<<<< HEAD
             waitLoad(loadMetadata(global_context));
-            DatabaseCatalog::instance().startupBackgroundCleanup();
-=======
-            loadMetadata(global_context);
             DatabaseCatalog::instance().startupBackgroundTasks();
->>>>>>> 510ea110
         }
 
         /// For ClickHouse local if path is not set the loader will be disabled.
