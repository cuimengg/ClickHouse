#include "LocalServer.h"

#include <sys/resource.h>
#include <Common/Config/getLocalConfigPath.h>
#include <Common/logger_useful.h>
#include <Common/formatReadable.h>
#include <Core/UUID.h>
#include <base/getMemoryAmount.h>
#include <Poco/Util/XMLConfiguration.h>
#include <Poco/String.h>
#include <Poco/Logger.h>
#include <Poco/NullChannel.h>
#include <Poco/SimpleFileChannel.h>
#include <Databases/registerDatabases.h>
#include <Databases/DatabaseFilesystem.h>
#include <Databases/DatabaseMemory.h>
#include <Databases/DatabaseAtomic.h>
#include <Databases/DatabasesOverlay.h>
#include <Storages/System/attachSystemTables.h>
#include <Storages/System/attachInformationSchemaTables.h>
#include <Interpreters/DatabaseCatalog.h>
#include <Interpreters/JIT/CompiledExpressionCache.h>
#include <Interpreters/ProcessList.h>
#include <Interpreters/loadMetadata.h>
#include <Interpreters/registerInterpreters.h>
#include <Access/AccessControl.h>
#include <Common/PoolId.h>
#include <Common/Exception.h>
#include <Common/Macros.h>
#include <Common/Config/ConfigProcessor.h>
#include <Common/ThreadStatus.h>
#include <Common/TLDListsHolder.h>
#include <Common/quoteString.h>
#include <Common/ThreadPool.h>
#include <Common/CurrentMetrics.h>
#include <Loggers/OwnFormattingChannel.h>
#include <Loggers/OwnPatternFormatter.h>
#include <IO/ReadBufferFromFile.h>
#include <IO/ReadBufferFromString.h>
#include <IO/UseSSL.h>
#include <IO/SharedThreadPools.h>
#include <Parsers/ASTAlterQuery.h>
#include <Parsers/ASTInsertQuery.h>
#include <Common/ErrorHandlers.h>
#include <Functions/UserDefined/IUserDefinedSQLObjectsStorage.h>
#include <Functions/registerFunctions.h>
#include <AggregateFunctions/registerAggregateFunctions.h>
#include <TableFunctions/registerTableFunctions.h>
#include <Storages/registerStorages.h>
#include <Dictionaries/registerDictionaries.h>
#include <Disks/registerDisks.h>
#include <Formats/registerFormats.h>
#include <boost/program_options/options_description.hpp>
#include <base/argsToConfig.h>
#include <filesystem>

#include "config.h"

#if USE_AZURE_BLOB_STORAGE
#   include <azure/storage/common/internal/xml_wrapper.hpp>
#endif


namespace fs = std::filesystem;

namespace CurrentMetrics
{
    extern const Metric MemoryTracking;
}

namespace DB
{

namespace Setting
{
    extern const SettingsBool allow_introspection_functions;
    extern const SettingsBool implicit_select;
    extern const SettingsLocalFSReadMethod storage_file_read_method;
}

namespace ServerSetting
{
    extern const ServerSettingsUInt32 allow_feature_tier;
    extern const ServerSettingsDouble cache_size_to_ram_max_ratio;
    extern const ServerSettingsUInt64 compiled_expression_cache_elements_size;
    extern const ServerSettingsUInt64 compiled_expression_cache_size;
    extern const ServerSettingsUInt64 database_catalog_drop_table_concurrency;
    extern const ServerSettingsString default_database;
    extern const ServerSettingsString index_mark_cache_policy;
    extern const ServerSettingsUInt64 index_mark_cache_size;
    extern const ServerSettingsDouble index_mark_cache_size_ratio;
    extern const ServerSettingsString index_uncompressed_cache_policy;
    extern const ServerSettingsUInt64 index_uncompressed_cache_size;
    extern const ServerSettingsDouble index_uncompressed_cache_size_ratio;
    extern const ServerSettingsString skipping_index_cache_policy;
    extern const ServerSettingsUInt64 skipping_index_cache_size;
    extern const ServerSettingsUInt64 skipping_index_cache_max_entries;
    extern const ServerSettingsDouble skipping_index_cache_size_ratio;
    extern const ServerSettingsUInt64 io_thread_pool_queue_size;
    extern const ServerSettingsString mark_cache_policy;
    extern const ServerSettingsUInt64 mark_cache_size;
    extern const ServerSettingsDouble mark_cache_size_ratio;
    extern const ServerSettingsString datalake_metadata_cache_policy;
    extern const ServerSettingsUInt64 datalake_metadata_cache_size;
    extern const ServerSettingsUInt64 datalake_metadata_cache_max_entries;
    extern const ServerSettingsDouble datalake_metadata_cache_size_ratio;
    extern const ServerSettingsUInt64 max_active_parts_loading_thread_pool_size;
    extern const ServerSettingsUInt64 max_io_thread_pool_free_size;
    extern const ServerSettingsUInt64 max_io_thread_pool_size;
    extern const ServerSettingsUInt64 max_outdated_parts_loading_thread_pool_size;
    extern const ServerSettingsUInt64 max_parts_cleaning_thread_pool_size;
    extern const ServerSettingsUInt64 max_server_memory_usage;
    extern const ServerSettingsDouble max_server_memory_usage_to_ram_ratio;
    extern const ServerSettingsUInt64 max_thread_pool_free_size;
    extern const ServerSettingsUInt64 max_thread_pool_size;
    extern const ServerSettingsUInt64 max_unexpected_parts_loading_thread_pool_size;
    extern const ServerSettingsUInt64 mmap_cache_size;
    extern const ServerSettingsBool show_addresses_in_stack_traces;
    extern const ServerSettingsUInt64 thread_pool_queue_size;
    extern const ServerSettingsString uncompressed_cache_policy;
    extern const ServerSettingsUInt64 uncompressed_cache_size;
    extern const ServerSettingsDouble uncompressed_cache_size_ratio;
    extern const ServerSettingsString primary_index_cache_policy;
    extern const ServerSettingsUInt64 primary_index_cache_size;
    extern const ServerSettingsDouble primary_index_cache_size_ratio;
    extern const ServerSettingsBool use_legacy_mongodb_integration;
    extern const ServerSettingsUInt64 max_prefixes_deserialization_thread_pool_size;
    extern const ServerSettingsUInt64 max_prefixes_deserialization_thread_pool_free_size;
    extern const ServerSettingsUInt64 prefixes_deserialization_thread_pool_thread_pool_queue_size;
}

namespace ErrorCodes
{
    extern const int BAD_ARGUMENTS;
    extern const int CANNOT_LOAD_CONFIG;
    extern const int FILE_ALREADY_EXISTS;
}

void applySettingsOverridesForLocal(ContextMutablePtr context)
{
    Settings settings = context->getSettingsCopy();

    settings[Setting::allow_introspection_functions] = true;
    settings[Setting::storage_file_read_method] = LocalFSReadMethod::mmap;
    settings[Setting::implicit_select] = true;

    context->setSettings(settings);
}

Poco::Util::LayeredConfiguration & LocalServer::getClientConfiguration()
{
    return config();
}

void LocalServer::processError(const String &) const
{
    if (ignore_error)
        return;

    if (is_interactive)
    {
        String message;
        if (server_exception)
        {
            message = getExceptionMessage(*server_exception, print_stack_trace, true);
        }
        else if (client_exception)
        {
            message = client_exception->message();
        }

        fmt::print(stderr, "Received exception:\n{}\n", message);
        fmt::print(stderr, "\n");
    }
    else
    {
        if (server_exception)
            server_exception->rethrow();
        if (client_exception)
            client_exception->rethrow();
    }
}


void LocalServer::initialize(Poco::Util::Application & self)
{
    Poco::Util::Application::initialize(self);

    const char * home_path_cstr = getenv("HOME"); // NOLINT(concurrency-mt-unsafe)
    if (home_path_cstr)
        home_path = home_path_cstr;

    /// Load config files if exists
    std::string config_path;
    if (getClientConfiguration().has("config-file"))
        config_path = getClientConfiguration().getString("config-file");
    else if (config_path.empty() && fs::exists("config.xml"))
        config_path = "config.xml";
    else if (config_path.empty())
        config_path = getLocalConfigPath(home_path).value_or("");

    if (fs::exists(config_path))
    {
        ConfigProcessor config_processor(config_path);
        ConfigProcessor::setConfigPath(fs::path(config_path).parent_path());
        auto loaded_config = config_processor.loadConfig();
        getClientConfiguration().add(loaded_config.configuration.duplicate(), PRIO_DEFAULT, false);
    }

    server_settings.loadSettingsFromConfig(config());

    GlobalThreadPool::initialize(
        server_settings[ServerSetting::max_thread_pool_size],
        server_settings[ServerSetting::max_thread_pool_free_size],
        server_settings[ServerSetting::thread_pool_queue_size]);

#if USE_AZURE_BLOB_STORAGE
    /// See the explanation near the same line in Server.cpp
    GlobalThreadPool::instance().addOnDestroyCallback([]
    {
        Azure::Storage::_internal::XmlGlobalDeinitialize();
    });
#endif

    getIOThreadPool().initialize(
        server_settings[ServerSetting::max_io_thread_pool_size],
        server_settings[ServerSetting::max_io_thread_pool_free_size],
        server_settings[ServerSetting::io_thread_pool_queue_size]);

    const size_t active_parts_loading_threads = server_settings[ServerSetting::max_active_parts_loading_thread_pool_size];
    getActivePartsLoadingThreadPool().initialize(
        active_parts_loading_threads,
        0, // We don't need any threads one all the parts will be loaded
        active_parts_loading_threads);

    const size_t outdated_parts_loading_threads = server_settings[ServerSetting::max_outdated_parts_loading_thread_pool_size];
    getOutdatedPartsLoadingThreadPool().initialize(
        outdated_parts_loading_threads,
        0, // We don't need any threads one all the parts will be loaded
        outdated_parts_loading_threads);

    getOutdatedPartsLoadingThreadPool().setMaxTurboThreads(active_parts_loading_threads);

    const size_t unexpected_parts_loading_threads = server_settings[ServerSetting::max_unexpected_parts_loading_thread_pool_size];
    getUnexpectedPartsLoadingThreadPool().initialize(
        unexpected_parts_loading_threads,
        0, // We don't need any threads one all the parts will be loaded
        unexpected_parts_loading_threads);

    getUnexpectedPartsLoadingThreadPool().setMaxTurboThreads(active_parts_loading_threads);

    const size_t cleanup_threads = server_settings[ServerSetting::max_parts_cleaning_thread_pool_size];
    getPartsCleaningThreadPool().initialize(
        cleanup_threads,
        0, // We don't need any threads one all the parts will be deleted
        cleanup_threads);

    getDatabaseCatalogDropTablesThreadPool().initialize(
        server_settings[ServerSetting::database_catalog_drop_table_concurrency],
        0, // We don't need any threads if there are no DROP queries.
        server_settings[ServerSetting::database_catalog_drop_table_concurrency]);

    getMergeTreePrefixesDeserializationThreadPool().initialize(
        server_settings[ServerSetting::max_prefixes_deserialization_thread_pool_size],
        server_settings[ServerSetting::max_prefixes_deserialization_thread_pool_free_size],
        server_settings[ServerSetting::prefixes_deserialization_thread_pool_thread_pool_queue_size]);
}


static DatabasePtr createMemoryDatabaseIfNotExists(ContextPtr context, const String & database_name)
{
    DatabasePtr system_database = DatabaseCatalog::instance().tryGetDatabase(database_name);
    if (!system_database)
    {
        /// TODO: add attachTableDelayed into DatabaseMemory to speedup loading
        system_database = std::make_shared<DatabaseMemory>(database_name, context);
        DatabaseCatalog::instance().attachDatabase(database_name, system_database);
    }
    return system_database;
}

static DatabasePtr createClickHouseLocalDatabaseOverlay(const String & name_, ContextPtr context)
{
    auto overlay = std::make_shared<DatabasesOverlay>(name_, context);
    overlay->registerNextDatabase(std::make_shared<DatabaseAtomic>(name_, fs::weakly_canonical(context->getPath()), UUIDHelpers::generateV4(), context));
    overlay->registerNextDatabase(std::make_shared<DatabaseFilesystem>(name_, "", context));
    return overlay;
}

/// If path is specified and not empty, will try to setup server environment and load existing metadata
void LocalServer::tryInitPath()
{
    std::string path;

    if (getClientConfiguration().has("path"))
    {
        // User-supplied path.
        path = getClientConfiguration().getString("path");
        Poco::trimInPlace(path);

        if (path.empty())
        {
            throw Exception(ErrorCodes::BAD_ARGUMENTS,
                "Cannot work with empty storage path that is explicitly specified"
                " by the --path option. Please check the program options and"
                " correct the --path.");
        }
    }
    else
    {
        // The path is not provided explicitly - use a unique path in the system temporary directory
        // (or in the current dir if a temporary doesn't exist)
        LoggerRawPtr log = &logger();
        std::filesystem::path parent_folder;
        std::filesystem::path default_path;

        try
        {
            // try to guess a tmp folder name, and check if it's a directory (throw exception otherwise)
            parent_folder = std::filesystem::temp_directory_path();

        }
        catch (const fs::filesystem_error & e)
        {
            // The tmp folder doesn't exist? Is it a misconfiguration? Or chroot?
            LOG_DEBUG(log, "Can not get temporary folder: {}", e.what());
            parent_folder = std::filesystem::current_path();

            std::filesystem::is_directory(parent_folder); // that will throw an exception if it's not a directory
            LOG_DEBUG(log, "Will create working directory inside current directory: {}", parent_folder.string());
        }

        /// we can have another clickhouse-local running simultaneously, even with the same PID (for ex. - several dockers mounting the same folder)
        /// or it can be some leftovers from other clickhouse-local runs
        /// as we can't accurately distinguish those situations we don't touch any existent folders
        /// we just try to pick some free name for our working folder

        default_path = parent_folder / fmt::format("clickhouse-local-{}", UUIDHelpers::generateV4());

        if (fs::exists(default_path))
            throw Exception(ErrorCodes::FILE_ALREADY_EXISTS, "Unsuccessful attempt to set up the working directory: {} already exists.", default_path.string());

        /// The directory can be created lazily during the runtime.
        temporary_directory_to_delete = default_path;

        path = default_path.string();
        LOG_DEBUG(log, "Working directory created: {}", path);
    }

    global_context->setPath(fs::path(path) / "");

    global_context->setTemporaryStoragePath(fs::path(path) / "tmp" / "", 0);
    global_context->setFlagsPath(fs::path(path) / "flags" / "");

    global_context->setUserFilesPath(""); /// user's files are everywhere

    std::string user_scripts_path = getClientConfiguration().getString("user_scripts_path", fs::path(path) / "user_scripts" / "");
    global_context->setUserScriptsPath(user_scripts_path);

    /// Set path for filesystem caches
    String filesystem_caches_path(getClientConfiguration().getString("filesystem_caches_path", fs::path(path) / "cache" / ""));
    if (!filesystem_caches_path.empty())
        global_context->setFilesystemCachesPath(filesystem_caches_path);

    /// top_level_domains_lists
    const std::string & top_level_domains_path = getClientConfiguration().getString("top_level_domains_path", fs::path(path) / "top_level_domains/");
    if (!top_level_domains_path.empty())
        TLDListsHolder::getInstance().parseConfig(fs::path(top_level_domains_path) / "", getClientConfiguration());
}


void LocalServer::cleanup()
{
    try
    {
        connection.reset();

        /// Suggestions are loaded async in a separate thread and it can use global context.
        /// We should reset it before resetting global_context.
        if (suggest)
            suggest.reset();

        client_context.reset();

        if (global_context)
        {
            global_context->shutdown();
            global_context.reset();
        }

        /// thread status should be destructed before shared context because it relies on process list.

        status.reset();

        // Delete the temporary directory if needed.
        if (temporary_directory_to_delete)
        {
            LOG_DEBUG(&logger(), "Removing temporary directory: {}", temporary_directory_to_delete->string());
            fs::remove_all(*temporary_directory_to_delete);
            temporary_directory_to_delete.reset();
        }
    }
    catch (...)
    {
        tryLogCurrentException(__PRETTY_FUNCTION__);
    }
}


std::string LocalServer::getInitialCreateTableQuery()
{
    if (!getClientConfiguration().has("table-structure") && !getClientConfiguration().has("table-file") && !getClientConfiguration().has("table-data-format") && (!isRegularFile(STDIN_FILENO) || queries.empty()))
        return {};

    auto table_name = backQuoteIfNeed(getClientConfiguration().getString("table-name", "table"));
    auto table_structure = getClientConfiguration().getString("table-structure", "auto");

    String table_file;
    String compression = "auto";
    if (!getClientConfiguration().has("table-file") || getClientConfiguration().getString("table-file") == "-")
    {
        /// Use Unix tools stdin naming convention
        table_file = "stdin";
        if (default_input_compression_method != CompressionMethod::None)
            compression = toContentEncodingName(default_input_compression_method);
    }
    else
    {
        /// Use regular file
        auto file_name = getClientConfiguration().getString("table-file");
        table_file = quoteString(file_name);
    }

    String data_format = backQuoteIfNeed(default_input_format);

    if (table_structure == "auto")
        table_structure = "";
    else
        table_structure = "(" + table_structure + ")";

    return fmt::format("CREATE TEMPORARY TABLE {} {} ENGINE = File({}, {}, {});",
                       table_name, table_structure, data_format, table_file, compression);
}


static ConfigurationPtr getConfigurationFromXMLString(const char * xml_data)
{
    std::stringstream ss{std::string{xml_data}};    // STYLE_CHECK_ALLOW_STD_STRING_STREAM
    Poco::XML::InputSource input_source{ss};
    return {new Poco::Util::XMLConfiguration{&input_source}};
}


void LocalServer::setupUsers()
{
    static const char * minimal_default_user_xml =
        "<clickhouse>"
        "    <profiles>"
        "        <default></default>"
        "    </profiles>"
        "    <users>"
        "        <default>"
        "            <password></password>"
        "            <networks>"
        "                <ip>::/0</ip>"
        "            </networks>"
        "            <profile>default</profile>"
        "            <quota>default</quota>"
        "            <named_collection_control>1</named_collection_control>"
        "        </default>"
        "    </users>"
        "    <quotas>"
        "        <default></default>"
        "    </quotas>"
        "</clickhouse>";

    ConfigurationPtr users_config;
    auto & access_control = global_context->getAccessControl();
    access_control.setNoPasswordAllowed(getClientConfiguration().getBool("allow_no_password", true));
    access_control.setPlaintextPasswordAllowed(getClientConfiguration().getBool("allow_plaintext_password", true));
    if (getClientConfiguration().has("config-file") || fs::exists("config.xml"))
    {
        String config_path = getClientConfiguration().getString("config-file", "");
        bool has_user_directories = getClientConfiguration().has("user_directories");
        const auto config_dir = fs::path{config_path}.remove_filename().string();
        String users_config_path = getClientConfiguration().getString("users_config", "");

        if (users_config_path.empty() && has_user_directories)
        {
            users_config_path = getClientConfiguration().getString("user_directories.users_xml.path");
            if (fs::path(users_config_path).is_relative() && fs::exists(fs::path(config_dir) / users_config_path))
                users_config_path = fs::path(config_dir) / users_config_path;
        }

        if (users_config_path.empty())
            users_config = getConfigurationFromXMLString(minimal_default_user_xml);
        else
        {
            ConfigProcessor config_processor(users_config_path);
            const auto loaded_config = config_processor.loadConfig();
            users_config = loaded_config.configuration;
        }
    }
    else
        users_config = getConfigurationFromXMLString(minimal_default_user_xml);
    if (users_config)
        global_context->setUsersConfig(users_config);
    else
        throw Exception(ErrorCodes::CANNOT_LOAD_CONFIG, "Can't load config for users");
}

void LocalServer::connect()
{
    connection_parameters = ConnectionParameters(
        config(),
        ConnectionParameters::Host{"localhost"},
        ConnectionParameters::Database{default_database}
    );

    /// This is needed for table function input(...).
    ReadBuffer * in;
    auto table_file = getClientConfiguration().getString("table-file", "-");
    if (table_file == "-" || table_file == "stdin")
    {
        in = std_in.get();
    }
    else
    {
        input = std::make_unique<ReadBufferFromFile>(table_file);
        in = input.get();
    }
    connection = LocalConnection::createConnection(
        connection_parameters, client_context, in, need_render_progress, need_render_profile_events, server_display_name);
}


int LocalServer::main(const std::vector<std::string> & /*args*/)
try
{
    UseSSL use_ssl;
    thread_status.emplace();

    StackTrace::setShowAddresses(server_settings[ServerSetting::show_addresses_in_stack_traces]);

    setupSignalHandler();

    std::cout << std::fixed << std::setprecision(3);
    std::cerr << std::fixed << std::setprecision(3);

    /// Try to increase limit on number of open files.
    {
        rlimit rlim;
        if (getrlimit(RLIMIT_NOFILE, &rlim))
            throw Poco::Exception("Cannot getrlimit");

        if (rlim.rlim_cur < rlim.rlim_max)
        {
            rlim.rlim_cur = getClientConfiguration().getUInt("max_open_files", static_cast<unsigned>(rlim.rlim_max));
            int rc = setrlimit(RLIMIT_NOFILE, &rlim);
            if (rc != 0)
                std::cerr << fmt::format("Cannot set max number of file descriptors to {}. Try to specify max_open_files according to your system limits. error: {}", rlim.rlim_cur, errnoToString()) << '\n';
        }
    }

    is_interactive = stdin_is_a_tty
        && (getClientConfiguration().hasOption("interactive")
            || (queries.empty() && !getClientConfiguration().has("table-structure") && queries_files.empty() && !getClientConfiguration().has("table-file")));

    if (!is_interactive)
    {
        /// We will terminate process on error
        static KillingErrorHandler error_handler;
        Poco::ErrorHandler::set(&error_handler);
    }

    registerInterpreters();
    /// Don't initialize DateLUT
    registerFunctions();
    registerAggregateFunctions();
    registerTableFunctions(server_settings[ServerSetting::use_legacy_mongodb_integration]);
    registerDatabases();
    registerStorages(server_settings[ServerSetting::use_legacy_mongodb_integration]);
    registerDictionaries(server_settings[ServerSetting::use_legacy_mongodb_integration]);
    registerDisks(/* global_skip_access_check= */ true);
    registerFormats();

    processConfig();

    SCOPE_EXIT({ cleanup(); });

    initTTYBuffer(toProgressOption(getClientConfiguration().getString("progress", "default")),
        toProgressOption(config().getString("progress-table", "default")));
    initKeystrokeInterceptor();
    ASTAlterCommand::setFormatAlterCommandsWithParentheses(true);

    /// try to load user defined executable functions, throw on error and die
    try
    {
        global_context->loadOrReloadUserDefinedExecutableFunctions(getClientConfiguration());
    }
    catch (...)
    {
        tryLogCurrentException(&logger(), "Caught exception while loading user defined executable functions.");
        throw;
    }

    /// Must be called after we stopped initializing the global context and changing its settings.
    /// After this point the global context must be stayed almost unchanged till shutdown,
    /// and all necessary changes must be made to the client context instead.
    createClientContext();

    if (is_interactive)
    {
        clearTerminal();
        showClientVersion();
        std::cerr << std::endl;
    }

    connect();

    String initial_query = getInitialCreateTableQuery();
    if (!initial_query.empty())
        processQueryText(initial_query);

#if USE_FUZZING_MODE
    runLibFuzzer();
#else
    if (is_interactive && !delayed_interactive)
    {
        runInteractive();
    }
    else
    {
        runNonInteractive();

        if (delayed_interactive)
            runInteractive();
    }
#endif

    return Application::EXIT_OK;
}
catch (const DB::Exception & e)
{
    bool need_print_stack_trace = getClientConfiguration().getBool("stacktrace", false);
    std::cerr << getExceptionMessage(e, need_print_stack_trace, true) << std::endl;
    auto code = DB::getCurrentExceptionCode();
    return static_cast<UInt8>(code) ? code : 1;
}
catch (...)
{
    std::cerr << DB::getCurrentExceptionMessage(true) << '\n';
    auto code = DB::getCurrentExceptionCode();
    return static_cast<UInt8>(code) ? code : 1;
}

void LocalServer::updateLoggerLevel(const String & logs_level)
{
    getClientConfiguration().setString("logger.level", logs_level);
    updateLevels(getClientConfiguration(), logger());
}

void LocalServer::processConfig()
{
    if (!queries.empty() && getClientConfiguration().has("queries-file"))
        throw Exception(ErrorCodes::BAD_ARGUMENTS, "Options '--query' and '--queries-file' cannot be specified at the same time");

    pager = getClientConfiguration().getString("pager", "");

    delayed_interactive = getClientConfiguration().has("interactive") && (!queries.empty() || getClientConfiguration().has("queries-file"));
    if (!is_interactive || delayed_interactive)
    {
        echo_queries = getClientConfiguration().hasOption("echo") || getClientConfiguration().hasOption("verbose");
        ignore_error = getClientConfiguration().getBool("ignore-error", false);
    }

    print_stack_trace = getClientConfiguration().getBool("stacktrace", false);
    const std::string clickhouse_dialect{"clickhouse"};
    load_suggestions = (is_interactive || delayed_interactive) && !getClientConfiguration().getBool("disable_suggestion", false)
        && getClientConfiguration().getString("dialect", clickhouse_dialect) == clickhouse_dialect;
    wait_for_suggestions_to_load = getClientConfiguration().getBool("wait_for_suggestions_to_load", false);

    auto logging = (getClientConfiguration().has("logger.console")
                    || getClientConfiguration().has("logger.level")
                    || getClientConfiguration().has("log-level")
                    || getClientConfiguration().has("send_logs_level")
                    || getClientConfiguration().has("logger.log"));

    auto level = getClientConfiguration().getString("log-level", "trace");

    if (getClientConfiguration().has("server_logs_file"))
    {
        auto poco_logs_level = Poco::Logger::parseLevel(level);
        Poco::Logger::root().setLevel(poco_logs_level);
        Poco::AutoPtr<OwnPatternFormatter> pf = new OwnPatternFormatter;
        Poco::AutoPtr<OwnFormattingChannel> log = new OwnFormattingChannel(pf, new Poco::SimpleFileChannel(server_logs_file));
        Poco::Logger::root().setChannel(log);
    }
    else
    {
        getClientConfiguration().setString("logger", "logger");
        auto log_level_default = logging ? level : "fatal";
        getClientConfiguration().setString("logger.level", getClientConfiguration().getString("log-level", getClientConfiguration().getString("send_logs_level", log_level_default)));
        buildLoggers(getClientConfiguration(), logger(), "clickhouse-local");
    }

    shared_context = Context::createShared();
    global_context = Context::createGlobal(shared_context.get());

    global_context->makeGlobalContext();
    global_context->setApplicationType(Context::ApplicationType::LOCAL);

    tryInitPath();

    LoggerRawPtr log = &logger();

    /// Maybe useless
    if (getClientConfiguration().has("macros"))
        global_context->setMacros(std::make_unique<Macros>(getClientConfiguration(), "macros", log));

    setDefaultFormatsAndCompressionFromConfiguration();

    /// Sets external authenticators config (LDAP, Kerberos).
    global_context->setExternalAuthenticatorsConfig(getClientConfiguration());

    setupUsers();

    /// Limit on total number of concurrently executing queries.
    /// There is no need for concurrent queries, override max_concurrent_queries.
    global_context->getProcessList().setMaxSize(0);

    size_t max_server_memory_usage = server_settings[ServerSetting::max_server_memory_usage];
    const double max_server_memory_usage_to_ram_ratio = server_settings[ServerSetting::max_server_memory_usage_to_ram_ratio];
    const size_t physical_server_memory = getMemoryAmount();
    const size_t default_max_server_memory_usage = static_cast<size_t>(physical_server_memory * max_server_memory_usage_to_ram_ratio);

    if (max_server_memory_usage == 0)
    {
        max_server_memory_usage = default_max_server_memory_usage;
        LOG_INFO(log, "Changed setting 'max_server_memory_usage' to {}"
                      " ({} available memory * {:.2f} max_server_memory_usage_to_ram_ratio)",
                 formatReadableSizeWithBinarySuffix(max_server_memory_usage),
                 formatReadableSizeWithBinarySuffix(physical_server_memory),
                 max_server_memory_usage_to_ram_ratio);
    }
    else if (max_server_memory_usage > default_max_server_memory_usage)
    {
        max_server_memory_usage = default_max_server_memory_usage;
        LOG_INFO(log, "Lowered setting 'max_server_memory_usage' to {}"
                      " because the system has little few memory. The new value was"
                      " calculated as {} available memory * {:.2f} max_server_memory_usage_to_ram_ratio",
                 formatReadableSizeWithBinarySuffix(max_server_memory_usage),
                 formatReadableSizeWithBinarySuffix(physical_server_memory),
                 max_server_memory_usage_to_ram_ratio);
    }

    total_memory_tracker.setHardLimit(max_server_memory_usage);
    total_memory_tracker.setDescription("(total)");
    total_memory_tracker.setMetric(CurrentMetrics::MemoryTracking);

    const double cache_size_to_ram_max_ratio = server_settings[ServerSetting::cache_size_to_ram_max_ratio];
    const size_t max_cache_size = static_cast<size_t>(physical_server_memory * cache_size_to_ram_max_ratio);

    String uncompressed_cache_policy = server_settings[ServerSetting::uncompressed_cache_policy];
    size_t uncompressed_cache_size = server_settings[ServerSetting::uncompressed_cache_size];
    double uncompressed_cache_size_ratio = server_settings[ServerSetting::uncompressed_cache_size_ratio];
    if (uncompressed_cache_size > max_cache_size)
    {
        uncompressed_cache_size = max_cache_size;
        LOG_INFO(log, "Lowered uncompressed cache size to {} because the system has limited RAM", formatReadableSizeWithBinarySuffix(uncompressed_cache_size));
    }
    global_context->setUncompressedCache(uncompressed_cache_policy, uncompressed_cache_size, uncompressed_cache_size_ratio);

    String mark_cache_policy = server_settings[ServerSetting::mark_cache_policy];
    size_t mark_cache_size = server_settings[ServerSetting::mark_cache_size];
    double mark_cache_size_ratio = server_settings[ServerSetting::mark_cache_size_ratio];
    if (!mark_cache_size)
        LOG_ERROR(log, "Too low mark cache size will lead to severe performance degradation.");
    if (mark_cache_size > max_cache_size)
    {
        mark_cache_size = max_cache_size;
        LOG_INFO(log, "Lowered mark cache size to {} because the system has limited RAM", formatReadableSizeWithBinarySuffix(mark_cache_size));
    }
    global_context->setMarkCache(mark_cache_policy, mark_cache_size, mark_cache_size_ratio);

    String index_uncompressed_cache_policy = server_settings[ServerSetting::index_uncompressed_cache_policy];
    size_t index_uncompressed_cache_size = server_settings[ServerSetting::index_uncompressed_cache_size];
    double index_uncompressed_cache_size_ratio = server_settings[ServerSetting::index_uncompressed_cache_size_ratio];
    if (index_uncompressed_cache_size > max_cache_size)
    {
        index_uncompressed_cache_size = max_cache_size;
        LOG_INFO(log, "Lowered index uncompressed cache size to {} because the system has limited RAM", formatReadableSizeWithBinarySuffix(index_uncompressed_cache_size));
    }
    global_context->setIndexUncompressedCache(index_uncompressed_cache_policy, index_uncompressed_cache_size, index_uncompressed_cache_size_ratio);

    String index_mark_cache_policy = server_settings[ServerSetting::index_mark_cache_policy];
    size_t index_mark_cache_size = server_settings[ServerSetting::index_mark_cache_size];
    double index_mark_cache_size_ratio = server_settings[ServerSetting::index_mark_cache_size_ratio];
    if (index_mark_cache_size > max_cache_size)
    {
        index_mark_cache_size = max_cache_size;
        LOG_INFO(log, "Lowered index mark cache size to {} because the system has limited RAM", formatReadableSizeWithBinarySuffix(index_mark_cache_size));
    }
    global_context->setIndexMarkCache(index_mark_cache_policy, index_mark_cache_size, index_mark_cache_size_ratio);

    String primary_index_cache_policy = server_settings[ServerSetting::primary_index_cache_policy];
    size_t primary_index_cache_size = server_settings[ServerSetting::primary_index_cache_size];
    double primary_index_cache_size_ratio = server_settings[ServerSetting::primary_index_cache_size_ratio];
    if (primary_index_cache_size > max_cache_size)
    {
        primary_index_cache_size = max_cache_size;
        LOG_INFO(log, "Lowered primary index cache size to {} because the system has limited RAM", formatReadableSizeWithBinarySuffix(primary_index_cache_size));
    }
    global_context->setPrimaryIndexCache(primary_index_cache_policy, primary_index_cache_size, primary_index_cache_size_ratio);

    String skipping_index_cache_policy = server_settings[ServerSetting::skipping_index_cache_policy];
    size_t skipping_index_cache_size = server_settings[ServerSetting::skipping_index_cache_size];
    size_t skipping_index_cache_max_count = server_settings[ServerSetting::skipping_index_cache_max_entries];
    double skipping_index_cache_size_ratio = server_settings[ServerSetting::skipping_index_cache_size_ratio];
    if (skipping_index_cache_size > max_cache_size)
    {
        skipping_index_cache_size = max_cache_size;
        LOG_INFO(log, "Lowered skipping index cache size to {} because the system has limited RAM", formatReadableSizeWithBinarySuffix(skipping_index_cache_size));
    }
    global_context->setSkippingIndexCache(skipping_index_cache_policy, skipping_index_cache_size, skipping_index_cache_max_count, skipping_index_cache_size_ratio);

    size_t mmap_cache_size = server_settings[ServerSetting::mmap_cache_size];
    if (mmap_cache_size > max_cache_size)
    {
        mmap_cache_size = max_cache_size;
        LOG_INFO(log, "Lowered mmap file cache size to {} because the system has limited RAM", formatReadableSizeWithBinarySuffix(mmap_cache_size));
    }
    global_context->setMMappedFileCache(mmap_cache_size);

    /// Initialize a dummy query cache.
    global_context->setQueryCache(0, 0, 0, 0);

<<<<<<< HEAD
    String datalake_metadata_cache_policy = server_settings[ServerSetting::datalake_metadata_cache_policy];
    size_t datalake_metadata_cache_size = server_settings[ServerSetting::datalake_metadata_cache_size];
    size_t datalake_metadata_cache_max_entries = server_settings[ServerSetting::datalake_metadata_cache_max_entries];
    double datalake_metadata_cache_size_ratio = server_settings[ServerSetting::datalake_metadata_cache_size_ratio];
    if (datalake_metadata_cache_size > max_cache_size)
    {
        datalake_metadata_cache_size = max_cache_size;
        LOG_INFO(log, "Lowered datalake metadata cache size to {} because the system has limited RAM", formatReadableSizeWithBinarySuffix(datalake_metadata_cache_size));
    }
    global_context->setDataLakeMetadataCache(datalake_metadata_cache_policy, datalake_metadata_cache_size, datalake_metadata_cache_max_entries, datalake_metadata_cache_size_ratio);
=======
    /// Initialize a dummy query condition cache.
    global_context->setQueryConditionCache(DEFAULT_QUERY_CONDITION_CACHE_POLICY, 0, 0);
>>>>>>> d3349cca

    /// Initialize allowed tiers
    global_context->getAccessControl().setAllowTierSettings(server_settings[ServerSetting::allow_feature_tier]);

#if USE_EMBEDDED_COMPILER
    size_t compiled_expression_cache_max_size_in_bytes = server_settings[ServerSetting::compiled_expression_cache_size];
    size_t compiled_expression_cache_max_elements = server_settings[ServerSetting::compiled_expression_cache_elements_size];
    CompiledExpressionCacheFactory::instance().init(compiled_expression_cache_max_size_in_bytes, compiled_expression_cache_max_elements);
#endif

    /// NOTE: it is important to apply any overrides before
    /// setDefaultProfiles() calls since it will copy current context (i.e.
    /// there is separate context for Buffer tables).
    adjustSettings();
    applySettingsOverridesForLocal(global_context);
    applyCmdOptions(global_context);

    /// Load global settings from default_profile and system_profile.
    global_context->setDefaultProfiles(getClientConfiguration());

    /// Command-line parameters can override settings from the default profile.
    applyCmdSettings(global_context);

    /// We load temporary database first, because projections need it.
    DatabaseCatalog::instance().initializeAndLoadTemporaryDatabase();

    std::string default_database = server_settings[ServerSetting::default_database];
    {
        DatabasePtr database = createClickHouseLocalDatabaseOverlay(default_database, global_context);
        if (UUID uuid = database->getUUID(); uuid != UUIDHelpers::Nil)
            DatabaseCatalog::instance().addUUIDMapping(uuid);
        DatabaseCatalog::instance().attachDatabase(default_database, database);
    }
    global_context->setCurrentDatabase(default_database);

    if (getClientConfiguration().has("path"))
    {
        String path = global_context->getPath();
        fs::create_directories(fs::path(path));

        /// Lock path directory before read
        status.emplace(fs::path(path) / "status", StatusFile::write_full_info);

        LOG_DEBUG(log, "Loading metadata from {}", path);
        auto load_system_metadata_tasks = loadMetadataSystem(global_context);
        attachSystemTablesServer(global_context, *createMemoryDatabaseIfNotExists(global_context, DatabaseCatalog::SYSTEM_DATABASE), false);
        attachInformationSchema(global_context, *createMemoryDatabaseIfNotExists(global_context, DatabaseCatalog::INFORMATION_SCHEMA));
        attachInformationSchema(global_context, *createMemoryDatabaseIfNotExists(global_context, DatabaseCatalog::INFORMATION_SCHEMA_UPPERCASE));
        waitLoad(TablesLoaderForegroundPoolId, load_system_metadata_tasks);

        if (!getClientConfiguration().has("only-system-tables"))
        {
            DatabaseCatalog::instance().createBackgroundTasks();
            waitLoad(loadMetadata(global_context));
            DatabaseCatalog::instance().startupBackgroundTasks();
        }

        /// For ClickHouse local if path is not set the loader will be disabled.
        global_context->getUserDefinedSQLObjectsStorage().loadObjects();

        LOG_DEBUG(log, "Loaded metadata.");
    }
    else if (!getClientConfiguration().has("no-system-tables"))
    {
        attachSystemTablesServer(global_context, *createMemoryDatabaseIfNotExists(global_context, DatabaseCatalog::SYSTEM_DATABASE), false);
        attachInformationSchema(global_context, *createMemoryDatabaseIfNotExists(global_context, DatabaseCatalog::INFORMATION_SCHEMA));
        attachInformationSchema(global_context, *createMemoryDatabaseIfNotExists(global_context, DatabaseCatalog::INFORMATION_SCHEMA_UPPERCASE));
    }

    server_display_name = getClientConfiguration().getString("display_name", "");

    if (getClientConfiguration().has("prompt"))
        prompt = getClientConfiguration().getString("prompt");
    else if (getClientConfiguration().has("prompt_by_server_display_name.default"))
        prompt = getClientConfiguration().getRawString("prompt_by_server_display_name.default");
    prompt = appendSmileyIfNeeded(prompt);
}


[[ maybe_unused ]] static std::string getHelpHeader()
{
    return
        "usage: clickhouse-local [initial table definition] [--query <query>]\n"

        "clickhouse-local allows to execute SQL queries on your data files via single command line call."
        " To do so, initially you need to define your data source and its format."
        " After you can execute your SQL queries in usual manner.\n"

        "There are two ways to define initial table keeping your data."
        " Either just in first query like this:\n"
        "    CREATE TABLE <table> (<structure>) ENGINE = File(<input-format>, <file>);\n"
        "Either through corresponding command line parameters --table --structure --input-format and --file.";
}


[[ maybe_unused ]] static std::string getHelpFooter()
{
    return
        "Example printing memory used by each Unix user:\n"
        "ps aux | tail -n +2 | awk '{ printf(\"%s\\t%s\\n\", $1, $4) }' | "
        "clickhouse-local -S \"user String, mem Float64\" -q"
            " \"SELECT user, round(sum(mem), 2) as mem_total FROM table GROUP BY user ORDER"
            " BY mem_total DESC FORMAT PrettyCompact\"";
}


void LocalServer::printHelpMessage(const OptionsDescription & options_description)
{
    output_stream << getHelpHeader() << "\n";
    if (options_description.main_description.has_value())
        output_stream << options_description.main_description.value() << "\n";
    output_stream << "All settings are documented at https://clickhouse.com/docs/operations/settings/settings.\n\n";
    output_stream << getHelpFooter() << "\n";
    output_stream << "In addition, --param_name=value can be specified for substitution of parameters for parametrized queries.\n";
    output_stream << "\nSee also: https://clickhouse.com/docs/en/operations/utilities/clickhouse-local/\n";
}


void LocalServer::addExtraOptions(OptionsDescription & options_description)
{
    options_description.main_description->add_options()
        ("table,N", po::value<std::string>(), "name of the initial table")
        ("copy", "shortcut for format conversion, equivalent to: --query 'SELECT * FROM table'")

        /// If structure argument is omitted then initial query is not generated
        ("structure,S", po::value<std::string>(), "structure of the initial table (list of column and type names)")
        ("file,F", po::value<std::string>(), "path to file with data of the initial table (stdin if not specified)")

        ("input-format", po::value<std::string>(), "input format of the initial table data")

        ("logger.console", po::value<bool>()->implicit_value(true), "Log to console")
        ("logger.log", po::value<std::string>(), "Log file name")
        ("logger.level", po::value<std::string>(), "Log level")

        ("no-system-tables", "do not attach system tables (better startup time)")
        ("path", po::value<std::string>(), "Storage path")
        ("only-system-tables", "attach only system tables from specified path")
        ("top_level_domains_path", po::value<std::string>(), "Path to lists with custom TLDs")
        ;
}


void LocalServer::applyCmdSettings(ContextMutablePtr context)
{
    context->applySettingsChanges(cmd_settings.changes());
}


void LocalServer::applyCmdOptions(ContextMutablePtr context)
{
    context->setDefaultFormat(getClientConfiguration().getString("output-format", getClientConfiguration().getString("format", is_interactive ? "PrettyCompact" : "TSV")));
    applyCmdSettings(context);
}


void LocalServer::createClientContext()
{
    /// In case of clickhouse-local it's necessary to use a separate context for client-related purposes.
    /// We can't just change the global context because it is used in background tasks (for example, in merges)
    /// which don't expect that the global context can suddenly change.
    client_context = Context::createCopy(global_context);
    initClientContext();
}


void LocalServer::processOptions(const OptionsDescription &, const CommandLineOptions & options, const std::vector<Arguments> &, const std::vector<Arguments> &)
{
    if (options.count("table"))
        getClientConfiguration().setString("table-name", options["table"].as<std::string>());
    if (options.count("file"))
        getClientConfiguration().setString("table-file", options["file"].as<std::string>());
    if (options.count("structure"))
        getClientConfiguration().setString("table-structure", options["structure"].as<std::string>());
    if (options.count("no-system-tables"))
        getClientConfiguration().setBool("no-system-tables", true);
    if (options.count("only-system-tables"))
        getClientConfiguration().setBool("only-system-tables", true);
    if (options.count("database"))
        getClientConfiguration().setString("default_database", options["database"].as<std::string>());

    if (options.count("input-format"))
        getClientConfiguration().setString("table-data-format", options["input-format"].as<std::string>());
    if (options.count("output-format"))
        getClientConfiguration().setString("output-format", options["output-format"].as<std::string>());

    if (options.count("logger.console"))
        getClientConfiguration().setBool("logger.console", options["logger.console"].as<bool>());
    if (options.count("logger.log"))
        getClientConfiguration().setString("logger.log", options["logger.log"].as<std::string>());
    if (options.count("logger.level"))
        getClientConfiguration().setString("logger.level", options["logger.level"].as<std::string>());
    if (options.count("send_logs_level"))
        getClientConfiguration().setString("send_logs_level", options["send_logs_level"].as<std::string>());
    if (options.count("wait_for_suggestions_to_load"))
        getClientConfiguration().setBool("wait_for_suggestions_to_load", true);
    if (options.count("copy"))
    {
        if (!queries.empty())
            throw Exception(ErrorCodes::BAD_ARGUMENTS, "Options '--copy' and '--query' cannot be specified at the same time");
        queries.emplace_back("SELECT * FROM table");
    }
}

void LocalServer::readArguments(int argc, char ** argv, Arguments & common_arguments, std::vector<Arguments> &, std::vector<Arguments> &)
{
    for (int arg_num = 1; arg_num < argc; ++arg_num)
    {
        std::string_view arg = argv[arg_num];

        /// Parameter arg after underline.
        if (arg.starts_with("--param_"))
        {
            auto param_continuation = arg.substr(strlen("--param_"));
            auto equal_pos = param_continuation.find_first_of('=');

            if (equal_pos == std::string::npos)
            {
                /// param_name value
                ++arg_num;
                if (arg_num >= argc)
                    throw Exception(ErrorCodes::BAD_ARGUMENTS, "Parameter requires value");
                arg = argv[arg_num];
                query_parameters.emplace(String(param_continuation), String(arg));
            }
            else
            {
                if (equal_pos == 0)
                    throw Exception(ErrorCodes::BAD_ARGUMENTS, "Parameter name cannot be empty");

                /// param_name=value
                query_parameters.emplace(param_continuation.substr(0, equal_pos), param_continuation.substr(equal_pos + 1));
            }
        }
        else
        {
            common_arguments.emplace_back(arg);
        }
    }
}

}

#pragma clang diagnostic ignored "-Wunused-function"
#pragma clang diagnostic ignored "-Wmissing-declarations"

int mainEntryClickHouseLocal(int argc, char ** argv)
{
    try
    {
        DB::LocalServer app;
        app.init(argc, argv);
        return app.run();
    }
    catch (const DB::Exception & e)
    {
        std::cerr << DB::getExceptionMessage(e, false) << std::endl;
        auto code = DB::getCurrentExceptionCode();
        return static_cast<UInt8>(code) ? code : 1;
    }
    catch (const boost::program_options::error & e)
    {
        std::cerr << "Bad arguments: " << e.what() << std::endl;
        return DB::ErrorCodes::BAD_ARGUMENTS;
    }
    catch (...)
    {
        std::cerr << DB::getCurrentExceptionMessage(true) << '\n';
        auto code = DB::getCurrentExceptionCode();
        return static_cast<UInt8>(code) ? code : 1;
    }
}<|MERGE_RESOLUTION|>--- conflicted
+++ resolved
@@ -835,7 +835,6 @@
     /// Initialize a dummy query cache.
     global_context->setQueryCache(0, 0, 0, 0);
 
-<<<<<<< HEAD
     String datalake_metadata_cache_policy = server_settings[ServerSetting::datalake_metadata_cache_policy];
     size_t datalake_metadata_cache_size = server_settings[ServerSetting::datalake_metadata_cache_size];
     size_t datalake_metadata_cache_max_entries = server_settings[ServerSetting::datalake_metadata_cache_max_entries];
@@ -846,10 +845,9 @@
         LOG_INFO(log, "Lowered datalake metadata cache size to {} because the system has limited RAM", formatReadableSizeWithBinarySuffix(datalake_metadata_cache_size));
     }
     global_context->setDataLakeMetadataCache(datalake_metadata_cache_policy, datalake_metadata_cache_size, datalake_metadata_cache_max_entries, datalake_metadata_cache_size_ratio);
-=======
+
     /// Initialize a dummy query condition cache.
     global_context->setQueryConditionCache(DEFAULT_QUERY_CONDITION_CACHE_POLICY, 0, 0);
->>>>>>> d3349cca
 
     /// Initialize allowed tiers
     global_context->getAccessControl().setAllowTierSettings(server_settings[ServerSetting::allow_feature_tier]);
