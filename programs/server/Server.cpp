#include "Server.h"

#include <memory>
#include <sys/resource.h>
#include <sys/stat.h>
#include <sys/types.h>
#include <pwd.h>
#include <unistd.h>
#include <Poco/Net/HTTPServer.h>
#include <Poco/Net/NetException.h>
#include <Poco/Util/HelpFormatter.h>
#include <Poco/Environment.h>
#include <Poco/Config.h>
#include <Common/scope_guard_safe.h>
#include <Common/logger_useful.h>
#include <base/phdr_cache.h>
#include <Common/ErrorHandlers.h>
#include <base/getMemoryAmount.h>
#include <base/getAvailableMemoryAmount.h>
#include <base/errnoToString.h>
#include <base/coverage.h>
#include <base/getFQDNOrHostName.h>
#include <base/safeExit.h>
#include <base/Numa.h>
#include <Common/PoolId.h>
#include <Common/MemoryTracker.h>
#include <Common/MemoryWorker.h>
#include <Common/ClickHouseRevision.h>
#include <Common/DNSResolver.h>
#include <Common/CgroupsMemoryUsageObserver.h>
#include <Common/CurrentMetrics.h>
#include <Common/ConcurrencyControl.h>
#include <Common/Macros.h>
#include <Common/ShellCommand.h>
#include <Common/ZooKeeper/ZooKeeper.h>
#include <Common/ZooKeeper/ZooKeeperNodeCache.h>
#include <Common/formatReadable.h>
#include <Common/getMultipleKeysFromConfig.h>
#include <Common/getNumberOfCPUCoresToUse.h>
#include <Common/getExecutablePath.h>
#include <Common/ProfileEvents.h>
#include <Common/Scheduler/IResourceManager.h>
#include <Common/ThreadProfileEvents.h>
#include <Common/ThreadStatus.h>
#include <Common/getMappedArea.h>
#include <Common/remapExecutable.h>
#include <Common/TLDListsHolder.h>
#include <Common/Config/AbstractConfigurationComparison.h>
#include <Common/assertProcessUserMatchesDataOwner.h>
#include <Common/makeSocketAddress.h>
#include <Common/FailPoint.h>
#include <Common/CPUID.h>
#include <Common/HTTPConnectionPool.h>
#include <Common/NamedCollections/NamedCollectionsFactory.h>
#include <Server/waitServersToFinish.h>
#include <Interpreters/Cache/FileCacheFactory.h>
#include <Core/ServerUUID.h>
#include <IO/ReadHelpers.h>
#include <IO/ReadBufferFromFile.h>
#include <IO/SharedThreadPools.h>
#include <IO/UseSSL.h>
#include <Interpreters/ServerAsynchronousMetrics.h>
#include <Interpreters/DDLWorker.h>
#include <Interpreters/DNSCacheUpdater.h>
#include <Interpreters/DatabaseCatalog.h>
#include <Interpreters/ExternalDictionariesLoader.h>
#include <Interpreters/ProcessList.h>
#include <Interpreters/loadMetadata.h>
#include <Interpreters/registerInterpreters.h>
#include <Interpreters/JIT/CompiledExpressionCache.h>
#include <Access/AccessControl.h>
#include <Storages/MaterializedView/RefreshSet.h>
#include <Storages/MergeTree/MergeTreeSettings.h>
#include <Storages/StorageReplicatedMergeTree.h>
#include <Storages/System/attachSystemTables.h>
#include <Storages/System/attachInformationSchemaTables.h>
#include <Storages/Cache/ExternalDataSourceCache.h>
#include <Storages/Cache/registerRemoteFileMetadatas.h>
#include <AggregateFunctions/registerAggregateFunctions.h>
#include <Functions/UserDefined/IUserDefinedSQLObjectsStorage.h>
#include <Functions/registerFunctions.h>
#include <TableFunctions/registerTableFunctions.h>
#include <Formats/registerFormats.h>
#include <Storages/registerStorages.h>
#include <Databases/registerDatabases.h>
#include <Dictionaries/registerDictionaries.h>
#include <Disks/registerDisks.h>
#include <Common/Scheduler/Nodes/registerSchedulerNodes.h>
#include <Common/Scheduler/Nodes/registerResourceManagers.h>
#include <Common/Config/ConfigReloader.h>
#include <Server/HTTPHandlerFactory.h>
#include "MetricsTransmitter.h"
#include <Common/StatusFile.h>
#include <Server/TCPHandlerFactory.h>
#include <Server/TCPServer.h>
#include <Common/SensitiveDataMasker.h>
#include <Common/ThreadFuzzer.h>
#include <Common/getHashOfLoadedBinary.h>
#include <Common/filesystemHelpers.h>
#include <Compression/CompressionCodecEncrypted.h>
#include <Server/HTTP/HTTPServerConnectionFactory.h>
#include <Server/MySQLHandlerFactory.h>
#include <Server/PostgreSQLHandlerFactory.h>
#include <Server/ProxyV1HandlerFactory.h>
#include <Server/TLSHandlerFactory.h>
#include <Server/ProtocolServerAdapter.h>
#include <Server/KeeperReadinessHandler.h>
#include <Server/HTTP/HTTPServer.h>
#include <Server/CloudPlacementInfo.h>
#include <Interpreters/AsynchronousInsertQueue.h>
#include <Core/ServerSettings.h>
#include <filesystem>
#include <unordered_set>

#include <Common/Jemalloc.h>

#include "config.h"
#include <Common/config_version.h>

#if defined(OS_LINUX)
#    include <cstdlib>
#    include <sys/un.h>
#    include <sys/mman.h>
#    include <sys/ptrace.h>
#    include <Common/hasLinuxCapability.h>
#endif

#if USE_SSL
#    include <Poco/Net/SecureServerSocket.h>
#    include <Server/CertificateReloader.h>
#endif

#if USE_GRPC
#   include <Server/GRPCServer.h>
#endif

#if USE_NURAFT
#    include <Coordination/FourLetterCommand.h>
#    include <Server/KeeperTCPHandlerFactory.h>
#endif

#if USE_AZURE_BLOB_STORAGE
#   include <azure/storage/common/internal/xml_wrapper.hpp>
#   include <azure/core/diagnostics/logger.hpp>
#endif


#include <incbin.h>
/// A minimal file used when the server is run without installation
INCBIN(resource_embedded_xml, SOURCE_DIR "/programs/server/embedded.xml");

namespace DB
{
namespace Setting
{
    extern const SettingsSeconds http_receive_timeout;
    extern const SettingsSeconds http_send_timeout;
    extern const SettingsSeconds receive_timeout;
    extern const SettingsSeconds send_timeout;
}

namespace MergeTreeSetting
{
    extern const MergeTreeSettingsBool allow_remote_fs_zero_copy_replication;
}

namespace ServerSetting
{
    extern const ServerSettingsUInt32 asynchronous_heavy_metrics_update_period_s;
    extern const ServerSettingsUInt32 asynchronous_metrics_update_period_s;
    extern const ServerSettingsBool async_insert_queue_flush_on_shutdown;
    extern const ServerSettingsUInt64 async_insert_threads;
    extern const ServerSettingsBool async_load_databases;
    extern const ServerSettingsBool async_load_system_database;
    extern const ServerSettingsUInt64 background_buffer_flush_schedule_pool_size;
    extern const ServerSettingsUInt64 background_common_pool_size;
    extern const ServerSettingsUInt64 background_distributed_schedule_pool_size;
    extern const ServerSettingsUInt64 background_fetches_pool_size;
    extern const ServerSettingsFloat background_merges_mutations_concurrency_ratio;
    extern const ServerSettingsString background_merges_mutations_scheduling_policy;
    extern const ServerSettingsUInt64 background_message_broker_schedule_pool_size;
    extern const ServerSettingsUInt64 background_move_pool_size;
    extern const ServerSettingsUInt64 background_pool_size;
    extern const ServerSettingsUInt64 background_schedule_pool_size;
    extern const ServerSettingsUInt64 backups_io_thread_pool_queue_size;
    extern const ServerSettingsDouble cache_size_to_ram_max_ratio;
    extern const ServerSettingsDouble cannot_allocate_thread_fault_injection_probability;
    extern const ServerSettingsUInt64 cgroups_memory_usage_observer_wait_time;
    extern const ServerSettingsUInt64 compiled_expression_cache_elements_size;
    extern const ServerSettingsUInt64 compiled_expression_cache_size;
    extern const ServerSettingsUInt64 concurrent_threads_soft_limit_num;
    extern const ServerSettingsUInt64 concurrent_threads_soft_limit_ratio_to_cores;
    extern const ServerSettingsUInt64 config_reload_interval_ms;
    extern const ServerSettingsUInt64 database_catalog_drop_table_concurrency;
    extern const ServerSettingsString default_database;
    extern const ServerSettingsBool disable_internal_dns_cache;
    extern const ServerSettingsUInt64 disk_connections_soft_limit;
    extern const ServerSettingsUInt64 disk_connections_store_limit;
    extern const ServerSettingsUInt64 disk_connections_warn_limit;
    extern const ServerSettingsBool dns_allow_resolve_names_to_ipv4;
    extern const ServerSettingsBool dns_allow_resolve_names_to_ipv6;
    extern const ServerSettingsUInt64 dns_cache_max_entries;
    extern const ServerSettingsInt32 dns_cache_update_period;
    extern const ServerSettingsUInt32 dns_max_consecutive_failures;
    extern const ServerSettingsBool enable_azure_sdk_logging;
    extern const ServerSettingsBool format_alter_operations_with_parentheses;
    extern const ServerSettingsUInt64 global_profiler_cpu_time_period_ns;
    extern const ServerSettingsUInt64 global_profiler_real_time_period_ns;
    extern const ServerSettingsDouble gwp_asan_force_sample_probability;
    extern const ServerSettingsUInt64 http_connections_soft_limit;
    extern const ServerSettingsUInt64 http_connections_store_limit;
    extern const ServerSettingsUInt64 http_connections_warn_limit;
    extern const ServerSettingsString index_mark_cache_policy;
    extern const ServerSettingsUInt64 index_mark_cache_size;
    extern const ServerSettingsDouble index_mark_cache_size_ratio;
    extern const ServerSettingsString index_uncompressed_cache_policy;
    extern const ServerSettingsUInt64 index_uncompressed_cache_size;
    extern const ServerSettingsDouble index_uncompressed_cache_size_ratio;
    extern const ServerSettingsUInt64 io_thread_pool_queue_size;
    extern const ServerSettingsSeconds keep_alive_timeout;
    extern const ServerSettingsString mark_cache_policy;
    extern const ServerSettingsUInt64 mark_cache_size;
    extern const ServerSettingsDouble mark_cache_size_ratio;
    extern const ServerSettingsUInt64 max_active_parts_loading_thread_pool_size;
    extern const ServerSettingsUInt64 max_backups_io_thread_pool_free_size;
    extern const ServerSettingsUInt64 max_backups_io_thread_pool_size;
    extern const ServerSettingsUInt64 max_concurrent_insert_queries;
    extern const ServerSettingsUInt64 max_concurrent_queries;
    extern const ServerSettingsUInt64 max_concurrent_select_queries;
    extern const ServerSettingsInt32 max_connections;
    extern const ServerSettingsUInt64 max_database_num_to_warn;
    extern const ServerSettingsUInt32 max_database_replicated_create_table_thread_pool_size;
    extern const ServerSettingsUInt64 max_dictionary_num_to_warn;
    extern const ServerSettingsUInt64 max_io_thread_pool_free_size;
    extern const ServerSettingsUInt64 max_io_thread_pool_size;
    extern const ServerSettingsUInt64 max_keep_alive_requests;
    extern const ServerSettingsUInt64 max_outdated_parts_loading_thread_pool_size;
    extern const ServerSettingsUInt64 max_partition_size_to_drop;
    extern const ServerSettingsUInt64 max_part_num_to_warn;
    extern const ServerSettingsUInt64 max_parts_cleaning_thread_pool_size;
    extern const ServerSettingsUInt64 max_server_memory_usage;
    extern const ServerSettingsDouble max_server_memory_usage_to_ram_ratio;
    extern const ServerSettingsUInt64 max_table_num_to_warn;
    extern const ServerSettingsUInt64 max_table_size_to_drop;
    extern const ServerSettingsUInt64 max_temporary_data_on_disk_size;
    extern const ServerSettingsUInt64 max_thread_pool_free_size;
    extern const ServerSettingsUInt64 max_thread_pool_size;
    extern const ServerSettingsUInt64 max_unexpected_parts_loading_thread_pool_size;
    extern const ServerSettingsUInt64 max_view_num_to_warn;
    extern const ServerSettingsUInt64 max_waiting_queries;
    extern const ServerSettingsUInt64 memory_worker_period_ms;
    extern const ServerSettingsUInt64 merges_mutations_memory_usage_soft_limit;
    extern const ServerSettingsDouble merges_mutations_memory_usage_to_ram_ratio;
    extern const ServerSettingsString merge_workload;
    extern const ServerSettingsUInt64 mmap_cache_size;
    extern const ServerSettingsString mutation_workload;
    extern const ServerSettingsUInt64 page_cache_chunk_size;
    extern const ServerSettingsUInt64 page_cache_mmap_size;
    extern const ServerSettingsUInt64 page_cache_size;
    extern const ServerSettingsBool page_cache_use_madv_free;
    extern const ServerSettingsBool page_cache_use_transparent_huge_pages;
    extern const ServerSettingsBool prepare_system_log_tables_on_startup;
    extern const ServerSettingsBool show_addresses_in_stack_traces;
    extern const ServerSettingsBool shutdown_wait_backups_and_restores;
    extern const ServerSettingsUInt64 shutdown_wait_unfinished;
    extern const ServerSettingsBool shutdown_wait_unfinished_queries;
    extern const ServerSettingsUInt64 storage_connections_soft_limit;
    extern const ServerSettingsUInt64 storage_connections_store_limit;
    extern const ServerSettingsUInt64 storage_connections_warn_limit;
    extern const ServerSettingsUInt64 tables_loader_background_pool_size;
    extern const ServerSettingsUInt64 tables_loader_foreground_pool_size;
    extern const ServerSettingsString temporary_data_in_cache;
    extern const ServerSettingsUInt64 thread_pool_queue_size;
    extern const ServerSettingsString tmp_policy;
    extern const ServerSettingsUInt64 total_memory_profiler_sample_max_allocation_size;
    extern const ServerSettingsUInt64 total_memory_profiler_sample_min_allocation_size;
    extern const ServerSettingsUInt64 total_memory_profiler_step;
    extern const ServerSettingsDouble total_memory_tracker_sample_probability;
    extern const ServerSettingsString uncompressed_cache_policy;
    extern const ServerSettingsUInt64 uncompressed_cache_size;
    extern const ServerSettingsDouble uncompressed_cache_size_ratio;
    extern const ServerSettingsBool use_legacy_mongodb_integration;
}

}

namespace CurrentMetrics
{
    extern const Metric Revision;
    extern const Metric VersionInteger;
    extern const Metric MemoryTracking;
    extern const Metric MergesMutationsMemoryTracking;
    extern const Metric MaxDDLEntryID;
    extern const Metric MaxPushedDDLEntryID;
}

namespace ProfileEvents
{
    extern const Event MainConfigLoads;
    extern const Event ServerStartupMilliseconds;
    extern const Event InterfaceNativeSendBytes;
    extern const Event InterfaceNativeReceiveBytes;
    extern const Event InterfaceHTTPSendBytes;
    extern const Event InterfaceHTTPReceiveBytes;
    extern const Event InterfacePrometheusSendBytes;
    extern const Event InterfacePrometheusReceiveBytes;
    extern const Event InterfaceInterserverSendBytes;
    extern const Event InterfaceInterserverReceiveBytes;
    extern const Event InterfaceMySQLSendBytes;
    extern const Event InterfaceMySQLReceiveBytes;
    extern const Event InterfacePostgreSQLSendBytes;
    extern const Event InterfacePostgreSQLReceiveBytes;
}

namespace fs = std::filesystem;

int mainEntryClickHouseServer(int argc, char ** argv)
{
    DB::Server app;

    /// Do not fork separate process from watchdog if we attached to terminal.
    /// Otherwise it breaks gdb usage.
    /// Can be overridden by environment variable (cannot use server config at this moment).
    if (argc > 0)
    {
        const char * env_watchdog = getenv("CLICKHOUSE_WATCHDOG_ENABLE"); // NOLINT(concurrency-mt-unsafe)
        if (env_watchdog)
        {
            if (0 == strcmp(env_watchdog, "1"))
                app.shouldSetupWatchdog(argv[0]);

            /// Other values disable watchdog explicitly.
        }
        else if (!isatty(STDIN_FILENO) && !isatty(STDOUT_FILENO) && !isatty(STDERR_FILENO))
            app.shouldSetupWatchdog(argv[0]);
    }

    try
    {
        return app.run(argc, argv);
    }
    catch (...)
    {
        std::cerr << DB::getCurrentExceptionMessage(true) << "\n";
        auto code = DB::getCurrentExceptionCode();
        return code ? code : 1;
    }
}

namespace DB
{

namespace ErrorCodes
{
    extern const int NO_ELEMENTS_IN_CONFIG;
    extern const int SUPPORT_IS_DISABLED;
    extern const int ARGUMENT_OUT_OF_BOUND;
    extern const int EXCESSIVE_ELEMENT_IN_CONFIG;
    extern const int INVALID_CONFIG_PARAMETER;
    extern const int NETWORK_ERROR;
    extern const int CORRUPTED_DATA;
}


static std::string getCanonicalPath(std::string && path)
{
    Poco::trimInPlace(path);
    if (path.empty())
        throw Exception(ErrorCodes::INVALID_CONFIG_PARAMETER, "path configuration parameter is empty");
    if (path.back() != '/')
        path += '/';
    return std::move(path);
}

Poco::Net::SocketAddress Server::socketBindListen(
    const Poco::Util::AbstractConfiguration & config,
    Poco::Net::ServerSocket & socket,
    const std::string & host,
    UInt16 port,
    [[maybe_unused]] bool secure) const
{
    auto address = makeSocketAddress(host, port, &logger());
    socket.bind(address, /* reuseAddress = */ true, /* reusePort = */ config.getBool("listen_reuse_port", false));
    /// If caller requests any available port from the OS, discover it after binding.
    if (port == 0)
    {
        address = socket.address();
        LOG_DEBUG(&logger(), "Requested any available port (port == 0), actual port is {:d}", address.port());
    }

    socket.listen(/* backlog = */ config.getUInt("listen_backlog", 4096));

    return address;
}

Strings getListenHosts(const Poco::Util::AbstractConfiguration & config)
{
    auto listen_hosts = DB::getMultipleValuesFromConfig(config, "", "listen_host");
    if (listen_hosts.empty())
    {
        listen_hosts.emplace_back("::1");
        listen_hosts.emplace_back("127.0.0.1");
    }
    return listen_hosts;
}

Strings getInterserverListenHosts(const Poco::Util::AbstractConfiguration & config)
{
    auto interserver_listen_hosts = DB::getMultipleValuesFromConfig(config, "", "interserver_listen_host");
    if (!interserver_listen_hosts.empty())
      return interserver_listen_hosts;

    /// Use more general restriction in case of emptiness
    return getListenHosts(config);
}

bool getListenTry(const Poco::Util::AbstractConfiguration & config)
{
    bool listen_try = config.getBool("listen_try", false);
    if (!listen_try)
    {
        Poco::Util::AbstractConfiguration::Keys protocols;
        config.keys("protocols", protocols);
        listen_try =
            DB::getMultipleValuesFromConfig(config, "", "listen_host").empty() &&
            std::none_of(protocols.begin(), protocols.end(), [&](const auto & protocol)
            {
                return config.has("protocols." + protocol + ".host") && config.has("protocols." + protocol + ".port");
            });
    }
    return listen_try;
}


void Server::createServer(
    Poco::Util::AbstractConfiguration & config,
    const std::string & listen_host,
    const char * port_name,
    bool listen_try,
    bool start_server,
    std::vector<ProtocolServerAdapter> & servers,
    CreateServerFunc && func) const
{
    /// For testing purposes, user may omit tcp_port or http_port or https_port in configuration file.
    if (config.getString(port_name, "").empty())
        return;

    /// If we already have an active server for this listen_host/port_name, don't create it again
    for (const auto & server : servers)
    {
        if (!server.isStopping() && server.getListenHost() == listen_host && server.getPortName() == port_name)
            return;
    }

    auto port = config.getInt(port_name);
    try
    {
        servers.push_back(func(port));
        if (start_server)
        {
            servers.back().start();
            LOG_INFO(&logger(), "Listening for {}", servers.back().getDescription());
        }
        global_context->registerServerPort(port_name, port);
    }
    catch (const Poco::Exception &)
    {
        if (listen_try)
        {
            LOG_WARNING(&logger(), "Listen [{}]:{} failed: {}. If it is an IPv6 or IPv4 address and your host has disabled IPv6 or IPv4, "
                "then consider to "
                "specify not disabled IPv4 or IPv6 address to listen in <listen_host> element of configuration "
                "file. Example for disabled IPv6: <listen_host>0.0.0.0</listen_host> ."
                " Example for disabled IPv4: <listen_host>::</listen_host>",
                listen_host, port, getCurrentExceptionMessage(false));
        }
        else
        {
            throw Exception(ErrorCodes::NETWORK_ERROR, "Listen [{}]:{} failed: {}", listen_host, port, getCurrentExceptionMessage(false));
        }
    }
}


#if defined(OS_LINUX)
namespace
{

void setOOMScore(int value, LoggerRawPtr log)
{
    try
    {
        std::string value_string = std::to_string(value);
        DB::WriteBufferFromFile buf("/proc/self/oom_score_adj");
        buf.write(value_string.c_str(), value_string.size());
        buf.next();
        buf.close();
    }
    catch (const Poco::Exception & e)
    {
        LOG_WARNING(log, "Failed to adjust OOM score: '{}'.", e.displayText());
        return;
    }
    LOG_INFO(log, "Set OOM score adjustment to {}", value);
}

}
#endif


void Server::uninitialize()
{
    logger().information("shutting down");
    BaseDaemon::uninitialize();
}

int Server::run()
{
    if (config().hasOption("help"))
    {
        Poco::Util::HelpFormatter help_formatter(Server::options());
        auto header_str = fmt::format("{} [OPTION] [-- [ARG]...]\n"
                                      "positional arguments can be used to rewrite config.xml properties, for example, --http_port=8010",
                                      commandName());
        help_formatter.setHeader(header_str);
        help_formatter.format(std::cout);
        return 0;
    }
    if (config().hasOption("version"))
    {
        std::cout << VERSION_NAME << " server version " << VERSION_STRING << VERSION_OFFICIAL << "." << std::endl;
        return 0;
    }
    return Application::run(); // NOLINT
}

void Server::initialize(Poco::Util::Application & self)
{
    ConfigProcessor::registerEmbeddedConfig("config.xml", std::string_view(reinterpret_cast<const char *>(gresource_embedded_xmlData), gresource_embedded_xmlSize));
    BaseDaemon::initialize(self);
    logger().information("starting up");

    LOG_INFO(&logger(), "OS name: {}, version: {}, architecture: {}",
        Poco::Environment::osName(),
        Poco::Environment::osVersion(),
        Poco::Environment::osArchitecture());
}

std::string Server::getDefaultCorePath() const
{
    return getCanonicalPath(config().getString("path", DBMS_DEFAULT_PATH)) + "cores";
}

void Server::defineOptions(Poco::Util::OptionSet & options)
{
    options.addOption(
        Poco::Util::Option("help", "h", "show help and exit")
            .required(false)
            .repeatable(false)
            .binding("help"));
    options.addOption(
        Poco::Util::Option("version", "V", "show version and exit")
            .required(false)
            .repeatable(false)
            .binding("version"));
    BaseDaemon::defineOptions(options);
}


void checkForUsersNotInMainConfig(
    const Poco::Util::AbstractConfiguration & config,
    const std::string & config_path,
    const std::string & users_config_path,
    LoggerPtr log)
{
    if (config.getBool("skip_check_for_incorrect_settings", false))
        return;

    if (config.has("users") || config.has("profiles") || config.has("quotas"))
    {
        /// We cannot throw exception here, because we have support for obsolete 'conf.d' directory
        /// (that does not correspond to config.d or users.d) but substitute configuration to both of them.

        LOG_ERROR(log, "The <users>, <profiles> and <quotas> elements should be located in users config file: {} not in main config {}."
            " Also note that you should place configuration changes to the appropriate *.d directory like 'users.d'.",
            users_config_path, config_path);
    }
}

namespace
{

/// Unused in other builds
#if defined(OS_LINUX)
String readLine(const String & path)
{
    ReadBufferFromFile in(path);
    String contents;
    readStringUntilNewlineInto(contents, in);
    return contents;
}

int readNumber(const String & path)
{
    ReadBufferFromFile in(path);
    int result;
    readText(result, in);
    return result;
}

#endif

void sanityChecks(Server & server)
{
    std::string data_path = getCanonicalPath(server.config().getString("path", DBMS_DEFAULT_PATH));
    std::string logs_path = server.config().getString("logger.log", "");

    if (server.logger().is(Poco::Message::PRIO_TEST))
        server.context()->addWarningMessage("Server logging level is set to 'test' and performance is degraded. This cannot be used in production.");

#if defined(OS_LINUX)
    try
    {
        const std::unordered_set<std::string> fastClockSources = {
            // ARM clock
            "arch_sys_counter",
            // KVM guest clock
            "kvm-clock",
            // X86 clock
            "tsc",
        };
        const char * filename = "/sys/devices/system/clocksource/clocksource0/current_clocksource";
        if (!fastClockSources.contains(readLine(filename)))
            server.context()->addWarningMessage("Linux is not using a fast clock source. Performance can be degraded. Check " + String(filename));
    }
    catch (...) // NOLINT(bugprone-empty-catch)
    {
    }

    try
    {
        const char * filename = "/proc/sys/vm/overcommit_memory";
        if (readNumber(filename) == 2)
            server.context()->addWarningMessage("Linux memory overcommit is disabled. Check " + String(filename));
    }
    catch (...) // NOLINT(bugprone-empty-catch)
    {
    }

    try
    {
        const char * filename = "/sys/kernel/mm/transparent_hugepage/enabled";
        if (readLine(filename).find("[always]") != std::string::npos)
            server.context()->addWarningMessage("Linux transparent hugepages are set to \"always\". Check " + String(filename));
    }
    catch (...) // NOLINT(bugprone-empty-catch)
    {
    }

    try
    {
        const char * filename = "/proc/sys/kernel/pid_max";
        if (readNumber(filename) < 30000)
            server.context()->addWarningMessage("Linux max PID is too low. Check " + String(filename));
    }
    catch (...) // NOLINT(bugprone-empty-catch)
    {
    }

    try
    {
        const char * filename = "/proc/sys/kernel/threads-max";
        if (readNumber(filename) < 30000)
            server.context()->addWarningMessage("Linux threads max count is too low. Check " + String(filename));
    }
    catch (...) // NOLINT(bugprone-empty-catch)
    {
    }

    try
    {
        const char * filename = "/proc/sys/kernel/task_delayacct";
        if (readNumber(filename) == 0)
            server.context()->addWarningMessage("Delay accounting is not enabled, OSIOWaitMicroseconds will not be gathered. You can enable it using `echo 1 > " + String(filename) + "` or by using sysctl.");
    }
    catch (...) // NOLINT(bugprone-empty-catch)
    {
    }

    std::string dev_id = getBlockDeviceId(data_path);
    if (getBlockDeviceType(dev_id) == BlockDeviceType::ROT && getBlockDeviceReadAheadBytes(dev_id) == 0)
        server.context()->addWarningMessage("Rotational disk with disabled readahead is in use. Performance can be degraded. Used for data: " + String(data_path));
#endif

    try
    {
        if (getAvailableMemoryAmount() < (2l << 30))
            server.context()->addWarningMessage("Available memory at server startup is too low (2GiB).");
    }
    catch (...) // NOLINT(bugprone-empty-catch)
    {
    }

    try
    {
        if (!enoughSpaceInDirectory(data_path, 1ull << 30))
            server.context()->addWarningMessage("Available disk space for data at server startup is too low (1GiB): " + String(data_path));
    }
    catch (...) // NOLINT(bugprone-empty-catch)
    {
    }

    try
    {
        if (!logs_path.empty())
        {
            auto logs_parent = fs::path(logs_path).parent_path();
            if (!enoughSpaceInDirectory(logs_parent, 1ull << 30))
                server.context()->addWarningMessage("Available disk space for logs at server startup is too low (1GiB): " + String(logs_parent));
        }
    }
    catch (...) // NOLINT(bugprone-empty-catch)
    {
    }

    if (server.context()->getMergeTreeSettings()[MergeTreeSetting::allow_remote_fs_zero_copy_replication])
    {
        server.context()->addWarningMessage("The setting 'allow_remote_fs_zero_copy_replication' is enabled for MergeTree tables."
            " But the feature of 'zero-copy replication' is under development and is not ready for production."
            " The usage of this feature can lead to data corruption and loss. The setting should be disabled in production.");
    }
}

}

void loadStartupScripts(const Poco::Util::AbstractConfiguration & config, ContextMutablePtr context, Poco::Logger * log)
{
    try
    {
        Poco::Util::AbstractConfiguration::Keys keys;
        config.keys("startup_scripts", keys);

        SetResultDetailsFunc callback;
        for (const auto & key : keys)
        {
            std::string full_prefix = "startup_scripts." + key;

            if (config.has(full_prefix + ".condition"))
            {
                auto condition = config.getString(full_prefix + ".condition");
                auto condition_read_buffer = ReadBufferFromString(condition);
                auto condition_write_buffer = WriteBufferFromOwnString();

                LOG_DEBUG(log, "Checking startup query condition `{}`", condition);
                auto startup_context = Context::createCopy(context);
                startup_context->makeQueryContext();
                executeQuery(condition_read_buffer, condition_write_buffer, true, startup_context, callback, QueryFlags{ .internal = true }, std::nullopt, {});

                auto result = condition_write_buffer.str();

                if (result != "1\n" && result != "true\n")
                {
                    if (result != "0\n" && result != "false\n")
                        context->addWarningMessage(fmt::format("The condition query returned `{}`, which can't be interpreted as a boolean (`0`, `false`, `1`, `true`). Will skip this query.", result));

                    continue;
                }

                LOG_DEBUG(log, "Condition is true, will execute the query next");
            }

            auto query = config.getString(full_prefix + ".query");
            auto read_buffer = ReadBufferFromString(query);
            auto write_buffer = WriteBufferFromOwnString();

            LOG_DEBUG(log, "Executing query `{}`", query);
            auto startup_context = Context::createCopy(context);
            startup_context->makeQueryContext();
            executeQuery(read_buffer, write_buffer, true, startup_context, callback, QueryFlags{ .internal = true }, std::nullopt, {});
        }
    }
    catch (...)
    {
        tryLogCurrentException(log, "Failed to parse startup scripts file");
    }
}

static void initializeAzureSDKLogger(
    [[ maybe_unused ]] const ServerSettings & server_settings,
    [[ maybe_unused ]] int server_logs_level)
{
#if USE_AZURE_BLOB_STORAGE
    if (!server_settings[ServerSetting::enable_azure_sdk_logging])
        return;

    using AzureLogsLevel = Azure::Core::Diagnostics::Logger::Level;

    static const std::unordered_map<AzureLogsLevel, std::pair<Poco::Message::Priority, DB::LogsLevel>> azure_to_server_mapping =
    {
        {AzureLogsLevel::Error, {Poco::Message::PRIO_DEBUG, LogsLevel::debug}},
        {AzureLogsLevel::Warning, {Poco::Message::PRIO_DEBUG, LogsLevel::debug}},
        {AzureLogsLevel::Informational, {Poco::Message::PRIO_TRACE, LogsLevel::trace}},
        {AzureLogsLevel::Verbose, {Poco::Message::PRIO_TEST, LogsLevel::test}},
    };

    static const std::map<Poco::Message::Priority, AzureLogsLevel> server_to_azure_mapping =
    {
        {Poco::Message::PRIO_DEBUG, AzureLogsLevel::Warning},
        {Poco::Message::PRIO_TRACE, AzureLogsLevel::Informational},
        {Poco::Message::PRIO_TEST, AzureLogsLevel::Verbose},
    };

    static const LoggerPtr azure_sdk_logger = getLogger("AzureSDK");

    auto it = server_to_azure_mapping.lower_bound(static_cast<Poco::Message::Priority>(server_logs_level));
    chassert(it != server_to_azure_mapping.end());
    Azure::Core::Diagnostics::Logger::SetLevel(it->second);

    Azure::Core::Diagnostics::Logger::SetListener([](AzureLogsLevel level, const std::string & message)
    {
        auto [poco_level, db_level] = azure_to_server_mapping.at(level);
        LOG_IMPL(azure_sdk_logger, db_level, poco_level, fmt::runtime(message));
    });
#endif
}

#if defined(SANITIZER)
static std::vector<String> getSanitizerNames()
{
    std::vector<String> names;

#if defined(ADDRESS_SANITIZER)
    names.push_back("address");
#endif
#if defined(THREAD_SANITIZER)
    names.push_back("thread");
#endif
#if defined(MEMORY_SANITIZER)
    names.push_back("memory");
#endif
#if defined(UNDEFINED_BEHAVIOR_SANITIZER)
    names.push_back("undefined behavior");
#endif

    return names;
}
#endif

int Server::main(const std::vector<std::string> & /*args*/)
try
{
#if USE_JEMALLOC
    setJemallocBackgroundThreads(true);
#endif

    Stopwatch startup_watch;

    Poco::Logger * log = &logger();

    UseSSL use_ssl;

    MainThreadStatus::getInstance();

    ServerSettings server_settings;
    server_settings.loadSettingsFromConfig(config());

    ASTAlterCommand::setFormatAlterCommandsWithParentheses(server_settings[ServerSetting::format_alter_operations_with_parentheses]);

    StackTrace::setShowAddresses(server_settings[ServerSetting::show_addresses_in_stack_traces]);

#if USE_HDFS
    /// This will point libhdfs3 to the right location for its config.
    /// Note: this has to be done once at server initialization, because 'setenv' is not thread-safe.

    String libhdfs3_conf = config().getString("hdfs.libhdfs3_conf", "");
    if (!libhdfs3_conf.empty())
    {
        if (std::filesystem::path{libhdfs3_conf}.is_relative() && !std::filesystem::exists(libhdfs3_conf))
        {
            const String config_path = config().getString("config-file", "config.xml");
            const auto config_dir = std::filesystem::path{config_path}.remove_filename();
            if (std::filesystem::exists(config_dir / libhdfs3_conf))
                libhdfs3_conf = std::filesystem::absolute(config_dir / libhdfs3_conf);
        }
        setenv("LIBHDFS3_CONF", libhdfs3_conf.c_str(), true /* overwrite */); // NOLINT
    }
#endif

    /// When building openssl into clickhouse, clickhouse owns the configuration
    /// Therefore, the clickhouse openssl configuration should be kept separate from
    /// the OS. Default to the one in the standard config directory, unless overridden
    /// by a key in the config.
    /// Note: this has to be done once at server initialization, because 'setenv' is not thread-safe.
    if (config().has("opensslconf"))
    {
        std::string opensslconf_path = config().getString("opensslconf");
        setenv("OPENSSL_CONF", opensslconf_path.c_str(), true); /// NOLINT
    }
    else
    {
        const String config_path = config().getString("config-file", "config.xml");
        const auto config_dir = std::filesystem::path{config_path}.replace_filename("openssl.conf");
        setenv("OPENSSL_CONF", config_dir.c_str(), true); /// NOLINT
    }

    if (auto total_numa_memory = getNumaNodesTotalMemory(); total_numa_memory.has_value())
    {
        LOG_INFO(
            log, "ClickHouse is bound to a subset of NUMA nodes. Total memory of all available nodes: {}", ReadableSize(*total_numa_memory));
    }

    registerInterpreters();
    registerFunctions();
    registerAggregateFunctions();
    registerTableFunctions(server_settings[ServerSetting::use_legacy_mongodb_integration]);
    registerDatabases();
    registerStorages(server_settings[ServerSetting::use_legacy_mongodb_integration]);
    registerDictionaries(server_settings[ServerSetting::use_legacy_mongodb_integration]);
    registerDisks(/* global_skip_access_check= */ false);
    registerFormats();
    registerRemoteFileMetadatas();
    registerSchedulerNodes();
    registerResourceManagers();

    CurrentMetrics::set(CurrentMetrics::Revision, ClickHouseRevision::getVersionRevision());
    CurrentMetrics::set(CurrentMetrics::VersionInteger, ClickHouseRevision::getVersionInteger());

    /** Context contains all that query execution is dependent:
      *  settings, available functions, data types, aggregate functions, databases, ...
      */
    auto shared_context = Context::createShared();
    global_context = Context::createGlobal(shared_context.get());

    global_context->makeGlobalContext();
    global_context->setApplicationType(Context::ApplicationType::SERVER);

#if !defined(NDEBUG) || !defined(__OPTIMIZE__)
    global_context->addWarningMessage("Server was built in debug mode. It will work slowly.");
#endif

    if (ThreadFuzzer::instance().isEffective())
        global_context->addWarningMessage("ThreadFuzzer is enabled. Application will run slowly and unstable.");

#if defined(SANITIZER)
    auto sanitizers = getSanitizerNames();

    String log_message;
    if (sanitizers.empty())
        log_message = "sanitizer";
    else if (sanitizers.size() == 1)
        log_message = fmt::format("{} sanitizer", sanitizers.front());
    else
        log_message = fmt::format("sanitizers ({})", fmt::join(sanitizers, ", "));

    global_context->addWarningMessage(fmt::format("Server was built with {}. It will work slowly.", log_message));
#endif

#if defined(SANITIZE_COVERAGE) || WITH_COVERAGE
    global_context->addWarningMessage("Server was built with code coverage. It will work slowly.");
#endif

    const size_t physical_server_memory = getMemoryAmount();

    LOG_INFO(
        log,
        "Available RAM: {}; logical cores: {}; used cores: {}.",
        formatReadableSizeWithBinarySuffix(physical_server_memory),
        std::thread::hardware_concurrency(),
        getNumberOfCPUCoresToUse() // on ARM processors it can show only enabled at current moment cores
    );

#if defined(__x86_64__)
    String cpu_info;
#define COLLECT_FLAG(X) \
    if (CPU::have##X()) \
    {                   \
        if (!cpu_info.empty()) \
            cpu_info += ", ";  \
        cpu_info += #X; \
    }

    CPU_ID_ENUMERATE(COLLECT_FLAG)
#undef COLLECT_FLAG

    LOG_INFO(log, "Available CPU instruction sets: {}", cpu_info);
#endif

    bool has_trace_collector = false;
    /// Disable it if we collect test coverage information, because it will work extremely slow.
#if !WITH_COVERAGE
    /// Profilers cannot work reliably with any other libunwind or without PHDR cache.
    has_trace_collector = hasPHDRCache() && config().has("trace_log");
#endif

    /// Describe multiple reasons when query profiler cannot work.

#if WITH_COVERAGE
    LOG_INFO(log, "Query Profiler and TraceCollector are disabled because they work extremely slow with test coverage.");
#endif

#if defined(SANITIZER)
    LOG_INFO(log, "Query Profiler is disabled because it cannot work under sanitizers"
        " when two different stack unwinding methods will interfere with each other.");
#endif

    if (!hasPHDRCache())
        LOG_INFO(log, "Query Profiler and TraceCollector are disabled because they require PHDR cache to be created"
            " (otherwise the function 'dl_iterate_phdr' is not lock free and not async-signal safe).");

    // Initialize global thread pool. Do it before we fetch configs from zookeeper
    // nodes (`from_zk`), because ZooKeeper interface uses the pool. We will
    // ignore `max_thread_pool_size` in configs we fetch from ZK, but oh well.
    GlobalThreadPool::initialize(
        server_settings[ServerSetting::max_thread_pool_size],
        server_settings[ServerSetting::max_thread_pool_free_size],
        server_settings[ServerSetting::thread_pool_queue_size],
        has_trace_collector ? server_settings[ServerSetting::global_profiler_real_time_period_ns] : 0,
        has_trace_collector ? server_settings[ServerSetting::global_profiler_cpu_time_period_ns] : 0);

    if (has_trace_collector)
    {
        global_context->createTraceCollector();

        /// Set up server-wide memory profiler (for total memory tracker).
        if (server_settings[ServerSetting::total_memory_profiler_step])
            total_memory_tracker.setProfilerStep(server_settings[ServerSetting::total_memory_profiler_step]);

        if (server_settings[ServerSetting::total_memory_tracker_sample_probability] > 0.0)
            total_memory_tracker.setSampleProbability(server_settings[ServerSetting::total_memory_tracker_sample_probability]);

        if (server_settings[ServerSetting::total_memory_profiler_sample_min_allocation_size])
            total_memory_tracker.setSampleMinAllocationSize(server_settings[ServerSetting::total_memory_profiler_sample_min_allocation_size]);

        if (server_settings[ServerSetting::total_memory_profiler_sample_max_allocation_size])
            total_memory_tracker.setSampleMaxAllocationSize(server_settings[ServerSetting::total_memory_profiler_sample_max_allocation_size]);
    }

    Poco::ThreadPool server_pool(
        /* minCapacity */3,
        /* maxCapacity */server_settings[ServerSetting::max_connections],
        /* idleTime */60,
        /* stackSize */POCO_THREAD_STACK_SIZE,
        server_settings[ServerSetting::global_profiler_real_time_period_ns],
        server_settings[ServerSetting::global_profiler_cpu_time_period_ns]);

    std::mutex servers_lock;
    std::vector<ProtocolServerAdapter> servers;
    std::vector<ProtocolServerAdapter> servers_to_start_before_tables;

    /// Wait for all threads to avoid possible use-after-free (for example logging objects can be already destroyed).
    SCOPE_EXIT({
        Stopwatch watch;
        LOG_INFO(log, "Waiting for background threads");
        GlobalThreadPool::instance().shutdown();
        LOG_INFO(log, "Background threads finished in {} ms", watch.elapsedMilliseconds());
    });

    MemoryWorker memory_worker(global_context->getServerSettings()[ServerSetting::memory_worker_period_ms]);

    /// This object will periodically calculate some metrics.
    ServerAsynchronousMetrics async_metrics(
        global_context,
        server_settings[ServerSetting::asynchronous_metrics_update_period_s],
        server_settings[ServerSetting::asynchronous_heavy_metrics_update_period_s],
        [&]() -> std::vector<ProtocolServerMetrics>
        {
            std::vector<ProtocolServerMetrics> metrics;

            std::lock_guard lock(servers_lock);
            metrics.reserve(servers_to_start_before_tables.size() + servers.size());

            for (const auto & server : servers_to_start_before_tables)
                metrics.emplace_back(ProtocolServerMetrics{server.getPortName(), server.currentThreads(), server.refusedConnections()});

            for (const auto & server : servers)
                metrics.emplace_back(ProtocolServerMetrics{server.getPortName(), server.currentThreads(), server.refusedConnections()});
            return metrics;
        },
        /*update_jemalloc_epoch_=*/memory_worker.getSource() != MemoryWorker::MemoryUsageSource::Jemalloc,
        /*update_rss_=*/memory_worker.getSource() == MemoryWorker::MemoryUsageSource::None);

    /// NOTE: global context should be destroyed *before* GlobalThreadPool::shutdown()
    /// Otherwise GlobalThreadPool::shutdown() will hang, since Context holds some threads.
    SCOPE_EXIT({
        async_metrics.stop();

        /** Ask to cancel background jobs all table engines,
          *  and also query_log.
          * It is important to do early, not in destructor of Context, because
          *  table engines could use Context on destroy.
          */
        LOG_INFO(log, "Shutting down storages.");

        global_context->shutdown();

        LOG_DEBUG(log, "Shut down storages.");

        if (!servers_to_start_before_tables.empty())
        {
            LOG_DEBUG(log, "Waiting for current connections to servers for tables to finish.");
            size_t current_connections = 0;
            {
                std::lock_guard lock(servers_lock);
                for (auto & server : servers_to_start_before_tables)
                {
                    server.stop();
                    current_connections += server.currentConnections();
                }
            }

            if (current_connections)
                LOG_INFO(log, "Closed all listening sockets. Waiting for {} outstanding connections.", current_connections);
            else
                LOG_INFO(log, "Closed all listening sockets.");

            if (current_connections > 0)
                current_connections = waitServersToFinish(servers_to_start_before_tables, servers_lock, server_settings[ServerSetting::shutdown_wait_unfinished]);

            if (current_connections)
                LOG_INFO(log, "Closed connections to servers for tables. But {} remain. Probably some tables of other users cannot finish their connections after context shutdown.", current_connections);
            else
                LOG_INFO(log, "Closed connections to servers for tables.");
        }

        global_context->shutdownKeeperDispatcher();

        /// Wait server pool to avoid use-after-free of destroyed context in the handlers
        server_pool.joinAll();

        /** Explicitly destroy Context. It is more convenient than in destructor of Server, because logger is still available.
          * At this moment, no one could own shared part of Context.
          */
        global_context->resetSharedContext();
        global_context.reset();
        shared_context.reset();
        LOG_DEBUG(log, "Destroyed global context.");
    });


#if USE_AZURE_BLOB_STORAGE
    /// It makes sense to deinitialize libxml after joining of all threads
    /// in global pool because libxml uses thread-local memory allocations via
    /// 'pthread_key_create' and 'pthread_setspecific' which should be deallocated
    /// at 'pthread_exit'. Deinitialization of libxml leads to call of 'pthread_key_delete'
    /// and if it is done before joining of threads, allocated memory will not be freed
    /// and there may be memory leaks in threads that used libxml.
    GlobalThreadPool::instance().addOnDestroyCallback([]
    {
        Azure::Storage::_internal::XmlGlobalDeinitialize();
    });
#endif

    getIOThreadPool().initialize(
        server_settings[ServerSetting::max_io_thread_pool_size],
        server_settings[ServerSetting::max_io_thread_pool_free_size],
        server_settings[ServerSetting::io_thread_pool_queue_size]);

    getBackupsIOThreadPool().initialize(
        server_settings[ServerSetting::max_backups_io_thread_pool_size],
        server_settings[ServerSetting::max_backups_io_thread_pool_free_size],
        server_settings[ServerSetting::backups_io_thread_pool_queue_size]);

    getActivePartsLoadingThreadPool().initialize(
        server_settings[ServerSetting::max_active_parts_loading_thread_pool_size],
        0, // We don't need any threads once all the parts will be loaded
        server_settings[ServerSetting::max_active_parts_loading_thread_pool_size]);

    getOutdatedPartsLoadingThreadPool().initialize(
        server_settings[ServerSetting::max_outdated_parts_loading_thread_pool_size],
        0, // We don't need any threads once all the parts will be loaded
        server_settings[ServerSetting::max_outdated_parts_loading_thread_pool_size]);

    /// It could grow if we need to synchronously wait until all the data parts will be loaded.
    getOutdatedPartsLoadingThreadPool().setMaxTurboThreads(
        server_settings[ServerSetting::max_active_parts_loading_thread_pool_size]
    );

    getUnexpectedPartsLoadingThreadPool().initialize(
        server_settings[ServerSetting::max_unexpected_parts_loading_thread_pool_size],
        0, // We don't need any threads once all the parts will be loaded
        server_settings[ServerSetting::max_unexpected_parts_loading_thread_pool_size]);

    /// It could grow if we need to synchronously wait until all the data parts will be loaded.
    getUnexpectedPartsLoadingThreadPool().setMaxTurboThreads(
        server_settings[ServerSetting::max_active_parts_loading_thread_pool_size]
    );

    getPartsCleaningThreadPool().initialize(
        server_settings[ServerSetting::max_parts_cleaning_thread_pool_size],
        0, // We don't need any threads one all the parts will be deleted
        server_settings[ServerSetting::max_parts_cleaning_thread_pool_size]);

    auto max_database_replicated_create_table_thread_pool_size = server_settings[ServerSetting::max_database_replicated_create_table_thread_pool_size]
        ? server_settings[ServerSetting::max_database_replicated_create_table_thread_pool_size]
        : getNumberOfCPUCoresToUse();
    getDatabaseReplicatedCreateTablesThreadPool().initialize(
        max_database_replicated_create_table_thread_pool_size,
        0, // We don't need any threads once all the tables will be created
        max_database_replicated_create_table_thread_pool_size);

    getDatabaseCatalogDropTablesThreadPool().initialize(
        server_settings[ServerSetting::database_catalog_drop_table_concurrency],
        0, // We don't need any threads if there are no DROP queries.
        server_settings[ServerSetting::database_catalog_drop_table_concurrency]);

    /// Initialize global local cache for remote filesystem.
    if (config().has("local_cache_for_remote_fs"))
    {
        bool enable = config().getBool("local_cache_for_remote_fs.enable", false);
        if (enable)
        {
            String root_dir = config().getString("local_cache_for_remote_fs.root_dir");
            UInt64 limit_size = config().getUInt64("local_cache_for_remote_fs.limit_size");
            UInt64 bytes_read_before_flush
                = config().getUInt64("local_cache_for_remote_fs.bytes_read_before_flush", DBMS_DEFAULT_BUFFER_SIZE);
            ExternalDataSourceCache::instance().initOnce(global_context, root_dir, limit_size, bytes_read_before_flush);
        }
    }

    std::string path_str = getCanonicalPath(config().getString("path", DBMS_DEFAULT_PATH));
    fs::path path = path_str;

    /// Check that the process user id matches the owner of the data.
    assertProcessUserMatchesDataOwner(path_str, [&](const std::string & message){ global_context->addWarningMessage(message); });

    global_context->setPath(path_str);

    StatusFile status{path / "status", StatusFile::write_full_info};

    ServerUUID::load(path / "uuid", log);

    PlacementInfo::PlacementInfo::instance().initialize(config());

    zkutil::validateZooKeeperConfig(config());
    bool has_zookeeper = zkutil::hasZooKeeperConfig(config());

    zkutil::ZooKeeperNodeCache main_config_zk_node_cache([&] { return global_context->getZooKeeper(); });
    zkutil::EventPtr main_config_zk_changed_event = std::make_shared<Poco::Event>();
    if (loaded_config.has_zk_includes)
    {
        auto old_configuration = loaded_config.configuration;
        ConfigProcessor config_processor(config_path);
        loaded_config = config_processor.loadConfigWithZooKeeperIncludes(
            main_config_zk_node_cache, main_config_zk_changed_event, /* fallback_to_preprocessed = */ true);
        config_processor.savePreprocessedConfig(loaded_config, path_str);
        config().removeConfiguration(old_configuration.get());
        config().add(loaded_config.configuration.duplicate(), PRIO_DEFAULT, false);
        global_context->setConfig(loaded_config.configuration);
    }

    Settings::checkNoSettingNamesAtTopLevel(config(), config_path);

    /// We need to reload server settings because config could be updated via zookeeper.
    server_settings.loadSettingsFromConfig(config());

#if defined(OS_LINUX)
    std::string executable_path = getExecutablePath();

    if (!executable_path.empty())
    {
        /// Integrity check based on checksum of the executable code.
        /// Note: it is not intended to protect from malicious party,
        /// because the reference checksum can be easily modified as well.
        /// And we don't involve asymmetric encryption with PKI yet.
        /// It's only intended to protect from faulty hardware.
        /// Note: it is only based on machine code.
        /// But there are other sections of the binary (e.g. exception handling tables)
        /// that are interpreted (not executed) but can alter the behaviour of the program as well.

        /// Please keep the below log messages in-sync with the ones in daemon/BaseDaemon.cpp
        if (stored_binary_hash.empty())
        {
            LOG_WARNING(log, "Integrity check of the executable skipped because the reference checksum could not be read.");
        }
        else
        {
            String calculated_binary_hash = getHashOfLoadedBinaryHex();
            if (calculated_binary_hash == stored_binary_hash)
            {
                LOG_INFO(log, "Integrity check of the executable successfully passed (checksum: {})", calculated_binary_hash);
            }
            else
            {
                /// If program is run under debugger, ptrace will fail.
                if (ptrace(PTRACE_TRACEME, 0, nullptr, nullptr) == -1)
                {
                    /// Program is run under debugger. Modification of it's binary image is ok for breakpoints.
                    global_context->addWarningMessage(fmt::format(
                        "Server is run under debugger and its binary image is modified (most likely with breakpoints).",
                        calculated_binary_hash));
                }
                else
                {
                    throw Exception(
                        ErrorCodes::CORRUPTED_DATA,
                        "Calculated checksum of the executable ({0}) does not correspond"
                        " to the reference checksum stored in the executable ({1})."
                        " This may indicate one of the following:"
                        " - the executable {2} was changed just after startup;"
                        " - the executable {2} was corrupted on disk due to faulty hardware;"
                        " - the loaded executable was corrupted in memory due to faulty hardware;"
                        " - the file {2} was intentionally modified;"
                        " - a logical error in the code.",
                        calculated_binary_hash,
                        stored_binary_hash,
                        executable_path);
                }
            }
        }
    }
    else
        executable_path = "/usr/bin/clickhouse";    /// It is used for information messages.

    /// After full config loaded
    {
        if (config().getBool("remap_executable", false))
        {
            LOG_DEBUG(log, "Will remap executable in memory.");
            size_t size = remapExecutable();
            LOG_DEBUG(log, "The code ({}) in memory has been successfully remapped.", ReadableSize(size));
        }

        if (config().getBool("mlock_executable", false))
        {
            if (hasLinuxCapability(CAP_IPC_LOCK))
            {
                try
                {
                    /// Get the memory area with (current) code segment.
                    /// It's better to lock only the code segment instead of calling "mlockall",
                    /// because otherwise debug info will be also locked in memory, and it can be huge.
                    auto [addr, len] = getMappedArea(reinterpret_cast<void *>(mainEntryClickHouseServer));

                    LOG_TRACE(log, "Will do mlock to prevent executable memory from being paged out. It may take a few seconds.");
                    if (0 != mlock(addr, len))
                        LOG_WARNING(log, "Failed mlock: {}", errnoToString());
                    else
                        LOG_TRACE(log, "The memory map of clickhouse executable has been mlock'ed, total {}", ReadableSize(len));
                }
                catch (...)
                {
                    LOG_WARNING(log, "Cannot mlock: {}", getCurrentExceptionMessage(false));
                }
            }
            else
            {
                LOG_INFO(log, "It looks like the process has no CAP_IPC_LOCK capability, binary mlock will be disabled."
                    " It could happen due to incorrect ClickHouse package installation."
                    " You could resolve the problem manually with 'sudo setcap cap_ipc_lock=+ep {}'."
                    " Note that it will not work on 'nosuid' mounted filesystems.", executable_path);
            }
        }
    }

    FailPointInjection::enableFromGlobalConfig(config());

    memory_worker.start();

    int default_oom_score = 0;

#if !defined(NDEBUG)
    /// In debug version on Linux, increase oom score so that clickhouse is killed
    /// first, instead of some service. Use a carefully chosen random score of 555:
    /// the maximum is 1000, and chromium uses 300 for its tab processes. Ignore
    /// whatever errors that occur, because it's just a debugging aid and we don't
    /// care if it breaks.
    default_oom_score = 555;
#endif

    int oom_score = config().getInt("oom_score", default_oom_score);
    if (oom_score)
        setOOMScore(oom_score, log);
#endif

    global_context->setRemoteHostFilter(config());
    global_context->setHTTPHeaderFilter(config());

    /// Try to increase limit on number of open files.
    {
        rlimit rlim;
        if (getrlimit(RLIMIT_NOFILE, &rlim))
            throw Poco::Exception("Cannot getrlimit");

        if (rlim.rlim_cur == rlim.rlim_max)
        {
            LOG_DEBUG(log, "rlimit on number of file descriptors is {}", rlim.rlim_cur);
        }
        else
        {
            rlim_t old = rlim.rlim_cur;
            rlim.rlim_cur = config().getUInt("max_open_files", static_cast<unsigned>(rlim.rlim_max));
            int rc = setrlimit(RLIMIT_NOFILE, &rlim);
            if (rc != 0)
                LOG_WARNING(log, "Cannot set max number of file descriptors to {}. Try to specify max_open_files according to your system limits. error: {}", rlim.rlim_cur, errnoToString());
            else
                LOG_DEBUG(log, "Set max number of file descriptors to {} (was {}).", rlim.rlim_cur, old);
        }
    }

    /// Try to increase limit on number of threads.
    {
        rlimit rlim;
        if (getrlimit(RLIMIT_NPROC, &rlim))
            throw Poco::Exception("Cannot getrlimit");

        if (rlim.rlim_cur == rlim.rlim_max)
        {
            LOG_DEBUG(log, "rlimit on number of threads is {}", rlim.rlim_cur);
        }
        else
        {
            rlim_t old = rlim.rlim_cur;
            rlim.rlim_cur = rlim.rlim_max;
            int rc = setrlimit(RLIMIT_NPROC, &rlim);
            if (rc != 0)
            {
                LOG_WARNING(log, "Cannot set max number of threads to {}. error: {}", rlim.rlim_cur, errnoToString());
                rlim.rlim_cur = old;
            }
            else
            {
                LOG_DEBUG(log, "Set max number of threads to {} (was {}).", rlim.rlim_cur, old);
            }
        }

        if (rlim.rlim_cur < 30000)
        {
            global_context->addWarningMessage("Maximum number of threads is lower than 30000. There could be problems with handling a lot of simultaneous queries.");
        }
    }

    static ServerErrorHandler error_handler;
    Poco::ErrorHandler::set(&error_handler);

    /// Initialize DateLUT early, to not interfere with running time of first query.
    LOG_DEBUG(log, "Initializing DateLUT.");
    DateLUT::serverTimezoneInstance();
    LOG_TRACE(log, "Initialized DateLUT with time zone '{}'.", DateLUT::serverTimezoneInstance().getTimeZone());

    /// Storage with temporary data for processing of heavy queries.
    if (!server_settings[ServerSetting::tmp_policy].value.empty())
    {
        global_context->setTemporaryStoragePolicy(server_settings[ServerSetting::tmp_policy], server_settings[ServerSetting::max_temporary_data_on_disk_size]);
    }
    else if (!server_settings[ServerSetting::temporary_data_in_cache].value.empty())
    {
        global_context->setTemporaryStorageInCache(server_settings[ServerSetting::temporary_data_in_cache], server_settings[ServerSetting::max_temporary_data_on_disk_size]);
    }
    else
    {
        std::string temporary_path = config().getString("tmp_path", path / "tmp/");
        global_context->setTemporaryStoragePath(temporary_path, server_settings[ServerSetting::max_temporary_data_on_disk_size]);
    }

    /** Directory with 'flags': files indicating temporary settings for the server set by system administrator.
      * Flags may be cleared automatically after being applied by the server.
      * Examples: do repair of local data; clone all replicated tables from replica.
      */
    {
        auto flags_path = path / "flags/";
        fs::create_directories(flags_path);
        global_context->setFlagsPath(flags_path);
    }

    /** Directory with user provided files that are usable by 'file' table function.
      */
    {

        std::string user_files_path = config().getString("user_files_path", path / "user_files/");
        global_context->setUserFilesPath(user_files_path);
        fs::create_directories(user_files_path);
    }

    {
        std::string dictionaries_lib_path = config().getString("dictionaries_lib_path", path / "dictionaries_lib/");
        global_context->setDictionariesLibPath(dictionaries_lib_path);
        fs::create_directories(dictionaries_lib_path);
    }

    {
        std::string user_scripts_path = config().getString("user_scripts_path", path / "user_scripts/");
        global_context->setUserScriptsPath(user_scripts_path);
        fs::create_directories(user_scripts_path);
    }

    /// top_level_domains_lists
    {
        const std::string & top_level_domains_path = config().getString("top_level_domains_path", path / "top_level_domains/");
        TLDListsHolder::getInstance().parseConfig(fs::path(top_level_domains_path) / "", config());
    }

    {
        fs::create_directories(path / "data");
        fs::create_directories(path / "metadata");

        /// Directory with metadata of tables, which was marked as dropped by Atomic database
        fs::create_directories(path / "metadata_dropped");
    }

    if (config().has("interserver_http_port") && config().has("interserver_https_port"))
        throw Exception(ErrorCodes::EXCESSIVE_ELEMENT_IN_CONFIG, "Both http and https interserver ports are specified");

    static const auto interserver_tags =
    {
        std::make_tuple("interserver_http_host", "interserver_http_port", "http"),
        std::make_tuple("interserver_https_host", "interserver_https_port", "https")
    };

    for (auto [host_tag, port_tag, scheme] : interserver_tags)
    {
        if (config().has(port_tag))
        {
            String this_host = config().getString(host_tag, "");

            if (this_host.empty())
            {
                this_host = getFQDNOrHostName();
                LOG_DEBUG(log, "Configuration parameter '{}' doesn't exist or exists and empty. Will use '{}' as replica host.",
                    host_tag, this_host);
            }

            String port_str = config().getString(port_tag);
            int port = parse<int>(port_str);

            if (port < 0 || port > 0xFFFF)
                throw Exception(ErrorCodes::ARGUMENT_OUT_OF_BOUND, "Out of range '{}': {}", String(port_tag), port);

            global_context->setInterserverIOAddress(this_host, port);
            global_context->setInterserverScheme(scheme);
        }
    }

    LOG_DEBUG(log, "Initializing interserver credentials.");
    global_context->updateInterserverCredentials(config());

    if (config().has("macros"))
        global_context->setMacros(std::make_unique<Macros>(config(), "macros", log));

    /// Set up caches.

    const size_t max_cache_size = static_cast<size_t>(physical_server_memory * server_settings[ServerSetting::cache_size_to_ram_max_ratio]);

    String uncompressed_cache_policy = server_settings[ServerSetting::uncompressed_cache_policy];
    size_t uncompressed_cache_size = server_settings[ServerSetting::uncompressed_cache_size];
    double uncompressed_cache_size_ratio = server_settings[ServerSetting::uncompressed_cache_size_ratio];
    if (uncompressed_cache_size > max_cache_size)
    {
        uncompressed_cache_size = max_cache_size;
        LOG_INFO(log, "Lowered uncompressed cache size to {} because the system has limited RAM", formatReadableSizeWithBinarySuffix(uncompressed_cache_size));
    }
    global_context->setUncompressedCache(uncompressed_cache_policy, uncompressed_cache_size, uncompressed_cache_size_ratio);

    String mark_cache_policy = server_settings[ServerSetting::mark_cache_policy];
    size_t mark_cache_size = server_settings[ServerSetting::mark_cache_size];
    double mark_cache_size_ratio = server_settings[ServerSetting::mark_cache_size_ratio];
    if (mark_cache_size > max_cache_size)
    {
        mark_cache_size = max_cache_size;
        LOG_INFO(log, "Lowered mark cache size to {} because the system has limited RAM", formatReadableSizeWithBinarySuffix(mark_cache_size));
    }
    global_context->setMarkCache(mark_cache_policy, mark_cache_size, mark_cache_size_ratio);

    size_t page_cache_size = server_settings[ServerSetting::page_cache_size];
    if (page_cache_size != 0)
        global_context->setPageCache(
            server_settings[ServerSetting::page_cache_chunk_size], server_settings[ServerSetting::page_cache_mmap_size],
            page_cache_size, server_settings[ServerSetting::page_cache_use_madv_free],
            server_settings[ServerSetting::page_cache_use_transparent_huge_pages]);

    String index_uncompressed_cache_policy = server_settings[ServerSetting::index_uncompressed_cache_policy];
    size_t index_uncompressed_cache_size = server_settings[ServerSetting::index_uncompressed_cache_size];
    double index_uncompressed_cache_size_ratio = server_settings[ServerSetting::index_uncompressed_cache_size_ratio];
    if (index_uncompressed_cache_size > max_cache_size)
    {
        index_uncompressed_cache_size = max_cache_size;
        LOG_INFO(log, "Lowered index uncompressed cache size to {} because the system has limited RAM", formatReadableSizeWithBinarySuffix(index_uncompressed_cache_size));
    }
    global_context->setIndexUncompressedCache(index_uncompressed_cache_policy, index_uncompressed_cache_size, index_uncompressed_cache_size_ratio);

    String index_mark_cache_policy = server_settings[ServerSetting::index_mark_cache_policy];
    size_t index_mark_cache_size = server_settings[ServerSetting::index_mark_cache_size];
    double index_mark_cache_size_ratio = server_settings[ServerSetting::index_mark_cache_size_ratio];
    if (index_mark_cache_size > max_cache_size)
    {
        index_mark_cache_size = max_cache_size;
        LOG_INFO(log, "Lowered index mark cache size to {} because the system has limited RAM", formatReadableSizeWithBinarySuffix(index_mark_cache_size));
    }
    global_context->setIndexMarkCache(index_mark_cache_policy, index_mark_cache_size, index_mark_cache_size_ratio);

    size_t mmap_cache_size = server_settings[ServerSetting::mmap_cache_size];
    if (mmap_cache_size > max_cache_size)
    {
        mmap_cache_size = max_cache_size;
        LOG_INFO(log, "Lowered mmap file cache size to {} because the system has limited RAM", formatReadableSizeWithBinarySuffix(mmap_cache_size));
    }
    global_context->setMMappedFileCache(mmap_cache_size);

    size_t query_cache_max_size_in_bytes = config().getUInt64("query_cache.max_size_in_bytes", DEFAULT_QUERY_CACHE_MAX_SIZE);
    size_t query_cache_max_entries = config().getUInt64("query_cache.max_entries", DEFAULT_QUERY_CACHE_MAX_ENTRIES);
    size_t query_cache_query_cache_max_entry_size_in_bytes = config().getUInt64("query_cache.max_entry_size_in_bytes", DEFAULT_QUERY_CACHE_MAX_ENTRY_SIZE_IN_BYTES);
    size_t query_cache_max_entry_size_in_rows = config().getUInt64("query_cache.max_entry_rows_in_rows", DEFAULT_QUERY_CACHE_MAX_ENTRY_SIZE_IN_ROWS);
    if (query_cache_max_size_in_bytes > max_cache_size)
    {
        query_cache_max_size_in_bytes = max_cache_size;
        LOG_INFO(log, "Lowered query cache size to {} because the system has limited RAM", formatReadableSizeWithBinarySuffix(query_cache_max_size_in_bytes));
    }
    global_context->setQueryCache(query_cache_max_size_in_bytes, query_cache_max_entries, query_cache_query_cache_max_entry_size_in_bytes, query_cache_max_entry_size_in_rows);

#if USE_EMBEDDED_COMPILER
    size_t compiled_expression_cache_max_size_in_bytes = server_settings[ServerSetting::compiled_expression_cache_size];
    size_t compiled_expression_cache_max_elements = server_settings[ServerSetting::compiled_expression_cache_elements_size];
    CompiledExpressionCacheFactory::instance().init(compiled_expression_cache_max_size_in_bytes, compiled_expression_cache_max_elements);
#endif

    NamedCollectionFactory::instance().loadIfNot();

    FileCacheFactory::instance().loadDefaultCaches(config());

    /// Initialize main config reloader.
    std::string include_from_path = config().getString("include_from", "/etc/metrika.xml");

    if (config().has("query_masking_rules"))
    {
        SensitiveDataMasker::setInstance(std::make_unique<SensitiveDataMasker>(config(), "query_masking_rules"));
    }

    std::optional<CgroupsMemoryUsageObserver> cgroups_memory_usage_observer;
    try
    {
        auto wait_time = server_settings[ServerSetting::cgroups_memory_usage_observer_wait_time];
        if (wait_time != 0)
            cgroups_memory_usage_observer.emplace(std::chrono::seconds(wait_time));
    }
    catch (Exception &)
    {
        tryLogCurrentException(log, "Disabling cgroup memory observer because of an error during initialization");
    }

    std::string cert_path = config().getString("openSSL.server.certificateFile", "");
    std::string key_path = config().getString("openSSL.server.privateKeyFile", "");

    std::vector<std::string> extra_paths = {include_from_path};
    if (!cert_path.empty())
        extra_paths.emplace_back(cert_path);
    if (!key_path.empty())
        extra_paths.emplace_back(key_path);

    Poco::Util::AbstractConfiguration::Keys protocols;
    config().keys("protocols", protocols);
    for (const auto & protocol : protocols)
    {
        cert_path = config().getString("protocols." + protocol + ".certificateFile", "");
        key_path = config().getString("protocols." + protocol + ".privateKeyFile", "");
        if (!cert_path.empty())
            extra_paths.emplace_back(cert_path);
        if (!key_path.empty())
            extra_paths.emplace_back(key_path);
    }

    auto main_config_reloader = std::make_unique<ConfigReloader>(
        config_path,
        extra_paths,
        config().getString("path", DBMS_DEFAULT_PATH),
        std::move(main_config_zk_node_cache),
        main_config_zk_changed_event,
        [&, config_file = config().getString("config-file", "config.xml")](ConfigurationPtr config, bool initial_loading)
        {
            if (!initial_loading)
            {
                /// Add back "config-file" key which is absent in the reloaded config.
                config->setString("config-file", config_file);

                /// Apply config updates in global context.
                global_context->setConfig(config);
            }

            Settings::checkNoSettingNamesAtTopLevel(*config, config_path);

            ServerSettings new_server_settings;
            new_server_settings.loadSettingsFromConfig(*config);

            size_t max_server_memory_usage = new_server_settings[ServerSetting::max_server_memory_usage];
            double max_server_memory_usage_to_ram_ratio = new_server_settings[ServerSetting::max_server_memory_usage_to_ram_ratio];

            size_t current_physical_server_memory = getMemoryAmount(); /// With cgroups, the amount of memory available to the server can be changed dynamically.
            size_t default_max_server_memory_usage = static_cast<size_t>(current_physical_server_memory * max_server_memory_usage_to_ram_ratio);

            if (max_server_memory_usage == 0)
            {
                max_server_memory_usage = default_max_server_memory_usage;
                LOG_INFO(log, "Setting max_server_memory_usage was set to {}"
                    " ({} available * {:.2f} max_server_memory_usage_to_ram_ratio)",
                    formatReadableSizeWithBinarySuffix(max_server_memory_usage),
                    formatReadableSizeWithBinarySuffix(current_physical_server_memory),
                    max_server_memory_usage_to_ram_ratio);
            }
            else if (max_server_memory_usage > default_max_server_memory_usage)
            {
                max_server_memory_usage = default_max_server_memory_usage;
                LOG_INFO(log, "Setting max_server_memory_usage was lowered to {}"
                    " because the system has low amount of memory. The amount was"
                    " calculated as {} available"
                    " * {:.2f} max_server_memory_usage_to_ram_ratio",
                    formatReadableSizeWithBinarySuffix(max_server_memory_usage),
                    formatReadableSizeWithBinarySuffix(current_physical_server_memory),
                    max_server_memory_usage_to_ram_ratio);
            }

            total_memory_tracker.setHardLimit(max_server_memory_usage);
            total_memory_tracker.setDescription("(total)");
            total_memory_tracker.setMetric(CurrentMetrics::MemoryTracking);

            size_t merges_mutations_memory_usage_soft_limit = new_server_settings[ServerSetting::merges_mutations_memory_usage_soft_limit];

            size_t default_merges_mutations_server_memory_usage = static_cast<size_t>(current_physical_server_memory * new_server_settings[ServerSetting::merges_mutations_memory_usage_to_ram_ratio]);
            if (merges_mutations_memory_usage_soft_limit == 0)
            {
                merges_mutations_memory_usage_soft_limit = default_merges_mutations_server_memory_usage;
                LOG_INFO(log, "Setting merges_mutations_memory_usage_soft_limit was set to {}"
                    " ({} available * {:.2f} merges_mutations_memory_usage_to_ram_ratio)",
                    formatReadableSizeWithBinarySuffix(merges_mutations_memory_usage_soft_limit),
                    formatReadableSizeWithBinarySuffix(current_physical_server_memory),
                    new_server_settings[ServerSetting::merges_mutations_memory_usage_to_ram_ratio]);
            }
            else if (merges_mutations_memory_usage_soft_limit > default_merges_mutations_server_memory_usage)
            {
                merges_mutations_memory_usage_soft_limit = default_merges_mutations_server_memory_usage;
                LOG_WARNING(log, "Setting merges_mutations_memory_usage_soft_limit was set to {}"
                    " ({} available * {:.2f} merges_mutations_memory_usage_to_ram_ratio)",
                    formatReadableSizeWithBinarySuffix(merges_mutations_memory_usage_soft_limit),
                    formatReadableSizeWithBinarySuffix(current_physical_server_memory),
                    new_server_settings[ServerSetting::merges_mutations_memory_usage_to_ram_ratio]);
            }

            LOG_INFO(log, "Merges and mutations memory limit is set to {}",
                formatReadableSizeWithBinarySuffix(merges_mutations_memory_usage_soft_limit));
            background_memory_tracker.setSoftLimit(merges_mutations_memory_usage_soft_limit);
            background_memory_tracker.setDescription("(background)");
            background_memory_tracker.setMetric(CurrentMetrics::MergesMutationsMemoryTracking);

            auto * global_overcommit_tracker = global_context->getGlobalOvercommitTracker();
            total_memory_tracker.setOvercommitTracker(global_overcommit_tracker);

            // FIXME logging-related things need synchronization -- see the 'Logger * log' saved
            // in a lot of places. For now, disable updating log configuration without server restart.
            //setTextLog(global_context->getTextLog());
            updateLevels(*config, logger());
            global_context->setClustersConfig(config, has_zookeeper);
            global_context->setMacros(std::make_unique<Macros>(*config, "macros", log));
            global_context->setExternalAuthenticatorsConfig(*config);

            global_context->setDashboardsConfig(config);

            if (global_context->isServerCompletelyStarted())
            {
                /// It does not make sense to reload anything before server has started.
                /// Moreover, it may break initialization order.
                global_context->loadOrReloadDictionaries(*config);
                global_context->loadOrReloadUserDefinedExecutableFunctions(*config);
            }

            global_context->setRemoteHostFilter(*config);
            global_context->setHTTPHeaderFilter(*config);

            global_context->setMaxTableSizeToDrop(new_server_settings[ServerSetting::max_table_size_to_drop]);
            global_context->setMaxPartitionSizeToDrop(new_server_settings[ServerSetting::max_partition_size_to_drop]);
            global_context->setMaxTableNumToWarn(new_server_settings[ServerSetting::max_table_num_to_warn]);
            global_context->setMaxViewNumToWarn(new_server_settings[ServerSetting::max_view_num_to_warn]);
            global_context->setMaxDictionaryNumToWarn(new_server_settings[ServerSetting::max_dictionary_num_to_warn]);
            global_context->setMaxDatabaseNumToWarn(new_server_settings[ServerSetting::max_database_num_to_warn]);
            global_context->setMaxPartNumToWarn(new_server_settings[ServerSetting::max_part_num_to_warn]);
            /// Only for system.server_settings
            global_context->setConfigReloaderInterval(new_server_settings[ServerSetting::config_reload_interval_ms]);

            SlotCount concurrent_threads_soft_limit = UnlimitedSlots;
            if (new_server_settings[ServerSetting::concurrent_threads_soft_limit_num] > 0 && new_server_settings[ServerSetting::concurrent_threads_soft_limit_num] < concurrent_threads_soft_limit)
                concurrent_threads_soft_limit = new_server_settings[ServerSetting::concurrent_threads_soft_limit_num];
            if (new_server_settings[ServerSetting::concurrent_threads_soft_limit_ratio_to_cores] > 0)
            {
                auto value = new_server_settings[ServerSetting::concurrent_threads_soft_limit_ratio_to_cores] * getNumberOfCPUCoresToUse();
                if (value > 0 && value < concurrent_threads_soft_limit)
                    concurrent_threads_soft_limit = value;
            }
            ConcurrencyControl::instance().setMaxConcurrency(concurrent_threads_soft_limit);
            LOG_INFO(log, "ConcurrencyControl limit is set to {}", concurrent_threads_soft_limit);

            global_context->getProcessList().setMaxSize(new_server_settings[ServerSetting::max_concurrent_queries]);
            global_context->getProcessList().setMaxInsertQueriesAmount(new_server_settings[ServerSetting::max_concurrent_insert_queries]);
            global_context->getProcessList().setMaxSelectQueriesAmount(new_server_settings[ServerSetting::max_concurrent_select_queries]);
            global_context->getProcessList().setMaxWaitingQueriesAmount(new_server_settings[ServerSetting::max_waiting_queries]);

            if (config->has("keeper_server"))
                global_context->updateKeeperConfiguration(*config);

            /// Reload the number of threads for global pools.
            /// Note: If you specified it in the top level config (not it config of default profile)
            /// then ClickHouse will use it exactly.
            /// This is done for backward compatibility.
            if (global_context->areBackgroundExecutorsInitialized())
            {
                auto new_pool_size = new_server_settings[ServerSetting::background_pool_size];
                auto new_ratio = new_server_settings[ServerSetting::background_merges_mutations_concurrency_ratio];
                global_context->getMergeMutateExecutor()->increaseThreadsAndMaxTasksCount(new_pool_size, static_cast<size_t>(new_pool_size * new_ratio));
                global_context->getMergeMutateExecutor()->updateSchedulingPolicy(new_server_settings[ServerSetting::background_merges_mutations_scheduling_policy].toString());
            }

            if (global_context->areBackgroundExecutorsInitialized())
            {
                auto new_pool_size = new_server_settings[ServerSetting::background_move_pool_size];
                global_context->getMovesExecutor()->increaseThreadsAndMaxTasksCount(new_pool_size, new_pool_size);
            }

            if (global_context->areBackgroundExecutorsInitialized())
            {
                auto new_pool_size = new_server_settings[ServerSetting::background_fetches_pool_size];
                global_context->getFetchesExecutor()->increaseThreadsAndMaxTasksCount(new_pool_size, new_pool_size);
            }

            if (global_context->areBackgroundExecutorsInitialized())
            {
                auto new_pool_size = new_server_settings[ServerSetting::background_common_pool_size];
                global_context->getCommonExecutor()->increaseThreadsAndMaxTasksCount(new_pool_size, new_pool_size);
            }

            global_context->getBufferFlushSchedulePool().increaseThreadsCount(new_server_settings[ServerSetting::background_buffer_flush_schedule_pool_size]);
            global_context->getSchedulePool().increaseThreadsCount(new_server_settings[ServerSetting::background_schedule_pool_size]);
            global_context->getMessageBrokerSchedulePool().increaseThreadsCount(new_server_settings[ServerSetting::background_message_broker_schedule_pool_size]);
            global_context->getDistributedSchedulePool().increaseThreadsCount(new_server_settings[ServerSetting::background_distributed_schedule_pool_size]);

            global_context->getAsyncLoader().setMaxThreads(TablesLoaderForegroundPoolId, new_server_settings[ServerSetting::tables_loader_foreground_pool_size]);
            global_context->getAsyncLoader().setMaxThreads(TablesLoaderBackgroundLoadPoolId, new_server_settings[ServerSetting::tables_loader_background_pool_size]);
            global_context->getAsyncLoader().setMaxThreads(TablesLoaderBackgroundStartupPoolId, new_server_settings[ServerSetting::tables_loader_background_pool_size]);

            getIOThreadPool().reloadConfiguration(
                new_server_settings[ServerSetting::max_io_thread_pool_size],
                new_server_settings[ServerSetting::max_io_thread_pool_free_size],
                new_server_settings[ServerSetting::io_thread_pool_queue_size]);

            getBackupsIOThreadPool().reloadConfiguration(
                new_server_settings[ServerSetting::max_backups_io_thread_pool_size],
                new_server_settings[ServerSetting::max_backups_io_thread_pool_free_size],
                new_server_settings[ServerSetting::backups_io_thread_pool_queue_size]);

            getActivePartsLoadingThreadPool().reloadConfiguration(
                new_server_settings[ServerSetting::max_active_parts_loading_thread_pool_size],
                0, // We don't need any threads once all the parts will be loaded
                new_server_settings[ServerSetting::max_active_parts_loading_thread_pool_size]);

            getOutdatedPartsLoadingThreadPool().reloadConfiguration(
                new_server_settings[ServerSetting::max_outdated_parts_loading_thread_pool_size],
                0, // We don't need any threads once all the parts will be loaded
                new_server_settings[ServerSetting::max_outdated_parts_loading_thread_pool_size]);

            /// It could grow if we need to synchronously wait until all the data parts will be loaded.
            getOutdatedPartsLoadingThreadPool().setMaxTurboThreads(
                new_server_settings[ServerSetting::max_active_parts_loading_thread_pool_size]
            );

            getPartsCleaningThreadPool().reloadConfiguration(
                new_server_settings[ServerSetting::max_parts_cleaning_thread_pool_size],
                0, // We don't need any threads one all the parts will be deleted
                new_server_settings[ServerSetting::max_parts_cleaning_thread_pool_size]);


            global_context->setMergeWorkload(new_server_settings[ServerSetting::merge_workload]);
            global_context->setMutationWorkload(new_server_settings[ServerSetting::mutation_workload]);

            if (config->has("resources"))
            {
                global_context->getResourceManager()->updateConfiguration(*config);
            }

            if (!initial_loading)
            {
                /// We do not load ZooKeeper configuration on the first config loading
                /// because TestKeeper server is not started yet.
                if (zkutil::hasZooKeeperConfig(*config))
                    global_context->reloadZooKeeperIfChanged(config);

                global_context->reloadAuxiliaryZooKeepersConfigIfChanged(config);

                global_context->reloadQueryMaskingRulesIfChanged(config);

                if (global_context->isServerCompletelyStarted())
                {
                    std::lock_guard lock(servers_lock);
                    updateServers(*config, server_pool, async_metrics, servers, servers_to_start_before_tables);
                }
            }

            global_context->updateStorageConfiguration(*config);
            global_context->updateInterserverCredentials(*config);

            global_context->updateUncompressedCacheConfiguration(*config);
            global_context->updateMarkCacheConfiguration(*config);
            global_context->updateIndexUncompressedCacheConfiguration(*config);
            global_context->updateIndexMarkCacheConfiguration(*config);
            global_context->updateMMappedFileCacheConfiguration(*config);
            global_context->updateQueryCacheConfiguration(*config);

            CompressionCodecEncrypted::Configuration::instance().tryLoad(*config, "encryption_codecs");
#if USE_SSL
            CertificateReloader::instance().tryReloadAll(*config);
#endif
            NamedCollectionFactory::instance().reloadFromConfig(*config);

            FileCacheFactory::instance().updateSettingsFromConfig(*config);

            HTTPConnectionPools::instance().setLimits(
                HTTPConnectionPools::Limits{
                    new_server_settings[ServerSetting::disk_connections_soft_limit],
                    new_server_settings[ServerSetting::disk_connections_warn_limit],
                    new_server_settings[ServerSetting::disk_connections_store_limit],
                },
                HTTPConnectionPools::Limits{
                    new_server_settings[ServerSetting::storage_connections_soft_limit],
                    new_server_settings[ServerSetting::storage_connections_warn_limit],
                    new_server_settings[ServerSetting::storage_connections_store_limit],
                },
                HTTPConnectionPools::Limits{
                    new_server_settings[ServerSetting::http_connections_soft_limit],
                    new_server_settings[ServerSetting::http_connections_warn_limit],
                    new_server_settings[ServerSetting::http_connections_store_limit],
                });

            DNSResolver::instance().setFilterSettings(new_server_settings[ServerSetting::dns_allow_resolve_names_to_ipv4], new_server_settings[ServerSetting::dns_allow_resolve_names_to_ipv6]);

            if (global_context->isServerCompletelyStarted())
                CannotAllocateThreadFaultInjector::setFaultProbability(new_server_settings[ServerSetting::cannot_allocate_thread_fault_injection_probability]);

#if USE_GWP_ASAN
            GWPAsan::setForceSampleProbability(new_server_settings[ServerSetting::gwp_asan_force_sample_probability]);
#endif

            ProfileEvents::increment(ProfileEvents::MainConfigLoads);

            /// Must be the last.
            latest_config = config;
        });

    const auto listen_hosts = getListenHosts(config());
    const auto interserver_listen_hosts = getInterserverListenHosts(config());
    const auto listen_try = getListenTry(config());

    if (config().has("keeper_server.server_id"))
    {
#if USE_NURAFT
        //// If we don't have configured connection probably someone trying to use clickhouse-server instead
        //// of clickhouse-keeper, so start synchronously.
        bool can_initialize_keeper_async = false;

        if (has_zookeeper) /// We have configured connection to some zookeeper cluster
        {
            /// If we cannot connect to some other node from our cluster then we have to wait our Keeper start
            /// synchronously.
            can_initialize_keeper_async = global_context->tryCheckClientConnectionToMyKeeperCluster();
        }
        /// Initialize keeper RAFT.
        global_context->initializeKeeperDispatcher(can_initialize_keeper_async);
        FourLetterCommandFactory::registerCommands(*global_context->getKeeperDispatcher());

        auto config_getter = [this] () -> const Poco::Util::AbstractConfiguration &
        {
            return global_context->getConfigRef();
        };

        for (const auto & listen_host : listen_hosts)
        {
            /// TCP Keeper
            const char * port_name = "keeper_server.tcp_port";
            createServer(
                config(), listen_host, port_name, listen_try, /* start_server: */ false,
                servers_to_start_before_tables,
                [&](UInt16 port) -> ProtocolServerAdapter
                {
                    Poco::Net::ServerSocket socket;
                    auto address = socketBindListen(config(), socket, listen_host, port);
                    socket.setReceiveTimeout(Poco::Timespan(config().getUInt64("keeper_server.socket_receive_timeout_sec", DBMS_DEFAULT_RECEIVE_TIMEOUT_SEC), 0));
                    socket.setSendTimeout(Poco::Timespan(config().getUInt64("keeper_server.socket_send_timeout_sec", DBMS_DEFAULT_SEND_TIMEOUT_SEC), 0));
                    return ProtocolServerAdapter(
                        listen_host,
                        port_name,
                        "Keeper (tcp): " + address.toString(),
                        std::make_unique<TCPServer>(
                            new KeeperTCPHandlerFactory(
                                config_getter,
                                global_context->getKeeperDispatcher(),
                                global_context->getSettingsRef()[Setting::receive_timeout].totalSeconds(),
                                global_context->getSettingsRef()[Setting::send_timeout].totalSeconds(),
                                false),
                            server_pool,
                            socket));
                });

            const char * secure_port_name = "keeper_server.tcp_port_secure";
            createServer(
                config(), listen_host, secure_port_name, listen_try, /* start_server: */ false,
                servers_to_start_before_tables,
                [&](UInt16 port) -> ProtocolServerAdapter
                {
#if USE_SSL
                    Poco::Net::SecureServerSocket socket;
                    auto address = socketBindListen(config(), socket, listen_host, port, /* secure = */ true);
                    socket.setReceiveTimeout(Poco::Timespan(config().getUInt64("keeper_server.socket_receive_timeout_sec", DBMS_DEFAULT_RECEIVE_TIMEOUT_SEC), 0));
                    socket.setSendTimeout(Poco::Timespan(config().getUInt64("keeper_server.socket_send_timeout_sec", DBMS_DEFAULT_SEND_TIMEOUT_SEC), 0));
                    return ProtocolServerAdapter(
                        listen_host,
                        secure_port_name,
                        "Keeper with secure protocol (tcp_secure): " + address.toString(),
                        std::make_unique<TCPServer>(
                            new KeeperTCPHandlerFactory(
                                config_getter,
                                global_context->getKeeperDispatcher(),
                                global_context->getSettingsRef()[Setting::receive_timeout].totalSeconds(),
                                global_context->getSettingsRef()[Setting::send_timeout].totalSeconds(),
                                true),
                            server_pool,
                            socket));
#else
                    UNUSED(port);
                    throw Exception(ErrorCodes::SUPPORT_IS_DISABLED, "SSL support for TCP protocol is disabled because Poco library was built without NetSSL support.");
#endif
                });

            /// HTTP control endpoints
            port_name = "keeper_server.http_control.port";
            createServer(config(), listen_host, port_name, listen_try, /* start_server: */ false,
            servers_to_start_before_tables,
            [&](UInt16 port) -> ProtocolServerAdapter
            {
                auto http_context = httpContext();
                Poco::Timespan keep_alive_timeout(config().getUInt("keep_alive_timeout", 10), 0);
                Poco::Net::HTTPServerParams::Ptr http_params = new Poco::Net::HTTPServerParams;
                http_params->setTimeout(http_context->getReceiveTimeout());
                http_params->setKeepAliveTimeout(keep_alive_timeout);

                Poco::Net::ServerSocket socket;
                auto address = socketBindListen(config(), socket, listen_host, port);
                socket.setReceiveTimeout(http_context->getReceiveTimeout());
                socket.setSendTimeout(http_context->getSendTimeout());
                return ProtocolServerAdapter(
                    listen_host,
                    port_name,
                    "HTTP Control: http://" + address.toString(),
                    std::make_unique<HTTPServer>(
                        std::move(http_context),
                        createKeeperHTTPControlMainHandlerFactory(
                            config_getter(),
                            global_context->getKeeperDispatcher(),
                            "KeeperHTTPControlHandler-factory"), server_pool, socket, http_params));
            });
        }
#else
        throw Exception(ErrorCodes::SUPPORT_IS_DISABLED, "ClickHouse server built without NuRaft library. Cannot use internal coordination.");
#endif

    }

    {
        std::lock_guard lock(servers_lock);
        /// We should start interserver communications before (and more important shutdown after) tables.
        /// Because server can wait for a long-running queries (for example in tcp_handler) after interserver handler was already shut down.
        /// In this case we will have replicated tables which are unable to send any parts to other replicas, but still can
        /// communicate with zookeeper, execute merges, etc.
        createInterserverServers(
            config(),
            interserver_listen_hosts,
            listen_try,
            server_pool,
            async_metrics,
            servers_to_start_before_tables,
            /* start_servers= */ false);


        for (auto & server : servers_to_start_before_tables)
        {
            server.start();
            LOG_INFO(log, "Listening for {}", server.getDescription());
        }
    }

    /// Initialize access storages.
    auto & access_control = global_context->getAccessControl();
    try
    {
        access_control.setupFromMainConfig(config(), config_path, [&] { return global_context->getZooKeeper(); });
    }
    catch (...)
    {
        tryLogCurrentException(log, "Caught exception while setting up access control.");
        throw;
    }

    if (cgroups_memory_usage_observer)
    {
        cgroups_memory_usage_observer->setOnMemoryAmountAvailableChangedFn([&]() { main_config_reloader->reload(); });
        cgroups_memory_usage_observer->startThread();
    }

    /// Reload config in SYSTEM RELOAD CONFIG query.
    global_context->setConfigReloadCallback([&]()
    {
        main_config_reloader->reload();
        access_control.reload(AccessControl::ReloadMode::USERS_CONFIG_ONLY);
    });

    global_context->setStopServersCallback([&](const ServerType & server_type)
    {
        std::lock_guard lock(servers_lock);
        stopServers(servers, server_type);
    });

    global_context->setStartServersCallback([&](const ServerType & server_type)
    {
        std::lock_guard lock(servers_lock);
        createServers(
            config(),
            listen_hosts,
            listen_try,
            server_pool,
            async_metrics,
            servers,
            /* start_servers= */ true,
            server_type);
    });

    /// Limit on total number of concurrently executed queries.
    global_context->getProcessList().setMaxSize(server_settings[ServerSetting::max_concurrent_queries]);

    /// Load global settings from default_profile and system_profile.
    global_context->setDefaultProfiles(config());

    /// Initialize background executors after we load default_profile config.
    /// This is needed to load proper values of background_pool_size etc.
    global_context->initializeBackgroundExecutorsIfNeeded();

    if (server_settings[ServerSetting::async_insert_threads])
    {
        global_context->setAsynchronousInsertQueue(std::make_shared<AsynchronousInsertQueue>(
            global_context,
            server_settings[ServerSetting::async_insert_threads],
            server_settings[ServerSetting::async_insert_queue_flush_on_shutdown]));
    }

    /// Set path for format schema files
    fs::path format_schema_path(config().getString("format_schema_path", path / "format_schemas/"));
    global_context->setFormatSchemaPath(format_schema_path);
    fs::create_directories(format_schema_path);

    /// Set the path for google proto files
    if (config().has("google_protos_path"))
        global_context->setGoogleProtosPath(fs::weakly_canonical(config().getString("google_protos_path")));

    /// Set path for filesystem caches
    fs::path filesystem_caches_path(config().getString("filesystem_caches_path", ""));
    if (!filesystem_caches_path.empty())
        global_context->setFilesystemCachesPath(filesystem_caches_path);

    /// NOTE: Do sanity checks after we loaded all possible substitutions (for the configuration) from ZK
    /// Additionally, making the check after the default profile is initialized.
    /// It is important to initialize MergeTreeSettings after Settings, to support compatibility for MergeTreeSettings.
    sanityChecks(*this);

    /// Check sanity of MergeTreeSettings on server startup
    {
        size_t background_pool_tasks = global_context->getMergeMutateExecutor()->getMaxTasksCount();
        global_context->getMergeTreeSettings().sanityCheck(background_pool_tasks);
        global_context->getReplicatedMergeTreeSettings().sanityCheck(background_pool_tasks);
    }
    /// try set up encryption. There are some errors in config, error will be printed and server wouldn't start.
    CompressionCodecEncrypted::Configuration::instance().load(config(), "encryption_codecs");

    /// DNSCacheUpdater uses BackgroundSchedulePool which lives in shared context
    /// and thus this object must be created after the SCOPE_EXIT object where shared
    /// context is destroyed.
    /// In addition this object has to be created before the loading of the tables.
    std::unique_ptr<DNSCacheUpdater> dns_cache_updater;
    if (server_settings[ServerSetting::disable_internal_dns_cache])
    {
        /// Disable DNS caching at all
        DNSResolver::instance().setDisableCacheFlag();
        LOG_DEBUG(log, "DNS caching disabled");
    }
    else
    {
        DNSResolver::instance().setCacheMaxEntries(server_settings[ServerSetting::dns_cache_max_entries]);

        /// Initialize a watcher periodically updating DNS cache
        dns_cache_updater = std::make_unique<DNSCacheUpdater>(
            global_context, server_settings[ServerSetting::dns_cache_update_period], server_settings[ServerSetting::dns_max_consecutive_failures]);
    }

    if (dns_cache_updater)
        dns_cache_updater->start();

    /// Set current database name before loading tables and databases because
    /// system logs may copy global context.
    std::string default_database = server_settings[ServerSetting::default_database].toString();
    global_context->setCurrentDatabaseNameInGlobalContext(default_database);

    LOG_INFO(log, "Loading metadata from {}", path_str);

    LoadTaskPtrs load_system_metadata_tasks;
    LoadTaskPtrs load_metadata_tasks;

    // Make sure that if exception is thrown during startup async, new async loading jobs are not going to be called.
    // This is important for the case when exception is thrown from loading of metadata with `async_load_databases = false`
    // to avoid simultaneously running table startups and destructing databases.
    SCOPE_EXIT_SAFE(
        LOG_INFO(log, "Stopping AsyncLoader.");

        // Waits for all currently running jobs to finish and do not run any other pending jobs.
        global_context->getAsyncLoader().stop();
    );

    try
    {
        /// Don't run background queries until we loaded tables.
        /// (In particular things would break if a background drop query happens before the
        /// loadMarkedAsDroppedTables() call below - it'll see dropped table metadata and try to
        /// drop the table a second time and throw an exception.)
        global_context->getRefreshSet().setRefreshesStopped(true);

        auto & database_catalog = DatabaseCatalog::instance();
        /// We load temporary database first, because projections need it.
        database_catalog.initializeAndLoadTemporaryDatabase();
        load_system_metadata_tasks = loadMetadataSystem(global_context, server_settings[ServerSetting::async_load_system_database]);
        maybeConvertSystemDatabase(global_context, load_system_metadata_tasks);

        /// Startup scripts can depend on the system log tables.
        if (config().has("startup_scripts") && !server_settings[ServerSetting::prepare_system_log_tables_on_startup].changed)
            global_context->setServerSetting("prepare_system_log_tables_on_startup", true);

        /// After attaching system databases we can initialize system log.
        global_context->initializeSystemLogs();
        global_context->setSystemZooKeeperLogAfterInitializationIfNeeded();
        /// Build loggers before tables startup to make log messages from tables
        /// attach available in system.text_log
        buildLoggers(config(), logger());
        initializeAzureSDKLogger(server_settings, logger().getLevel());
        /// After the system database is created, attach virtual system tables (in addition to query_log and part_log)
        attachSystemTablesServer(global_context, *database_catalog.getSystemDatabase(), has_zookeeper);
        attachInformationSchema(global_context, *database_catalog.getDatabase(DatabaseCatalog::INFORMATION_SCHEMA));
        attachInformationSchema(global_context, *database_catalog.getDatabase(DatabaseCatalog::INFORMATION_SCHEMA_UPPERCASE));
        /// Firstly remove partially dropped databases, to avoid race with MaterializedMySQLSyncThread,
        /// that may execute DROP before loadMarkedAsDroppedTables() in background,
        /// and so loadMarkedAsDroppedTables() will find it and try to add, and UUID will overlap.
        database_catalog.loadMarkedAsDroppedTables();
        database_catalog.createBackgroundTasks();
        /// Then, load remaining databases (some of them maybe be loaded asynchronously)
        load_metadata_tasks = loadMetadata(global_context, default_database, server_settings[ServerSetting::async_load_databases]);
        /// If we need to convert database engines, disable async tables loading
        convertDatabasesEnginesIfNeed(load_metadata_tasks, global_context);
        database_catalog.startupBackgroundTasks();
        /// After loading validate that default database exists
        database_catalog.assertDatabaseExists(default_database);
        /// Load user-defined SQL functions.
        global_context->getUserDefinedSQLObjectsStorage().loadObjects();

        global_context->getRefreshSet().setRefreshesStopped(false);
    }
    catch (...)
    {
        tryLogCurrentException(log, "Caught exception while loading metadata");
        throw;
    }

    bool found_stop_flag = false;

    if (has_zookeeper && global_context->getMacros()->getMacroMap().contains("replica"))
    {
        try
        {
            auto zookeeper = global_context->getZooKeeper();
            String stop_flag_path = "/clickhouse/stop_replicated_ddl_queries/{replica}";
            stop_flag_path = global_context->getMacros()->expand(stop_flag_path);
            found_stop_flag = zookeeper->exists(stop_flag_path);
        }
        catch (const Coordination::Exception & e)
        {
            if (e.code != Coordination::Error::ZCONNECTIONLOSS)
                throw;
            tryLogCurrentException(log);
        }
    }

    if (found_stop_flag)
        LOG_INFO(log, "Found a stop flag for replicated DDL queries. They will be disabled");
    else
        DatabaseCatalog::instance().startReplicatedDDLQueries();

    LOG_DEBUG(log, "Loaded metadata.");

    if (has_trace_collector)
        global_context->initializeTraceCollector();

#if defined(OS_LINUX)
    auto tasks_stats_provider = TasksStatsCounters::findBestAvailableProvider();
    if (tasks_stats_provider == TasksStatsCounters::MetricsProvider::None)
    {
        LOG_INFO(log, "It looks like this system does not have procfs mounted at /proc location,"
            " neither clickhouse-server process has CAP_NET_ADMIN capability."
            " 'taskstats' performance statistics will be disabled."
            " It could happen due to incorrect ClickHouse package installation."
            " You can try to resolve the problem manually with 'sudo setcap cap_net_admin=+ep {}'."
            " Note that it will not work on 'nosuid' mounted filesystems."
            " It also doesn't work if you run clickhouse-server inside network namespace as it happens in some containers.",
            executable_path);
    }
    else
    {
        LOG_INFO(log, "Tasks stats provider: {}", TasksStatsCounters::metricsProviderString(tasks_stats_provider));
    }

    if (!hasLinuxCapability(CAP_SYS_NICE))
    {
        LOG_INFO(log, "It looks like the process has no CAP_SYS_NICE capability, the setting 'os_thread_priority' will have no effect."
            " It could happen due to incorrect ClickHouse package installation."
            " You could resolve the problem manually with 'sudo setcap cap_sys_nice=+ep {}'."
            " Note that it will not work on 'nosuid' mounted filesystems.",
            executable_path);
    }
#else
    LOG_INFO(log, "TaskStats is not implemented for this OS. IO accounting will be disabled.");
#endif

    {
        attachSystemTablesAsync(global_context, *DatabaseCatalog::instance().getSystemDatabase(), async_metrics);

        {
            std::lock_guard lock(servers_lock);
            createServers(config(), listen_hosts, listen_try, server_pool, async_metrics, servers);
            if (servers.empty())
                throw Exception(ErrorCodes::NO_ELEMENTS_IN_CONFIG,
                                "No servers started (add valid listen_host and 'tcp_port' or 'http_port' "
                                "to configuration file.)");
        }

        if (servers.empty())
             throw Exception(ErrorCodes::NO_ELEMENTS_IN_CONFIG,
                             "No servers started (add valid listen_host and 'tcp_port' or 'http_port' "
                             "to configuration file.)");

#if USE_SSL
        CertificateReloader::instance().tryLoad(config());
#endif

        /// Must be done after initialization of `servers`, because async_metrics will access `servers` variable from its thread.
        async_metrics.start();
        global_context->setAsynchronousMetrics(&async_metrics);

        main_config_reloader->start();
        access_control.startPeriodicReloading();

        /// try to load dictionaries immediately, throw on error and die
        try
        {
            global_context->loadOrReloadDictionaries(config());

            if (!config().getBool("dictionaries_lazy_load", true) && config().getBool("wait_dictionaries_load_at_startup", true))
                global_context->waitForDictionariesLoad();
        }
        catch (...)
        {
            tryLogCurrentException(log, "Caught exception while loading dictionaries.");
            throw;
        }

        /// try to load embedded dictionaries immediately, throw on error and die
        try
        {
            global_context->tryCreateEmbeddedDictionaries(config());
        }
        catch (...)
        {
            tryLogCurrentException(log, "Caught exception while loading embedded dictionaries.");
            throw;
        }

        /// try to load user defined executable functions, throw on error and die
        try
        {
            global_context->loadOrReloadUserDefinedExecutableFunctions(config());
        }
        catch (...)
        {
            tryLogCurrentException(log, "Caught exception while loading user defined executable functions.");
            throw;
        }

        if (has_zookeeper && config().has("distributed_ddl"))
        {
            /// DDL worker should be started after all tables were loaded
            String ddl_queue_path = config().getString("distributed_ddl.path", "/clickhouse/task_queue/ddl/");
            String ddl_replicas_path = config().getString("distributed_ddl.replicas_path", "/clickhouse/task_queue/replicas/");
            int pool_size = config().getInt("distributed_ddl.pool_size", 1);
            if (pool_size < 1)
                throw Exception(ErrorCodes::ARGUMENT_OUT_OF_BOUND, "distributed_ddl.pool_size should be greater then 0");
<<<<<<< HEAD
            global_context->setDDLWorker(std::make_unique<DDLWorker>(pool_size, ddl_zookeeper_path, global_context, &config(),
                                                                     "distributed_ddl", "DDLWorker",
                                                                     &CurrentMetrics::MaxDDLEntryID, &CurrentMetrics::MaxPushedDDLEntryID),
                                         joinTasks(load_system_metadata_tasks, load_metadata_tasks));
=======
            global_context->setDDLWorker(
                std::make_unique<DDLWorker>(
                    pool_size,
                    ddl_queue_path,
                    ddl_replicas_path,
                    global_context,
                    &config(),
                    "distributed_ddl",
                    "DDLWorker",
                    &CurrentMetrics::MaxDDLEntryID,
                    &CurrentMetrics::MaxPushedDDLEntryID),
                load_metadata_tasks);
>>>>>>> a6fff970
        }

        /// Do not keep tasks in server, they should be kept inside databases. Used here to make dependent tasks only.
        load_system_metadata_tasks.clear();
        load_system_metadata_tasks.shrink_to_fit();
        load_metadata_tasks.clear();
        load_metadata_tasks.shrink_to_fit();

        if (config().has("startup_scripts"))
            loadStartupScripts(config(), global_context, log);

        {
            std::lock_guard lock(servers_lock);
            for (auto & server : servers)
            {
                server.start();
                LOG_INFO(log, "Listening for {}", server.getDescription());
            }

            global_context->setServerCompletelyStarted();
            LOG_INFO(log, "Ready for connections.");
        }

        startup_watch.stop();
        ProfileEvents::increment(ProfileEvents::ServerStartupMilliseconds, startup_watch.elapsedMilliseconds());

        CannotAllocateThreadFaultInjector::setFaultProbability(server_settings[ServerSetting::cannot_allocate_thread_fault_injection_probability]);

#if USE_GWP_ASAN
        GWPAsan::initFinished();
        GWPAsan::setForceSampleProbability(server_settings[ServerSetting::gwp_asan_force_sample_probability]);
#endif

        try
        {
            global_context->startClusterDiscovery();
        }
        catch (...)
        {
            tryLogCurrentException(log, "Caught exception while starting cluster discovery");
        }

#if defined(OS_LINUX)
        /// Tell the service manager that service startup is finished.
        /// NOTE: the parent clickhouse-watchdog process must do systemdNotify("MAINPID={}\n", child_pid); before
        /// the child process notifies 'READY=1'.
        systemdNotify("READY=1\n");
#endif

        SCOPE_EXIT_SAFE({
            LOG_DEBUG(log, "Received termination signal.");

            /// Stop reloading of the main config. This must be done before everything else because it
            /// can try to access/modify already deleted objects.
            /// E.g. it can recreate new servers or it may pass a changed config to some destroyed parts of ContextSharedPart.
            main_config_reloader.reset();
            access_control.stopPeriodicReloading();

            is_cancelled = true;

            LOG_DEBUG(log, "Waiting for current connections to close.");

            size_t current_connections = 0;
            {
                std::lock_guard lock(servers_lock);
                for (auto & server : servers)
                {
                    server.stop();
                    current_connections += server.currentConnections();
                }
            }

            if (current_connections)
                LOG_WARNING(log, "Closed all listening sockets. Waiting for {} outstanding connections.", current_connections);
            else
                LOG_INFO(log, "Closed all listening sockets.");

            /// Wait for unfinished backups and restores.
            /// This must be done after closing listening sockets (no more backups/restores) but before ProcessList::killAllQueries
            /// (because killAllQueries() will cancel all running backups/restores).
            if (server_settings[ServerSetting::shutdown_wait_backups_and_restores])
                global_context->waitAllBackupsAndRestores();

            /// Killing remaining queries.
            if (!server_settings[ServerSetting::shutdown_wait_unfinished_queries])
                global_context->getProcessList().killAllQueries();

            if (current_connections)
                current_connections = waitServersToFinish(servers, servers_lock, server_settings[ServerSetting::shutdown_wait_unfinished]);

            if (current_connections)
                LOG_WARNING(log, "Closed connections. But {} remain."
                    " Tip: To increase wait time add to config: <shutdown_wait_unfinished>60</shutdown_wait_unfinished>", current_connections);
            else
                LOG_INFO(log, "Closed connections.");

            dns_cache_updater.reset();

            if (current_connections)
            {
                /// There is no better way to force connections to close in Poco.
                /// Otherwise connection handlers will continue to live
                /// (they are effectively dangling objects, but they use global thread pool
                ///  and global thread pool destructor will wait for threads, preventing server shutdown).

                /// Dump coverage here, because std::atexit callback would not be called.
                dumpCoverageReportIfPossible();
                LOG_WARNING(log, "Will shutdown forcefully.");
                safeExit(0);
            }
        });

        std::vector<std::unique_ptr<MetricsTransmitter>> metrics_transmitters;
        for (const auto & graphite_key : DB::getMultipleKeysFromConfig(config(), "", "graphite"))
        {
            metrics_transmitters.emplace_back(std::make_unique<MetricsTransmitter>(
                global_context->getConfigRef(), graphite_key, async_metrics));
        }

        waitForTerminationRequest();
    }

    return Application::EXIT_OK;
}
catch (...)
{
    /// Poco does not provide stacktrace.
    tryLogCurrentException("Application");
    auto code = getCurrentExceptionCode();
    return code ? code : -1;
}

std::unique_ptr<TCPProtocolStackFactory> Server::buildProtocolStackFromConfig(
    const Poco::Util::AbstractConfiguration & config,
    const std::string & protocol,
    Poco::Net::HTTPServerParams::Ptr http_params,
    AsynchronousMetrics & async_metrics,
    bool & is_secure)
{
    auto create_factory = [&](const std::string & type, const std::string & conf_name) -> TCPServerConnectionFactory::Ptr
    {
        if (type == "tcp")
            return TCPServerConnectionFactory::Ptr(new TCPHandlerFactory(*this, false, false, ProfileEvents::InterfaceNativeReceiveBytes, ProfileEvents::InterfaceNativeSendBytes));

        if (type == "tls")
#if USE_SSL
            return TCPServerConnectionFactory::Ptr(new TLSHandlerFactory(*this, conf_name));
#else
            throw Exception(ErrorCodes::SUPPORT_IS_DISABLED, "SSL support for TCP protocol is disabled because Poco library was built without NetSSL support.");
#endif

        if (type == "proxy1")
            return TCPServerConnectionFactory::Ptr(new ProxyV1HandlerFactory(*this, conf_name));
        if (type == "mysql")
            return TCPServerConnectionFactory::Ptr(new MySQLHandlerFactory(*this, ProfileEvents::InterfaceMySQLReceiveBytes, ProfileEvents::InterfaceMySQLSendBytes));
        if (type == "postgres")
            return TCPServerConnectionFactory::Ptr(new PostgreSQLHandlerFactory(*this, ProfileEvents::InterfacePostgreSQLReceiveBytes, ProfileEvents::InterfacePostgreSQLSendBytes));
        if (type == "http")
            return TCPServerConnectionFactory::Ptr(
                new HTTPServerConnectionFactory(httpContext(), http_params, createHandlerFactory(*this, config, async_metrics, "HTTPHandler-factory"), ProfileEvents::InterfaceHTTPReceiveBytes, ProfileEvents::InterfaceHTTPSendBytes)
            );
        if (type == "prometheus")
            return TCPServerConnectionFactory::Ptr(
                new HTTPServerConnectionFactory(httpContext(), http_params, createHandlerFactory(*this, config, async_metrics, "PrometheusHandler-factory"), ProfileEvents::InterfacePrometheusReceiveBytes, ProfileEvents::InterfacePrometheusSendBytes)
            );
        if (type == "interserver")
            return TCPServerConnectionFactory::Ptr(
                new HTTPServerConnectionFactory(httpContext(), http_params, createHandlerFactory(*this, config, async_metrics, "InterserverIOHTTPHandler-factory"), ProfileEvents::InterfaceInterserverReceiveBytes, ProfileEvents::InterfaceInterserverSendBytes)
            );

        throw Exception(ErrorCodes::INVALID_CONFIG_PARAMETER, "Protocol configuration error, unknown protocol name '{}'", type);
    };

    std::string conf_name = "protocols." + protocol;
    std::string prefix = conf_name + ".";
    std::unordered_set<std::string> pset {conf_name};

    auto stack = std::make_unique<TCPProtocolStackFactory>(*this, conf_name);

    while (true)
    {
        // if there is no "type" - it's a reference to another protocol and this is just an endpoint
        if (config.has(prefix + "type"))
        {
            std::string type = config.getString(prefix + "type");
            if (type == "tls")
            {
                if (is_secure)
                    throw Exception(ErrorCodes::INVALID_CONFIG_PARAMETER, "Protocol '{}' contains more than one TLS layer", protocol);
                is_secure = true;
            }

            stack->append(create_factory(type, conf_name));
        }

        if (!config.has(prefix + "impl"))
            break;

        conf_name = "protocols." + config.getString(prefix + "impl");
        prefix = conf_name + ".";

        if (!pset.insert(conf_name).second)
            throw Exception(ErrorCodes::INVALID_CONFIG_PARAMETER, "Protocol '{}' configuration contains a loop on '{}'", protocol, conf_name);
    }

    return stack;
}

HTTPContextPtr Server::httpContext() const
{
    return std::make_shared<HTTPContext>(context());
}

void Server::createServers(
    Poco::Util::AbstractConfiguration & config,
    const Strings & listen_hosts,
    bool listen_try,
    Poco::ThreadPool & server_pool,
    AsynchronousMetrics & async_metrics,
    std::vector<ProtocolServerAdapter> & servers,
    bool start_servers,
    const ServerType & server_type)
{
    const Settings & settings = global_context->getSettingsRef();

    Poco::Net::HTTPServerParams::Ptr http_params = new Poco::Net::HTTPServerParams;
    http_params->setTimeout(settings[Setting::http_receive_timeout]);
    http_params->setKeepAliveTimeout(global_context->getServerSettings()[ServerSetting::keep_alive_timeout]);
    http_params->setMaxKeepAliveRequests(static_cast<int>(global_context->getServerSettings()[ServerSetting::max_keep_alive_requests]));

    Poco::Util::AbstractConfiguration::Keys protocols;
    config.keys("protocols", protocols);

    for (const auto & protocol : protocols)
    {
        if (!server_type.shouldStart(ServerType::Type::CUSTOM, protocol))
            continue;

        std::string prefix = "protocols." + protocol + ".";
        std::string port_name = prefix + "port";
        std::string description {"<undefined> protocol"};
        if (config.has(prefix + "description"))
            description = config.getString(prefix + "description");

        if (!config.has(prefix + "port"))
            continue;

        std::vector<std::string> hosts;
        if (config.has(prefix + "host"))
            hosts.push_back(config.getString(prefix + "host"));
        else
            hosts = listen_hosts;

        for (const auto & host : hosts)
        {
            bool is_secure = false;
            auto stack = buildProtocolStackFromConfig(config, protocol, http_params, async_metrics, is_secure);

            if (stack->empty())
                throw Exception(ErrorCodes::INVALID_CONFIG_PARAMETER, "Protocol '{}' stack empty", protocol);

            createServer(config, host, port_name.c_str(), listen_try, start_servers, servers, [&](UInt16 port) -> ProtocolServerAdapter
            {
                Poco::Net::ServerSocket socket;
                auto address = socketBindListen(config, socket, host, port, is_secure);
                socket.setReceiveTimeout(settings[Setting::receive_timeout]);
                socket.setSendTimeout(settings[Setting::send_timeout]);

                return ProtocolServerAdapter(
                    host,
                    port_name.c_str(),
                    description + ": " + address.toString(),
                    std::make_unique<TCPServer>(
                        stack.release(),
                        server_pool,
                        socket,
                        new Poco::Net::TCPServerParams));
            });
        }
    }

    for (const auto & listen_host : listen_hosts)
    {
        const char * port_name;

        if (server_type.shouldStart(ServerType::Type::HTTP))
        {
            /// HTTP
            port_name = "http_port";
            createServer(config, listen_host, port_name, listen_try, start_servers, servers, [&](UInt16 port) -> ProtocolServerAdapter
            {
                Poco::Net::ServerSocket socket;
                auto address = socketBindListen(config, socket, listen_host, port);
                socket.setReceiveTimeout(settings[Setting::http_receive_timeout]);
                socket.setSendTimeout(settings[Setting::http_send_timeout]);

                return ProtocolServerAdapter(
                    listen_host,
                    port_name,
                    "http://" + address.toString(),
                    std::make_unique<HTTPServer>(
                        httpContext(), createHandlerFactory(*this, config, async_metrics, "HTTPHandler-factory"), server_pool, socket, http_params, ProfileEvents::InterfaceHTTPReceiveBytes, ProfileEvents::InterfaceHTTPSendBytes));
            });
        }

        if (server_type.shouldStart(ServerType::Type::HTTPS))
        {
            /// HTTPS
            port_name = "https_port";
            createServer(config, listen_host, port_name, listen_try, start_servers, servers, [&](UInt16 port) -> ProtocolServerAdapter
            {
#if USE_SSL
                Poco::Net::SecureServerSocket socket;
                auto address = socketBindListen(config, socket, listen_host, port, /* secure = */ true);
                socket.setReceiveTimeout(settings[Setting::http_receive_timeout]);
                socket.setSendTimeout(settings[Setting::http_send_timeout]);
                return ProtocolServerAdapter(
                    listen_host,
                    port_name,
                    "https://" + address.toString(),
                    std::make_unique<HTTPServer>(
                        httpContext(), createHandlerFactory(*this, config, async_metrics, "HTTPSHandler-factory"), server_pool, socket, http_params, ProfileEvents::InterfaceHTTPReceiveBytes, ProfileEvents::InterfaceHTTPSendBytes));
#else
                UNUSED(port);
                throw Exception(ErrorCodes::SUPPORT_IS_DISABLED, "HTTPS protocol is disabled because Poco library was built without NetSSL support.");
#endif
            });
        }

        if (server_type.shouldStart(ServerType::Type::TCP))
        {
            /// TCP
            port_name = "tcp_port";
            createServer(config, listen_host, port_name, listen_try, start_servers, servers, [&](UInt16 port) -> ProtocolServerAdapter
            {
                Poco::Net::ServerSocket socket;
                auto address = socketBindListen(config, socket, listen_host, port);
                socket.setReceiveTimeout(settings[Setting::receive_timeout]);
                socket.setSendTimeout(settings[Setting::send_timeout]);
                return ProtocolServerAdapter(
                    listen_host,
                    port_name,
                    "native protocol (tcp): " + address.toString(),
                    std::make_unique<TCPServer>(
                        new TCPHandlerFactory(*this, /* secure */ false, /* proxy protocol */ false, ProfileEvents::InterfaceNativeReceiveBytes, ProfileEvents::InterfaceNativeSendBytes),
                        server_pool,
                        socket,
                        new Poco::Net::TCPServerParams));
            });
        }

        if (server_type.shouldStart(ServerType::Type::TCP_WITH_PROXY))
        {
            /// TCP with PROXY protocol, see https://github.com/wolfeidau/proxyv2/blob/master/docs/proxy-protocol.txt
            port_name = "tcp_with_proxy_port";
            createServer(config, listen_host, port_name, listen_try, start_servers, servers, [&](UInt16 port) -> ProtocolServerAdapter
            {
                Poco::Net::ServerSocket socket;
                auto address = socketBindListen(config, socket, listen_host, port);
                socket.setReceiveTimeout(settings[Setting::receive_timeout]);
                socket.setSendTimeout(settings[Setting::send_timeout]);
                return ProtocolServerAdapter(
                    listen_host,
                    port_name,
                    "native protocol (tcp) with PROXY: " + address.toString(),
                    std::make_unique<TCPServer>(
                        new TCPHandlerFactory(*this, /* secure */ false, /* proxy protocol */ true, ProfileEvents::InterfaceNativeReceiveBytes, ProfileEvents::InterfaceNativeSendBytes),
                        server_pool,
                        socket,
                        new Poco::Net::TCPServerParams));
            });
        }

        if (server_type.shouldStart(ServerType::Type::TCP_SECURE))
        {
            /// TCP with SSL
            port_name = "tcp_port_secure";
            createServer(config, listen_host, port_name, listen_try, start_servers, servers, [&](UInt16 port) -> ProtocolServerAdapter
            {
    #if USE_SSL
                Poco::Net::SecureServerSocket socket;
                auto address = socketBindListen(config, socket, listen_host, port, /* secure = */ true);
                socket.setReceiveTimeout(settings[Setting::receive_timeout]);
                socket.setSendTimeout(settings[Setting::send_timeout]);
                return ProtocolServerAdapter(
                    listen_host,
                    port_name,
                    "secure native protocol (tcp_secure): " + address.toString(),
                    std::make_unique<TCPServer>(
                        new TCPHandlerFactory(*this, /* secure */ true, /* proxy protocol */ false, ProfileEvents::InterfaceNativeReceiveBytes, ProfileEvents::InterfaceNativeSendBytes),
                        server_pool,
                        socket,
                        new Poco::Net::TCPServerParams));
    #else
                UNUSED(port);
                throw Exception(ErrorCodes::SUPPORT_IS_DISABLED, "SSL support for TCP protocol is disabled because Poco library was built without NetSSL support.");
    #endif
            });
        }

        if (server_type.shouldStart(ServerType::Type::MYSQL))
        {
            port_name = "mysql_port";
            createServer(config, listen_host, port_name, listen_try, start_servers, servers, [&](UInt16 port) -> ProtocolServerAdapter
            {
                Poco::Net::ServerSocket socket;
                auto address = socketBindListen(config, socket, listen_host, port, /* secure = */ true);
                socket.setReceiveTimeout(Poco::Timespan());
                socket.setSendTimeout(settings[Setting::send_timeout]);
                return ProtocolServerAdapter(
                    listen_host,
                    port_name,
                    "MySQL compatibility protocol: " + address.toString(),
                    std::make_unique<TCPServer>(new MySQLHandlerFactory(*this, ProfileEvents::InterfaceMySQLReceiveBytes, ProfileEvents::InterfaceMySQLSendBytes), server_pool, socket, new Poco::Net::TCPServerParams));
            });
        }

        if (server_type.shouldStart(ServerType::Type::POSTGRESQL))
        {
            port_name = "postgresql_port";
            createServer(config, listen_host, port_name, listen_try, start_servers, servers, [&](UInt16 port) -> ProtocolServerAdapter
            {
                Poco::Net::ServerSocket socket;
                auto address = socketBindListen(config, socket, listen_host, port, /* secure = */ true);
                socket.setReceiveTimeout(Poco::Timespan());
                socket.setSendTimeout(settings[Setting::send_timeout]);
                return ProtocolServerAdapter(
                    listen_host,
                    port_name,
                    "PostgreSQL compatibility protocol: " + address.toString(),
                    std::make_unique<TCPServer>(new PostgreSQLHandlerFactory(*this, ProfileEvents::InterfacePostgreSQLReceiveBytes, ProfileEvents::InterfacePostgreSQLSendBytes), server_pool, socket, new Poco::Net::TCPServerParams));
            });
        }

#if USE_GRPC
        if (server_type.shouldStart(ServerType::Type::GRPC))
        {
            port_name = "grpc_port";
            createServer(config, listen_host, port_name, listen_try, start_servers, servers, [&](UInt16 port) -> ProtocolServerAdapter
            {
                Poco::Net::SocketAddress server_address(listen_host, port);
                return ProtocolServerAdapter(
                    listen_host,
                    port_name,
                    "gRPC protocol: " + server_address.toString(),
                    std::make_unique<GRPCServer>(*this, makeSocketAddress(listen_host, port, &logger())));
            });
        }
#endif
        if (server_type.shouldStart(ServerType::Type::PROMETHEUS))
        {
            /// Prometheus (if defined and not setup yet with http_port)
            port_name = "prometheus.port";
            createServer(config, listen_host, port_name, listen_try, start_servers, servers, [&](UInt16 port) -> ProtocolServerAdapter
            {
                Poco::Net::ServerSocket socket;
                auto address = socketBindListen(config, socket, listen_host, port);
                socket.setReceiveTimeout(settings[Setting::http_receive_timeout]);
                socket.setSendTimeout(settings[Setting::http_send_timeout]);
                return ProtocolServerAdapter(
                    listen_host,
                    port_name,
                    "Prometheus: http://" + address.toString(),
                    std::make_unique<HTTPServer>(
                        httpContext(), createHandlerFactory(*this, config, async_metrics, "PrometheusHandler-factory"), server_pool, socket, http_params, ProfileEvents::InterfacePrometheusReceiveBytes, ProfileEvents::InterfacePrometheusSendBytes));
            });
        }
    }
}

void Server::createInterserverServers(
    Poco::Util::AbstractConfiguration & config,
    const Strings & interserver_listen_hosts,
    bool listen_try,
    Poco::ThreadPool & server_pool,
    AsynchronousMetrics & async_metrics,
    std::vector<ProtocolServerAdapter> & servers,
    bool start_servers,
    const ServerType & server_type)
{
    const Settings & settings = global_context->getSettingsRef();

    Poco::Net::HTTPServerParams::Ptr http_params = new Poco::Net::HTTPServerParams;
    http_params->setTimeout(settings[Setting::http_receive_timeout]);
    http_params->setKeepAliveTimeout(global_context->getServerSettings()[ServerSetting::keep_alive_timeout]);

    /// Now iterate over interserver_listen_hosts
    for (const auto & interserver_listen_host : interserver_listen_hosts)
    {
        const char * port_name;

        if (server_type.shouldStart(ServerType::Type::INTERSERVER_HTTP))
        {
            /// Interserver IO HTTP
            port_name = "interserver_http_port";
            createServer(config, interserver_listen_host, port_name, listen_try, start_servers, servers, [&](UInt16 port) -> ProtocolServerAdapter
            {
                Poco::Net::ServerSocket socket;
                auto address = socketBindListen(config, socket, interserver_listen_host, port);
                socket.setReceiveTimeout(settings[Setting::http_receive_timeout]);
                socket.setSendTimeout(settings[Setting::http_send_timeout]);
                return ProtocolServerAdapter(
                    interserver_listen_host,
                    port_name,
                    "replica communication (interserver): http://" + address.toString(),
                    std::make_unique<HTTPServer>(
                        httpContext(),
                        createHandlerFactory(*this, config, async_metrics, "InterserverIOHTTPHandler-factory"),
                        server_pool,
                        socket,
                        http_params,
                        ProfileEvents::InterfaceInterserverReceiveBytes,
                        ProfileEvents::InterfaceInterserverSendBytes));
            });
        }

        if (server_type.shouldStart(ServerType::Type::INTERSERVER_HTTPS))
        {
            port_name = "interserver_https_port";
            createServer(config, interserver_listen_host, port_name, listen_try, start_servers, servers, [&](UInt16 port) -> ProtocolServerAdapter
            {
#if USE_SSL
                Poco::Net::SecureServerSocket socket;
                auto address = socketBindListen(config, socket, interserver_listen_host, port, /* secure = */ true);
                socket.setReceiveTimeout(settings[Setting::http_receive_timeout]);
                socket.setSendTimeout(settings[Setting::http_send_timeout]);
                return ProtocolServerAdapter(
                    interserver_listen_host,
                    port_name,
                    "secure replica communication (interserver): https://" + address.toString(),
                    std::make_unique<HTTPServer>(
                        httpContext(),
                        createHandlerFactory(*this, config, async_metrics, "InterserverIOHTTPSHandler-factory"),
                        server_pool,
                        socket,
                        http_params,
                        ProfileEvents::InterfaceInterserverReceiveBytes,
                        ProfileEvents::InterfaceInterserverSendBytes));
#else
                UNUSED(port);
                throw Exception(ErrorCodes::SUPPORT_IS_DISABLED, "SSL support for TCP protocol is disabled because Poco library was built without NetSSL support.");
#endif
            });
        }
    }
}

void Server::stopServers(
    std::vector<ProtocolServerAdapter> & servers,
    const ServerType & server_type) const
{
    LoggerRawPtr log = &logger();

    /// Remove servers once all their connections are closed
    auto check_server = [&log](const char prefix[], auto & server)
    {
        if (!server.isStopping())
            return false;
        size_t current_connections = server.currentConnections();
        LOG_DEBUG(log, "Server {}{}: {} ({} connections)",
            server.getDescription(),
            prefix,
            !current_connections ? "finished" : "waiting",
            current_connections);
        return !current_connections;
    };

    std::erase_if(servers, std::bind_front(check_server, " (from one of previous remove)"));

    for (auto & server : servers)
    {
        if (!server.isStopping())
        {
            const std::string server_port_name = server.getPortName();

            if (server_type.shouldStop(server_port_name))
                server.stop();
        }
    }

    std::erase_if(servers, std::bind_front(check_server, ""));
}

void Server::updateServers(
    Poco::Util::AbstractConfiguration & config,
    Poco::ThreadPool & server_pool,
    AsynchronousMetrics & async_metrics,
    std::vector<ProtocolServerAdapter> & servers,
    std::vector<ProtocolServerAdapter> & servers_to_start_before_tables)
{
    LoggerRawPtr log = &logger();

    const auto listen_hosts = getListenHosts(config);
    const auto interserver_listen_hosts = getInterserverListenHosts(config);
    const auto listen_try = getListenTry(config);

    /// Remove servers once all their connections are closed
    auto check_server = [&log](const char prefix[], auto & server)
    {
        if (!server.isStopping())
            return false;
        size_t current_connections = server.currentConnections();
        LOG_DEBUG(log, "Server {}{}: {} ({} connections)",
            server.getDescription(),
            prefix,
            !current_connections ? "finished" : "waiting",
            current_connections);
        return !current_connections;
    };

    std::erase_if(servers, std::bind_front(check_server, " (from one of previous reload)"));

    Poco::Util::AbstractConfiguration & previous_config = latest_config ? *latest_config : this->config();

    std::vector<ProtocolServerAdapter *> all_servers;
    all_servers.reserve(servers.size() + servers_to_start_before_tables.size());
    for (auto & server : servers)
        all_servers.push_back(&server);

    for (auto & server : servers_to_start_before_tables)
        all_servers.push_back(&server);

    for (auto * server : all_servers)
    {
        if (server->supportsRuntimeReconfiguration() && !server->isStopping())
        {
            std::string port_name = server->getPortName();
            bool has_host = false;
            bool is_http = false;
            if (port_name.starts_with("protocols."))
            {
                std::string protocol = port_name.substr(0, port_name.find_last_of('.'));
                has_host = config.has(protocol + ".host");

                std::string conf_name = protocol;
                std::string prefix = protocol + ".";
                std::unordered_set<std::string> pset {conf_name};
                while (true)
                {
                    if (config.has(prefix + "type"))
                    {
                        std::string type = config.getString(prefix + "type");
                        if (type == "http")
                        {
                            is_http = true;
                            break;
                        }
                    }

                    if (!config.has(prefix + "impl"))
                        break;

                    conf_name = "protocols." + config.getString(prefix + "impl");
                    prefix = conf_name + ".";

                    if (!pset.insert(conf_name).second)
                        throw Exception(ErrorCodes::INVALID_CONFIG_PARAMETER, "Protocol '{}' configuration contains a loop on '{}'", protocol, conf_name);
                }
            }
            else
            {
                /// NOTE: better to compare using getPortName() over using
                /// dynamic_cast<> since HTTPServer is also used for prometheus and
                /// internal replication communications.
                is_http = server->getPortName() == "http_port" || server->getPortName() == "https_port";
            }

            if (!has_host)
                has_host = std::find(listen_hosts.begin(), listen_hosts.end(), server->getListenHost()) != listen_hosts.end();
            bool has_port = !config.getString(port_name, "").empty();
            bool force_restart = is_http && !isSameConfiguration(previous_config, config, "http_handlers");
            if (force_restart)
                LOG_TRACE(log, "<http_handlers> had been changed, will reload {}", server->getDescription());

            if (!has_host || !has_port || config.getInt(server->getPortName()) != server->portNumber() || force_restart)
            {
                server->stop();
                LOG_INFO(log, "Stopped listening for {}", server->getDescription());
            }
        }
    }

    createServers(config, listen_hosts, listen_try, server_pool, async_metrics, servers, /* start_servers= */ true);
    createInterserverServers(config, interserver_listen_hosts, listen_try, server_pool, async_metrics, servers_to_start_before_tables, /* start_servers= */ true);

    std::erase_if(servers, std::bind_front(check_server, ""));
    std::erase_if(servers_to_start_before_tables, std::bind_front(check_server, ""));
}

}<|MERGE_RESOLUTION|>--- conflicted
+++ resolved
@@ -2396,12 +2396,6 @@
             int pool_size = config().getInt("distributed_ddl.pool_size", 1);
             if (pool_size < 1)
                 throw Exception(ErrorCodes::ARGUMENT_OUT_OF_BOUND, "distributed_ddl.pool_size should be greater then 0");
-<<<<<<< HEAD
-            global_context->setDDLWorker(std::make_unique<DDLWorker>(pool_size, ddl_zookeeper_path, global_context, &config(),
-                                                                     "distributed_ddl", "DDLWorker",
-                                                                     &CurrentMetrics::MaxDDLEntryID, &CurrentMetrics::MaxPushedDDLEntryID),
-                                         joinTasks(load_system_metadata_tasks, load_metadata_tasks));
-=======
             global_context->setDDLWorker(
                 std::make_unique<DDLWorker>(
                     pool_size,
@@ -2413,8 +2407,7 @@
                     "DDLWorker",
                     &CurrentMetrics::MaxDDLEntryID,
                     &CurrentMetrics::MaxPushedDDLEntryID),
-                load_metadata_tasks);
->>>>>>> a6fff970
+                joinTasks(load_system_metadata_tasks, load_metadata_tasks));
         }
 
         /// Do not keep tasks in server, they should be kept inside databases. Used here to make dependent tasks only.
