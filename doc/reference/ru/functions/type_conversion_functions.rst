Функции преобразования типов
----------------------------

toUInt8, toUInt16, toUInt32, toUInt64
~~~~~~~~~~~~~~~~~~~~~~~~~~~~~~~~~~~~~

toInt8, toInt16, toInt32, toInt64
~~~~~~~~~~~~~~~~~~~~~~~~~~~~~~~~~

toFloat32, toFloat64
~~~~~~~~~~~~~~~~~~~~

toUInt8OrZero, toUInt16OrZero, toUInt32OrZero, toUInt64OrZero, toInt8OrZero, toInt16OrZero, toInt32OrZero, toInt64OrZero, toFloat32OrZero, toFloat64OrZero
~~~~~~~~~~~~~~~~~~~~~~~~~~~~~~~~~~~~~~~~~~~~~~~~~~~~~~~~~~~~~~~~~~~~~~~~~~~~~~~~~~~~~~~~~~~~~~~~~~~~~~~~~~~~~~~~~~~~~~~~~~~~~~~~~~~~~~~~~~~~~~~~~~~~~~~~~~

toDate, toDateTime
~~~~~~~~~~~~~~~~~~

toString
~~~~~~~~
Функции преобразования между числами, строками (но не фиксированными строками), датами и датами-с-временем.
Все эти функции принимают один аргумент.

При преобразовании в строку или из строки, производится форматирование или парсинг значения по тем же правилам, что и для формата TabSeparated (и почти всех остальных текстовых форматов). Если распарсить строку не удаётся - кидается исключение и выполнение запроса прерывается.

При преобразовании даты в число или наоборот, дате соответствует число дней от начала unix эпохи.
При преобразовании даты-с-временем в число или наоборот, дате-с-временем соответствует число секунд от начала unix эпохи.

Форматы даты и даты-с-временем для функций toDate/toDateTime определены следующим образом:
<<<<<<< HEAD
=======

>>>>>>> 4cd9df27
.. code-block:: text

  YYYY-MM-DD
  YYYY-MM-DD hh:mm:ss

В качестве исключения, если делается преобразование из числа типа UInt32, Int32, UInt64, Int64 в Date, и если число больше или равно 65536, то число рассматривается как unix timestamp (а не как число дней) и округляется до даты. Это позволяет поддержать распространённый случай, когда пишут toDate(unix_timestamp), что иначе было бы ошибкой и требовало бы написания более громоздкого toDate(toDateTime(unix_timestamp))

Преобразование между датой и датой-с-временем производится естественным образом: добавлением нулевого времени или отбрасыванием времени.

Преобразование между числовыми типами производится по тем же правилам, что и присваивание между разными числовыми типами в C++.

Дополнительно, функция toString от аргумента типа DateTime может принимать второй аргумент String - имя тайм-зоны. Пример: ``Asia/Yekaterinburg`` В этом случае, форматирование времени производится согласно указанной тайм-зоне.

.. code-block:: sql

  SELECT
      now() AS now_local,
      toString(now(), 'Asia/Yekaterinburg') AS now_yekat

.. code-block:: text

  ┌───────────now_local─┬─now_yekat───────────┐
  │ 2016-06-15 00:11:21 │ 2016-06-15 02:11:21 │
  └─────────────────────┴─────────────────────┘

Также смотрите функцию ``toUnixTimestamp``.

toFixedString(s, N)
~~~~~~~~~~~~~~~~~~~
Преобразует аргумент типа String в тип FixedString(N) (строку фиксированной длины N). N должно быть константой.
Если строка имеет меньше байт, чем N, то она дополняется нулевыми байтами справа. Если строка имеет больше байт, чем N - кидается исключение.

toStringCutToZero(s)
~~~~~~~~~~~~~~~~~~~~
Принимает аргумент типа String или FixedString. Возвращает String, вырезая содержимое строки до первого найденного нулевого байта.

Пример:

.. code-block:: sql

  SELECT toFixedString('foo', 8) AS s, toStringCutToZero(s) AS s_cut

.. code-block:: text

  ┌─s─────────────┬─s_cut─┐
  │ foo\0\0\0\0\0 │ foo   │
  └───────────────┴───────┘

.. code-block:: sql

  SELECT toFixedString('foo\0bar', 8) AS s, toStringCutToZero(s) AS s_cut

.. code-block:: text

  ┌─s──────────┬─s_cut─┐
  │ foo\0bar\0 │ foo   │
  └────────────┴───────┘

reinterpretAsUInt8, reinterpretAsUInt16, reinterpretAsUInt32, reinterpretAsUInt64
~~~~~~~~~~~~~~~~~~~~~~~~~~~~~~~~~~~~~~~~~~~~~~~~~~~~~~~~~~~~~~~~~~~~~~~~~~~~~~~~~

reinterpretAsInt8, reinterpretAsInt16, reinterpretAsInt32, reinterpretAsInt64
~~~~~~~~~~~~~~~~~~~~~~~~~~~~~~~~~~~~~~~~~~~~~~~~~~~~~~~~~~~~~~~~~~~~~~~~~~~~~

reinterpretAsFloat32, reinterpretAsFloat64
~~~~~~~~~~~~~~~~~~~~~~~~~~~~~~~~~~~~~~~~~~

reinterpretAsDate, reinterpretAsDateTime
~~~~~~~~~~~~~~~~~~~~~~~~~~~~~~~~~~~~~~~~
Функции принимают строку и интерпретируют байты, расположенные в начале строки, как число в host order (little endian). Если строка имеет недостаточную длину, то функции работают так, как будто строка дополнена необходимым количеством нулевых байт. Если строка длиннее, чем нужно, то лишние байты игнорируются. Дата интерпретируется, как число дней с начала unix-эпохи, а дата-с-временем - как число секунд с начала unix-эпохи.

reinterpretAsString
~~~~~~~~~~~~~~~~~~~
Функция принимает число или дату или дату-с-временем и возвращает строку, содержащую байты, представляющие соответствующее значение в host order (little endian). При этом, отбрасываются нулевые байты с конца. Например, значение 255 типа UInt32 будет строкой длины 1 байт.

CAST(x, t)
~~~~~~~~~~
Преобразует x в тип данных t.
Поддерживается также синтаксис CAST(x AS t).

Пример:

.. code-block:: sql

  SELECT
      '2016-06-15 23:00:00' AS timestamp,
      CAST(timestamp AS DateTime) AS datetime,
      CAST(timestamp AS Date) AS date,
      CAST(timestamp, 'String') AS string,
      CAST(timestamp, 'FixedString(22)') AS fixed_string

.. code-block:: text

  ┌─timestamp───────────┬────────────datetime─┬───────date─┬─string──────────────┬─fixed_string──────────────┐
  │ 2016-06-15 23:00:00 │ 2016-06-15 23:00:00 │ 2016-06-15 │ 2016-06-15 23:00:00 │ 2016-06-15 23:00:00\0\0\0 │
  └─────────────────────┴─────────────────────┴────────────┴─────────────────────┴───────────────────────────┘

Преобразование в FixedString(N) работает только для аргументов типа String или FixedString(N).<|MERGE_RESOLUTION|>--- conflicted
+++ resolved
@@ -27,10 +27,7 @@
 При преобразовании даты-с-временем в число или наоборот, дате-с-временем соответствует число секунд от начала unix эпохи.
 
 Форматы даты и даты-с-временем для функций toDate/toDateTime определены следующим образом:
-<<<<<<< HEAD
-=======
 
->>>>>>> 4cd9df27
 .. code-block:: text
 
   YYYY-MM-DD
