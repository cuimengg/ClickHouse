--- conflicted
+++ resolved
@@ -102,1812 +102,4 @@
         run: |
           docker kill $(docker ps -q) ||:
           docker rm -f $(docker ps -a -q) ||:
-<<<<<<< HEAD
-          sudo rm -fr $TEMP_PATH
-=======
-          sudo rm -fr $TEMP_PATH
-  BuilderDebDebug:
-    needs: [DockerHubPush, FastTest]
-    runs-on: [self-hosted, builder]
-    steps:
-      - name: Download changed images
-        uses: actions/download-artifact@v2
-        with:
-          name: changed_images
-          path: ${{ runner.temp }}/images_path
-      - name: Check out repository code
-        uses: actions/checkout@v2
-        with:
-          submodules: 'recursive'
-          fetch-depth: 0 # otherwise we will have no info about contributors
-      - name: Build
-        env:
-          TEMP_PATH: ${{runner.temp}}/build_check
-          IMAGES_PATH: ${{runner.temp}}/images_path
-          REPO_COPY: ${{runner.temp}}/build_check/ClickHouse
-          CACHES_PATH: ${{runner.temp}}/../ccaches
-          CHECK_NAME: 'ClickHouse build check (actions)'
-          BUILD_NAME: 'package_debug'
-        run: |
-          sudo rm -fr $TEMP_PATH
-          mkdir -p $TEMP_PATH
-          cp -r $GITHUB_WORKSPACE $TEMP_PATH
-          cd $REPO_COPY/tests/ci && python3 build_check.py "$CHECK_NAME" $BUILD_NAME
-      - name: Upload build URLs to artifacts
-        uses: actions/upload-artifact@v2
-        with:
-          name: ${{ env.BUILD_NAME }}
-          path: ${{ runner.temp }}/build_check/${{ env.BUILD_NAME }}.json
-      - name: Cleanup
-        if: always()
-        run: |
-          docker kill $(docker ps -q) ||:
-          docker rm -f $(docker ps -a -q) ||:
-          sudo rm -fr $TEMP_PATH
-##########################################################################################
-##################################### SPECIAL BUILDS #####################################
-##########################################################################################
-  BuilderDebSplitted:
-    needs: [DockerHubPush, FastTest]
-    runs-on: [self-hosted, builder]
-    steps:
-      - name: Download changed images
-        uses: actions/download-artifact@v2
-        with:
-          name: changed_images
-          path: ${{ runner.temp }}/images_path
-      - name: Check out repository code
-        uses: actions/checkout@v2
-        with:
-          submodules: 'recursive'
-          fetch-depth: 0 # otherwise we will have no info about contributors
-      - name: Build
-        env:
-          TEMP_PATH: ${{runner.temp}}/build_check
-          IMAGES_PATH: ${{runner.temp}}/images_path
-          REPO_COPY: ${{runner.temp}}/build_check/ClickHouse
-          CACHES_PATH: ${{runner.temp}}/../ccaches
-          CHECK_NAME: 'ClickHouse build check (actions)'
-          BUILD_NAME: 'binary_splitted'
-        run: |
-          sudo rm -fr $TEMP_PATH
-          mkdir -p $TEMP_PATH
-          cp -r $GITHUB_WORKSPACE $TEMP_PATH
-          cd $REPO_COPY/tests/ci && python3 build_check.py "$CHECK_NAME" $BUILD_NAME
-      - name: Upload build URLs to artifacts
-        uses: actions/upload-artifact@v2
-        with:
-          name: ${{ env.BUILD_NAME }}
-          path: ${{ runner.temp }}/build_check/${{ env.BUILD_NAME }}.json
-      - name: Cleanup
-        if: always()
-        run: |
-          docker kill $(docker ps -q) ||:
-          docker rm -f $(docker ps -a -q) ||:
-          sudo rm -fr $TEMP_PATH
-  BuilderBinTidy:
-    needs: [DockerHubPush, FastTest]
-    runs-on: [self-hosted, builder]
-    steps:
-      - name: Download changed images
-        uses: actions/download-artifact@v2
-        with:
-          name: changed_images
-          path: ${{ runner.temp }}/images_path
-      - name: Check out repository code
-        uses: actions/checkout@v2
-        with:
-          submodules: 'recursive'
-          fetch-depth: 0 # otherwise we will have no info about contributors
-      - name: Build
-        env:
-          TEMP_PATH: ${{runner.temp}}/build_check
-          IMAGES_PATH: ${{runner.temp}}/images_path
-          REPO_COPY: ${{runner.temp}}/build_check/ClickHouse
-          CACHES_PATH: ${{runner.temp}}/../ccaches
-          CHECK_NAME: 'ClickHouse build check (actions)'
-          BUILD_NAME: 'binary_tidy'
-        run: |
-          sudo rm -fr $TEMP_PATH
-          mkdir -p $TEMP_PATH
-          cp -r $GITHUB_WORKSPACE $TEMP_PATH
-          cd $REPO_COPY/tests/ci && python3 build_check.py "$CHECK_NAME" $BUILD_NAME
-      - name: Upload build URLs to artifacts
-        uses: actions/upload-artifact@v2
-        with:
-          name: ${{ env.BUILD_NAME }}
-          path: ${{ runner.temp }}/build_check/${{ env.BUILD_NAME }}.json
-      - name: Cleanup
-        if: always()
-        run: |
-          docker kill $(docker ps -q) ||:
-          docker rm -f $(docker ps -a -q) ||:
-          sudo rm -fr $TEMP_PATH
-  BuilderBinDarwin:
-    needs: [DockerHubPush, FastTest]
-    runs-on: [self-hosted, builder]
-    steps:
-      - name: Download changed images
-        uses: actions/download-artifact@v2
-        with:
-          name: changed_images
-          path: ${{ runner.temp }}/images_path
-      - name: Check out repository code
-        uses: actions/checkout@v2
-        with:
-          submodules: 'recursive'
-          fetch-depth: 0 # otherwise we will have no info about contributors
-      - name: Build
-        env:
-          TEMP_PATH: ${{runner.temp}}/build_check
-          IMAGES_PATH: ${{runner.temp}}/images_path
-          REPO_COPY: ${{runner.temp}}/build_check/ClickHouse
-          CACHES_PATH: ${{runner.temp}}/../ccaches
-          CHECK_NAME: 'ClickHouse build check (actions)'
-          BUILD_NAME: 'binary_darwin'
-        run: |
-          sudo rm -fr $TEMP_PATH
-          mkdir -p $TEMP_PATH
-          cp -r $GITHUB_WORKSPACE $TEMP_PATH
-          cd $REPO_COPY/tests/ci && python3 build_check.py "$CHECK_NAME" $BUILD_NAME
-      - name: Upload build URLs to artifacts
-        uses: actions/upload-artifact@v2
-        with:
-          name: ${{ env.BUILD_NAME }}
-          path: ${{ runner.temp }}/build_check/${{ env.BUILD_NAME }}.json
-      - name: Cleanup
-        if: always()
-        run: |
-          docker kill $(docker ps -q) ||:
-          docker rm -f $(docker ps -a -q) ||:
-          sudo rm -fr $TEMP_PATH
-  BuilderBinAarch64:
-    needs: [DockerHubPush, FastTest]
-    runs-on: [self-hosted, builder]
-    steps:
-      - name: Download changed images
-        uses: actions/download-artifact@v2
-        with:
-          name: changed_images
-          path: ${{ runner.temp }}/images_path
-      - name: Check out repository code
-        uses: actions/checkout@v2
-        with:
-          submodules: 'recursive'
-          fetch-depth: 0 # otherwise we will have no info about contributors
-      - name: Build
-        env:
-          TEMP_PATH: ${{runner.temp}}/build_check
-          IMAGES_PATH: ${{runner.temp}}/images_path
-          REPO_COPY: ${{runner.temp}}/build_check/ClickHouse
-          CACHES_PATH: ${{runner.temp}}/../ccaches
-          CHECK_NAME: 'ClickHouse build check (actions)'
-          BUILD_NAME: 'binary_aarch64'
-        run: |
-          sudo rm -fr $TEMP_PATH
-          mkdir -p $TEMP_PATH
-          cp -r $GITHUB_WORKSPACE $TEMP_PATH
-          cd $REPO_COPY/tests/ci && python3 build_check.py "$CHECK_NAME" $BUILD_NAME
-      - name: Upload build URLs to artifacts
-        uses: actions/upload-artifact@v2
-        with:
-          name: ${{ env.BUILD_NAME }}
-          path: ${{ runner.temp }}/build_check/${{ env.BUILD_NAME }}.json
-      - name: Cleanup
-        if: always()
-        run: |
-          docker kill $(docker ps -q) ||:
-          docker rm -f $(docker ps -a -q) ||:
-          sudo rm -fr $TEMP_PATH
-  BuilderBinFreeBSD:
-    needs: [DockerHubPush, FastTest]
-    runs-on: [self-hosted, builder]
-    steps:
-      - name: Download changed images
-        uses: actions/download-artifact@v2
-        with:
-          name: changed_images
-          path: ${{ runner.temp }}/images_path
-      - name: Check out repository code
-        uses: actions/checkout@v2
-        with:
-          submodules: 'recursive'
-          fetch-depth: 0 # otherwise we will have no info about contributors
-      - name: Build
-        env:
-          TEMP_PATH: ${{runner.temp}}/build_check
-          IMAGES_PATH: ${{runner.temp}}/images_path
-          REPO_COPY: ${{runner.temp}}/build_check/ClickHouse
-          CACHES_PATH: ${{runner.temp}}/../ccaches
-          CHECK_NAME: 'ClickHouse build check (actions)'
-          BUILD_NAME: 'binary_freebsd'
-        run: |
-          sudo rm -fr $TEMP_PATH
-          mkdir -p $TEMP_PATH
-          cp -r $GITHUB_WORKSPACE $TEMP_PATH
-          cd $REPO_COPY/tests/ci && python3 build_check.py "$CHECK_NAME" $BUILD_NAME
-      - name: Upload build URLs to artifacts
-        uses: actions/upload-artifact@v2
-        with:
-          name: ${{ env.BUILD_NAME }}
-          path: ${{ runner.temp }}/build_check/${{ env.BUILD_NAME }}.json
-      - name: Cleanup
-        if: always()
-        run: |
-          docker kill $(docker ps -q) ||:
-          docker rm -f $(docker ps -a -q) ||:
-          sudo rm -fr $TEMP_PATH
-  BuilderBinDarwinAarch64:
-    needs: [DockerHubPush, FastTest]
-    runs-on: [self-hosted, builder]
-    steps:
-      - name: Download changed images
-        uses: actions/download-artifact@v2
-        with:
-          name: changed_images
-          path: ${{ runner.temp }}/images_path
-      - name: Check out repository code
-        uses: actions/checkout@v2
-        with:
-          submodules: 'recursive'
-          fetch-depth: 0 # otherwise we will have no info about contributors
-      - name: Build
-        env:
-          TEMP_PATH: ${{runner.temp}}/build_check
-          IMAGES_PATH: ${{runner.temp}}/images_path
-          REPO_COPY: ${{runner.temp}}/build_check/ClickHouse
-          CACHES_PATH: ${{runner.temp}}/../ccaches
-          CHECK_NAME: 'ClickHouse build check (actions)'
-          BUILD_NAME: 'binary_darwin_aarch64'
-        run: |
-          sudo rm -fr $TEMP_PATH
-          mkdir -p $TEMP_PATH
-          cp -r $GITHUB_WORKSPACE $TEMP_PATH
-          cd $REPO_COPY/tests/ci && python3 build_check.py "$CHECK_NAME" $BUILD_NAME
-      - name: Upload build URLs to artifacts
-        uses: actions/upload-artifact@v2
-        with:
-          name: ${{ env.BUILD_NAME }}
-          path: ${{ runner.temp }}/build_check/${{ env.BUILD_NAME }}.json
-      - name: Cleanup
-        if: always()
-        run: |
-          docker kill $(docker ps -q) ||:
-          docker rm -f $(docker ps -a -q) ||:
-          sudo rm -fr $TEMP_PATH
-  BuilderBinPPC64:
-    needs: [DockerHubPush, FastTest]
-    runs-on: [self-hosted, builder]
-    steps:
-      - name: Download changed images
-        uses: actions/download-artifact@v2
-        with:
-          name: changed_images
-          path: ${{ runner.temp }}/images_path
-      - name: Check out repository code
-        uses: actions/checkout@v2
-        with:
-          submodules: 'recursive'
-          fetch-depth: 0 # otherwise we will have no info about contributors
-      - name: Build
-        env:
-          TEMP_PATH: ${{runner.temp}}/build_check
-          IMAGES_PATH: ${{runner.temp}}/images_path
-          REPO_COPY: ${{runner.temp}}/build_check/ClickHouse
-          CACHES_PATH: ${{runner.temp}}/../ccaches
-          CHECK_NAME: 'ClickHouse build check (actions)'
-          BUILD_NAME: 'binary_ppc64le'
-        run: |
-          sudo rm -fr $TEMP_PATH
-          mkdir -p $TEMP_PATH
-          cp -r $GITHUB_WORKSPACE $TEMP_PATH
-          cd $REPO_COPY/tests/ci && python3 build_check.py "$CHECK_NAME" $BUILD_NAME
-      - name: Upload build URLs to artifacts
-        uses: actions/upload-artifact@v2
-        with:
-          name: ${{ env.BUILD_NAME }}
-          path: ${{ runner.temp }}/build_check/${{ env.BUILD_NAME }}.json
-      - name: Cleanup
-        if: always()
-        run: |
-          docker kill $(docker ps -q) ||:
-          docker rm -f $(docker ps -a -q) ||:
-          sudo rm -fr $TEMP_PATH
-############################################################################################
-##################################### BUILD REPORTER #######################################
-############################################################################################
-  BuilderReport:
-    needs:
-      - BuilderDebRelease
-      - BuilderBinRelease
-      - BuilderDebAsan
-      - BuilderDebTsan
-      - BuilderDebUBsan
-      - BuilderDebMsan
-      - BuilderDebDebug
-    runs-on: [self-hosted, style-checker]
-    if: always()
-    steps:
-      - name: Download json reports
-        uses: actions/download-artifact@v2
-        with:
-          path: ${{runner.temp}}/reports_dir
-      - name: Check out repository code
-        uses: actions/checkout@v2
-      - name: Report Builder
-        env:
-          TEMP_PATH: ${{runner.temp}}/report_check
-          REPORTS_PATH: ${{runner.temp}}/reports_dir
-          CHECK_NAME: 'ClickHouse build check (actions)'
-        run: |
-          sudo rm -fr $TEMP_PATH
-          mkdir -p $TEMP_PATH
-          cd $GITHUB_WORKSPACE/tests/ci
-          python3 build_report_check.py "$CHECK_NAME"
-      - name: Cleanup
-        if: always()
-        run: |
-          docker kill $(docker ps -q) ||:
-          docker rm -f $(docker ps -a -q) ||:
-          sudo rm -fr $TEMP_PATH
-  BuilderSpecialReport:
-    needs:
-      - BuilderDebSplitted
-      - BuilderBinTidy
-      - BuilderBinDarwin
-      - BuilderBinAarch64
-      - BuilderBinFreeBSD
-      - BuilderBinDarwinAarch64
-      - BuilderBinPPC64
-    runs-on: [self-hosted, style-checker]
-    if: always()
-    steps:
-      - name: Download json reports
-        uses: actions/download-artifact@v2
-        with:
-          path: ${{runner.temp}}/reports_dir
-      - name: Check out repository code
-        uses: actions/checkout@v2
-      - name: Report Builder
-        env:
-          TEMP_PATH: ${{runner.temp}}/report_check
-          REPORTS_PATH: ${{runner.temp}}/reports_dir
-          CHECK_NAME: 'ClickHouse special build check (actions)'
-        run: |
-          sudo rm -fr $TEMP_PATH
-          mkdir -p $TEMP_PATH
-          cd $GITHUB_WORKSPACE/tests/ci
-          python3 build_report_check.py "$CHECK_NAME"
-      - name: Cleanup
-        if: always()
-        run: |
-          docker kill $(docker ps -q) ||:
-          docker rm -f $(docker ps -a -q) ||:
-          sudo rm -fr $TEMP_PATH
-##############################################################################################
-########################### FUNCTIONAl STATELESS TESTS #######################################
-##############################################################################################
-  FunctionalStatelessTestRelease:
-    needs: [BuilderDebRelease]
-    runs-on: [self-hosted, func-tester]
-    steps:
-      - name: Download json reports
-        uses: actions/download-artifact@v2
-        with:
-          path: ${{runner.temp}}/reports_dir
-      - name: Check out repository code
-        uses: actions/checkout@v2
-      - name: Functional test
-        env:
-          TEMP_PATH: ${{runner.temp}}/stateless_release
-          REPORTS_PATH: ${{runner.temp}}/reports_dir
-          CHECK_NAME: 'Stateless tests (release, actions)'
-          REPO_COPY: ${{runner.temp}}/stateless_release/ClickHouse
-          KILL_TIMEOUT: 10800
-        run: |
-          sudo rm -fr $TEMP_PATH
-          mkdir -p $TEMP_PATH
-          cp -r $GITHUB_WORKSPACE $TEMP_PATH
-          cd $REPO_COPY/tests/ci
-          python3 functional_test_check.py "$CHECK_NAME" $KILL_TIMEOUT
-      - name: Cleanup
-        if: always()
-        run: |
-          docker kill $(docker ps -q) ||:
-          docker rm -f $(docker ps -a -q) ||:
-          sudo rm -fr $TEMP_PATH
-  FunctionalStatelessTestReleaseDatabaseReplicated:
-    needs: [BuilderDebRelease]
-    runs-on: [self-hosted, func-tester]
-    steps:
-      - name: Download json reports
-        uses: actions/download-artifact@v2
-        with:
-          path: ${{runner.temp}}/reports_dir
-      - name: Check out repository code
-        uses: actions/checkout@v2
-      - name: Functional test
-        env:
-          TEMP_PATH: ${{runner.temp}}/stateless_database_replicated
-          REPORTS_PATH: ${{runner.temp}}/reports_dir
-          CHECK_NAME: 'Stateless tests (release, DatabaseReplicated, actions)'
-          REPO_COPY: ${{runner.temp}}/stateless_database_replicated/ClickHouse
-          KILL_TIMEOUT: 10800
-        run: |
-          sudo rm -fr $TEMP_PATH
-          mkdir -p $TEMP_PATH
-          cp -r $GITHUB_WORKSPACE $TEMP_PATH
-          cd $REPO_COPY/tests/ci
-          python3 functional_test_check.py "$CHECK_NAME" $KILL_TIMEOUT
-      - name: Cleanup
-        if: always()
-        run: |
-          docker kill $(docker ps -q) ||:
-          docker rm -f $(docker ps -a -q) ||:
-          sudo rm -fr $TEMP_PATH
-  FunctionalStatelessTestReleaseWideParts:
-    needs: [BuilderDebRelease]
-    runs-on: [self-hosted, func-tester]
-    steps:
-      - name: Download json reports
-        uses: actions/download-artifact@v2
-        with:
-          path: ${{runner.temp}}/reports_dir
-      - name: Check out repository code
-        uses: actions/checkout@v2
-      - name: Functional test
-        env:
-          TEMP_PATH: ${{runner.temp}}/stateless_wide_parts
-          REPORTS_PATH: ${{runner.temp}}/reports_dir
-          CHECK_NAME: 'Stateless tests (release, wide parts enabled, actions)'
-          REPO_COPY: ${{runner.temp}}/stateless_wide_parts/ClickHouse
-          KILL_TIMEOUT: 10800
-        run: |
-          sudo rm -fr $TEMP_PATH
-          mkdir -p $TEMP_PATH
-          cp -r $GITHUB_WORKSPACE $TEMP_PATH
-          cd $REPO_COPY/tests/ci
-          python3 functional_test_check.py "$CHECK_NAME" $KILL_TIMEOUT
-      - name: Cleanup
-        if: always()
-        run: |
-          docker kill $(docker ps -q) ||:
-          docker rm -f $(docker ps -a -q) ||:
-          sudo rm -fr $TEMP_PATH
-  FunctionalStatelessTestAsan:
-    needs: [BuilderDebAsan]
-    runs-on: [self-hosted, func-tester]
-    steps:
-      - name: Download json reports
-        uses: actions/download-artifact@v2
-        with:
-          path: ${{runner.temp}}/reports_dir
-      - name: Check out repository code
-        uses: actions/checkout@v2
-      - name: Functional test
-        env:
-          TEMP_PATH: ${{runner.temp}}/stateless_debug
-          REPORTS_PATH: ${{runner.temp}}/reports_dir
-          CHECK_NAME: 'Stateless tests (address, actions)'
-          REPO_COPY: ${{runner.temp}}/stateless_debug/ClickHouse
-          KILL_TIMEOUT: 10800
-        run: |
-          sudo rm -fr $TEMP_PATH
-          mkdir -p $TEMP_PATH
-          cp -r $GITHUB_WORKSPACE $TEMP_PATH
-          cd $REPO_COPY/tests/ci
-          python3 functional_test_check.py "$CHECK_NAME" $KILL_TIMEOUT
-      - name: Cleanup
-        if: always()
-        run: |
-          docker kill $(docker ps -q) ||:
-          docker rm -f $(docker ps -a -q) ||:
-          sudo rm -fr $TEMP_PATH
-  FunctionalStatelessTestTsan0:
-    needs: [BuilderDebTsan]
-    runs-on: [self-hosted, func-tester]
-    steps:
-      - name: Download json reports
-        uses: actions/download-artifact@v2
-        with:
-          path: ${{runner.temp}}/reports_dir
-      - name: Check out repository code
-        uses: actions/checkout@v2
-      - name: Functional test
-        env:
-          TEMP_PATH: ${{runner.temp}}/stateless_tsan
-          REPORTS_PATH: ${{runner.temp}}/reports_dir
-          CHECK_NAME: 'Stateless tests (thread, actions)'
-          REPO_COPY: ${{runner.temp}}/stateless_tsan/ClickHouse
-          KILL_TIMEOUT: 10800
-          RUN_BY_HASH_NUM: 0
-          RUN_BY_HASH_TOTAL: 3
-        run: |
-          sudo rm -fr $TEMP_PATH
-          mkdir -p $TEMP_PATH
-          cp -r $GITHUB_WORKSPACE $TEMP_PATH
-          cd $REPO_COPY/tests/ci
-          python3 functional_test_check.py "$CHECK_NAME" $KILL_TIMEOUT
-      - name: Cleanup
-        if: always()
-        run: |
-          docker kill $(docker ps -q) ||:
-          docker rm -f $(docker ps -a -q) ||:
-          sudo rm -fr $TEMP_PATH
-  FunctionalStatelessTestTsan1:
-    needs: [BuilderDebTsan]
-    runs-on: [self-hosted, func-tester]
-    steps:
-      - name: Download json reports
-        uses: actions/download-artifact@v2
-        with:
-          path: ${{runner.temp}}/reports_dir
-      - name: Check out repository code
-        uses: actions/checkout@v2
-      - name: Functional test
-        env:
-          TEMP_PATH: ${{runner.temp}}/stateless_tsan
-          REPORTS_PATH: ${{runner.temp}}/reports_dir
-          CHECK_NAME: 'Stateless tests (thread, actions)'
-          REPO_COPY: ${{runner.temp}}/stateless_tsan/ClickHouse
-          KILL_TIMEOUT: 10800
-          RUN_BY_HASH_NUM: 1
-          RUN_BY_HASH_TOTAL: 3
-        run: |
-          sudo rm -fr $TEMP_PATH
-          mkdir -p $TEMP_PATH
-          cp -r $GITHUB_WORKSPACE $TEMP_PATH
-          cd $REPO_COPY/tests/ci
-          python3 functional_test_check.py "$CHECK_NAME" $KILL_TIMEOUT
-      - name: Cleanup
-        if: always()
-        run: |
-          docker kill $(docker ps -q) ||:
-          docker rm -f $(docker ps -a -q) ||:
-          sudo rm -fr $TEMP_PATH
-  FunctionalStatelessTestTsan2:
-    needs: [BuilderDebTsan]
-    runs-on: [self-hosted, func-tester]
-    steps:
-      - name: Download json reports
-        uses: actions/download-artifact@v2
-        with:
-          path: ${{runner.temp}}/reports_dir
-      - name: Check out repository code
-        uses: actions/checkout@v2
-      - name: Functional test
-        env:
-          TEMP_PATH: ${{runner.temp}}/stateless_tsan
-          REPORTS_PATH: ${{runner.temp}}/reports_dir
-          CHECK_NAME: 'Stateless tests (thread, actions)'
-          REPO_COPY: ${{runner.temp}}/stateless_tsan/ClickHouse
-          KILL_TIMEOUT: 10800
-          RUN_BY_HASH_NUM: 2
-          RUN_BY_HASH_TOTAL: 3
-        run: |
-          sudo rm -fr $TEMP_PATH
-          mkdir -p $TEMP_PATH
-          cp -r $GITHUB_WORKSPACE $TEMP_PATH
-          cd $REPO_COPY/tests/ci
-          python3 functional_test_check.py "$CHECK_NAME" $KILL_TIMEOUT
-      - name: Cleanup
-        if: always()
-        run: |
-          docker kill $(docker ps -q) ||:
-          docker rm -f $(docker ps -a -q) ||:
-          sudo rm -fr $TEMP_PATH
-  FunctionalStatelessTestUBsan:
-    needs: [BuilderDebUBsan]
-    runs-on: [self-hosted, func-tester]
-    steps:
-      - name: Download json reports
-        uses: actions/download-artifact@v2
-        with:
-          path: ${{runner.temp}}/reports_dir
-      - name: Check out repository code
-        uses: actions/checkout@v2
-      - name: Functional test
-        env:
-          TEMP_PATH: ${{runner.temp}}/stateless_ubsan
-          REPORTS_PATH: ${{runner.temp}}/reports_dir
-          CHECK_NAME: 'Stateless tests (ubsan, actions)'
-          REPO_COPY: ${{runner.temp}}/stateless_ubsan/ClickHouse
-          KILL_TIMEOUT: 10800
-        run: |
-          sudo rm -fr $TEMP_PATH
-          mkdir -p $TEMP_PATH
-          cp -r $GITHUB_WORKSPACE $TEMP_PATH
-          cd $REPO_COPY/tests/ci
-          python3 functional_test_check.py "$CHECK_NAME" $KILL_TIMEOUT
-      - name: Cleanup
-        if: always()
-        run: |
-          docker kill $(docker ps -q) ||:
-          docker rm -f $(docker ps -a -q) ||:
-          sudo rm -fr $TEMP_PATH
-  FunctionalStatelessTestMsan0:
-    needs: [BuilderDebMsan]
-    runs-on: [self-hosted, func-tester]
-    steps:
-      - name: Download json reports
-        uses: actions/download-artifact@v2
-        with:
-          path: ${{runner.temp}}/reports_dir
-      - name: Check out repository code
-        uses: actions/checkout@v2
-      - name: Functional test
-        env:
-          TEMP_PATH: ${{runner.temp}}/stateless_memory
-          REPORTS_PATH: ${{runner.temp}}/reports_dir
-          CHECK_NAME: 'Stateless tests (memory, actions)'
-          REPO_COPY: ${{runner.temp}}/stateless_memory/ClickHouse
-          KILL_TIMEOUT: 10800
-          RUN_BY_HASH_NUM: 0
-          RUN_BY_HASH_TOTAL: 3
-        run: |
-          sudo rm -fr $TEMP_PATH
-          mkdir -p $TEMP_PATH
-          cp -r $GITHUB_WORKSPACE $TEMP_PATH
-          cd $REPO_COPY/tests/ci
-          python3 functional_test_check.py "$CHECK_NAME" $KILL_TIMEOUT
-      - name: Cleanup
-        if: always()
-        run: |
-          docker kill $(docker ps -q) ||:
-          docker rm -f $(docker ps -a -q) ||:
-          sudo rm -fr $TEMP_PATH
-  FunctionalStatelessTestMsan1:
-    needs: [BuilderDebMsan]
-    runs-on: [self-hosted, func-tester]
-    steps:
-      - name: Download json reports
-        uses: actions/download-artifact@v2
-        with:
-          path: ${{runner.temp}}/reports_dir
-      - name: Check out repository code
-        uses: actions/checkout@v2
-      - name: Functional test
-        env:
-          TEMP_PATH: ${{runner.temp}}/stateless_memory
-          REPORTS_PATH: ${{runner.temp}}/reports_dir
-          CHECK_NAME: 'Stateless tests (memory, actions)'
-          REPO_COPY: ${{runner.temp}}/stateless_memory/ClickHouse
-          KILL_TIMEOUT: 10800
-          RUN_BY_HASH_NUM: 1
-          RUN_BY_HASH_TOTAL: 3
-        run: |
-          sudo rm -fr $TEMP_PATH
-          mkdir -p $TEMP_PATH
-          cp -r $GITHUB_WORKSPACE $TEMP_PATH
-          cd $REPO_COPY/tests/ci
-          python3 functional_test_check.py "$CHECK_NAME" $KILL_TIMEOUT
-      - name: Cleanup
-        if: always()
-        run: |
-          docker kill $(docker ps -q) ||:
-          docker rm -f $(docker ps -a -q) ||:
-          sudo rm -fr $TEMP_PATH
-  FunctionalStatelessTestMsan2:
-    needs: [BuilderDebMsan]
-    runs-on: [self-hosted, func-tester]
-    steps:
-      - name: Download json reports
-        uses: actions/download-artifact@v2
-        with:
-          path: ${{runner.temp}}/reports_dir
-      - name: Check out repository code
-        uses: actions/checkout@v2
-      - name: Functional test
-        env:
-          TEMP_PATH: ${{runner.temp}}/stateless_memory
-          REPORTS_PATH: ${{runner.temp}}/reports_dir
-          CHECK_NAME: 'Stateless tests (memory, actions)'
-          REPO_COPY: ${{runner.temp}}/stateless_memory/ClickHouse
-          KILL_TIMEOUT: 10800
-          RUN_BY_HASH_NUM: 2
-          RUN_BY_HASH_TOTAL: 3
-        run: |
-          sudo rm -fr $TEMP_PATH
-          mkdir -p $TEMP_PATH
-          cp -r $GITHUB_WORKSPACE $TEMP_PATH
-          cd $REPO_COPY/tests/ci
-          python3 functional_test_check.py "$CHECK_NAME" $KILL_TIMEOUT
-      - name: Cleanup
-        if: always()
-        run: |
-          docker kill $(docker ps -q) ||:
-          docker rm -f $(docker ps -a -q) ||:
-          sudo rm -fr $TEMP_PATH
-  FunctionalStatelessTestDebug0:
-    needs: [BuilderDebDebug]
-    runs-on: [self-hosted, func-tester]
-    steps:
-      - name: Download json reports
-        uses: actions/download-artifact@v2
-        with:
-          path: ${{runner.temp}}/reports_dir
-      - name: Check out repository code
-        uses: actions/checkout@v2
-      - name: Functional test
-        env:
-          TEMP_PATH: ${{runner.temp}}/stateless_debug
-          REPORTS_PATH: ${{runner.temp}}/reports_dir
-          CHECK_NAME: 'Stateless tests (debug, actions)'
-          REPO_COPY: ${{runner.temp}}/stateless_debug/ClickHouse
-          KILL_TIMEOUT: 10800
-          RUN_BY_HASH_NUM: 0
-          RUN_BY_HASH_TOTAL: 3
-        run: |
-          sudo rm -fr $TEMP_PATH
-          mkdir -p $TEMP_PATH
-          cp -r $GITHUB_WORKSPACE $TEMP_PATH
-          cd $REPO_COPY/tests/ci
-          python3 functional_test_check.py "$CHECK_NAME" $KILL_TIMEOUT
-      - name: Cleanup
-        if: always()
-        run: |
-          docker kill $(docker ps -q) ||:
-          docker rm -f $(docker ps -a -q) ||:
-          sudo rm -fr $TEMP_PATH
-  FunctionalStatelessTestDebug1:
-    needs: [BuilderDebDebug]
-    runs-on: [self-hosted, func-tester]
-    steps:
-      - name: Download json reports
-        uses: actions/download-artifact@v2
-        with:
-          path: ${{runner.temp}}/reports_dir
-      - name: Check out repository code
-        uses: actions/checkout@v2
-      - name: Functional test
-        env:
-          TEMP_PATH: ${{runner.temp}}/stateless_debug
-          REPORTS_PATH: ${{runner.temp}}/reports_dir
-          CHECK_NAME: 'Stateless tests (debug, actions)'
-          REPO_COPY: ${{runner.temp}}/stateless_debug/ClickHouse
-          KILL_TIMEOUT: 10800
-          RUN_BY_HASH_NUM: 1
-          RUN_BY_HASH_TOTAL: 3
-        run: |
-          sudo rm -fr $TEMP_PATH
-          mkdir -p $TEMP_PATH
-          cp -r $GITHUB_WORKSPACE $TEMP_PATH
-          cd $REPO_COPY/tests/ci
-          python3 functional_test_check.py "$CHECK_NAME" $KILL_TIMEOUT
-      - name: Cleanup
-        if: always()
-        run: |
-          docker kill $(docker ps -q) ||:
-          docker rm -f $(docker ps -a -q) ||:
-          sudo rm -fr $TEMP_PATH
-  FunctionalStatelessTestDebug2:
-    needs: [BuilderDebDebug]
-    runs-on: [self-hosted, func-tester]
-    steps:
-      - name: Download json reports
-        uses: actions/download-artifact@v2
-        with:
-          path: ${{runner.temp}}/reports_dir
-      - name: Check out repository code
-        uses: actions/checkout@v2
-      - name: Functional test
-        env:
-          TEMP_PATH: ${{runner.temp}}/stateless_debug
-          REPORTS_PATH: ${{runner.temp}}/reports_dir
-          CHECK_NAME: 'Stateless tests (debug, actions)'
-          REPO_COPY: ${{runner.temp}}/stateless_debug/ClickHouse
-          KILL_TIMEOUT: 10800
-          RUN_BY_HASH_NUM: 2
-          RUN_BY_HASH_TOTAL: 3
-        run: |
-          sudo rm -fr $TEMP_PATH
-          mkdir -p $TEMP_PATH
-          cp -r $GITHUB_WORKSPACE $TEMP_PATH
-          cd $REPO_COPY/tests/ci
-          python3 functional_test_check.py "$CHECK_NAME" $KILL_TIMEOUT
-      - name: Cleanup
-        if: always()
-        run: |
-          docker kill $(docker ps -q) ||:
-          docker rm -f $(docker ps -a -q) ||:
-          sudo rm -fr $TEMP_PATH
-  FunctionalStatelessTestFlakyCheck:
-    needs: [BuilderDebAsan]
-    runs-on: [self-hosted, func-tester]
-    steps:
-      - name: Download json reports
-        uses: actions/download-artifact@v2
-        with:
-          path: ${{runner.temp}}/reports_dir
-      - name: Check out repository code
-        uses: actions/checkout@v2
-      - name: Functional test
-        env:
-          TEMP_PATH: ${{runner.temp}}/stateless_flaky_asan
-          REPORTS_PATH: ${{runner.temp}}/reports_dir
-          CHECK_NAME: 'Stateless tests flaky check (address, actions)'
-          REPO_COPY: ${{runner.temp}}/stateless_flaky_asan/ClickHouse
-          KILL_TIMEOUT: 3600
-        run: |
-          sudo rm -fr $TEMP_PATH
-          mkdir -p $TEMP_PATH
-          cp -r $GITHUB_WORKSPACE $TEMP_PATH
-          cd $REPO_COPY/tests/ci
-          python3 functional_test_check.py "$CHECK_NAME" $KILL_TIMEOUT
-      - name: Cleanup
-        if: always()
-        run: |
-          docker kill $(docker ps -q) ||:
-          docker rm -f $(docker ps -a -q) ||:
-          sudo rm -fr $TEMP_PATH
-##############################################################################################
-############################ FUNCTIONAl STATEFUL TESTS #######################################
-##############################################################################################
-  FunctionalStatefulTestRelease:
-    needs: [BuilderDebRelease]
-    runs-on: [self-hosted, func-tester]
-    steps:
-      - name: Download json reports
-        uses: actions/download-artifact@v2
-        with:
-          path: ${{runner.temp}}/reports_dir
-      - name: Check out repository code
-        uses: actions/checkout@v2
-      - name: Functional test
-        env:
-          TEMP_PATH: ${{runner.temp}}/stateful_release
-          REPORTS_PATH: ${{runner.temp}}/reports_dir
-          CHECK_NAME: 'Stateful tests (release, actions)'
-          REPO_COPY: ${{runner.temp}}/stateful_release/ClickHouse
-          KILL_TIMEOUT: 3600
-        run: |
-          sudo rm -fr $TEMP_PATH
-          mkdir -p $TEMP_PATH
-          cp -r $GITHUB_WORKSPACE $TEMP_PATH
-          cd $REPO_COPY/tests/ci
-          python3 functional_test_check.py "$CHECK_NAME" $KILL_TIMEOUT
-      - name: Cleanup
-        if: always()
-        run: |
-          docker kill $(docker ps -q) ||:
-          docker rm -f $(docker ps -a -q) ||:
-          sudo rm -fr $TEMP_PATH
-  FunctionalStatefulTestAsan:
-    needs: [BuilderDebAsan]
-    runs-on: [self-hosted, func-tester]
-    steps:
-      - name: Download json reports
-        uses: actions/download-artifact@v2
-        with:
-          path: ${{runner.temp}}/reports_dir
-      - name: Check out repository code
-        uses: actions/checkout@v2
-      - name: Functional test
-        env:
-          TEMP_PATH: ${{runner.temp}}/stateful_debug
-          REPORTS_PATH: ${{runner.temp}}/reports_dir
-          CHECK_NAME: 'Stateful tests (address, actions)'
-          REPO_COPY: ${{runner.temp}}/stateful_debug/ClickHouse
-          KILL_TIMEOUT: 3600
-        run: |
-          sudo rm -fr $TEMP_PATH
-          mkdir -p $TEMP_PATH
-          cp -r $GITHUB_WORKSPACE $TEMP_PATH
-          cd $REPO_COPY/tests/ci
-          python3 functional_test_check.py "$CHECK_NAME" $KILL_TIMEOUT
-      - name: Cleanup
-        if: always()
-        run: |
-          docker kill $(docker ps -q) ||:
-          docker rm -f $(docker ps -a -q) ||:
-          sudo rm -fr $TEMP_PATH
-  FunctionalStatefulTestTsan:
-    needs: [BuilderDebTsan]
-    runs-on: [self-hosted, func-tester]
-    steps:
-      - name: Download json reports
-        uses: actions/download-artifact@v2
-        with:
-          path: ${{runner.temp}}/reports_dir
-      - name: Check out repository code
-        uses: actions/checkout@v2
-      - name: Functional test
-        env:
-          TEMP_PATH: ${{runner.temp}}/stateful_tsan
-          REPORTS_PATH: ${{runner.temp}}/reports_dir
-          CHECK_NAME: 'Stateful tests (thread, actions)'
-          REPO_COPY: ${{runner.temp}}/stateful_tsan/ClickHouse
-          KILL_TIMEOUT: 3600
-        run: |
-          sudo rm -fr $TEMP_PATH
-          mkdir -p $TEMP_PATH
-          cp -r $GITHUB_WORKSPACE $TEMP_PATH
-          cd $REPO_COPY/tests/ci
-          python3 functional_test_check.py "$CHECK_NAME" $KILL_TIMEOUT
-      - name: Cleanup
-        if: always()
-        run: |
-          docker kill $(docker ps -q) ||:
-          docker rm -f $(docker ps -a -q) ||:
-          sudo rm -fr $TEMP_PATH
-  FunctionalStatefulTestMsan:
-    needs: [BuilderDebMsan]
-    runs-on: [self-hosted, func-tester]
-    steps:
-      - name: Download json reports
-        uses: actions/download-artifact@v2
-        with:
-          path: ${{runner.temp}}/reports_dir
-      - name: Check out repository code
-        uses: actions/checkout@v2
-      - name: Functional test
-        env:
-          TEMP_PATH: ${{runner.temp}}/stateful_msan
-          REPORTS_PATH: ${{runner.temp}}/reports_dir
-          CHECK_NAME: 'Stateful tests (memory, actions)'
-          REPO_COPY: ${{runner.temp}}/stateful_msan/ClickHouse
-          KILL_TIMEOUT: 3600
-        run: |
-          sudo rm -fr $TEMP_PATH
-          mkdir -p $TEMP_PATH
-          cp -r $GITHUB_WORKSPACE $TEMP_PATH
-          cd $REPO_COPY/tests/ci
-          python3 functional_test_check.py "$CHECK_NAME" $KILL_TIMEOUT
-      - name: Cleanup
-        if: always()
-        run: |
-          docker kill $(docker ps -q) ||:
-          docker rm -f $(docker ps -a -q) ||:
-          sudo rm -fr $TEMP_PATH
-  FunctionalStatefulTestUBsan:
-    needs: [BuilderDebUBsan]
-    runs-on: [self-hosted, func-tester]
-    steps:
-      - name: Download json reports
-        uses: actions/download-artifact@v2
-        with:
-          path: ${{runner.temp}}/reports_dir
-      - name: Check out repository code
-        uses: actions/checkout@v2
-      - name: Functional test
-        env:
-          TEMP_PATH: ${{runner.temp}}/stateful_ubsan
-          REPORTS_PATH: ${{runner.temp}}/reports_dir
-          CHECK_NAME: 'Stateful tests (ubsan, actions)'
-          REPO_COPY: ${{runner.temp}}/stateful_ubsan/ClickHouse
-          KILL_TIMEOUT: 3600
-        run: |
-          sudo rm -fr $TEMP_PATH
-          mkdir -p $TEMP_PATH
-          cp -r $GITHUB_WORKSPACE $TEMP_PATH
-          cd $REPO_COPY/tests/ci
-          python3 functional_test_check.py "$CHECK_NAME" $KILL_TIMEOUT
-      - name: Cleanup
-        if: always()
-        run: |
-          docker kill $(docker ps -q) ||:
-          docker rm -f $(docker ps -a -q) ||:
-          sudo rm -fr $TEMP_PATH
-  FunctionalStatefulTestDebug:
-    needs: [BuilderDebDebug]
-    runs-on: [self-hosted, func-tester]
-    steps:
-      - name: Download json reports
-        uses: actions/download-artifact@v2
-        with:
-          path: ${{runner.temp}}/reports_dir
-      - name: Check out repository code
-        uses: actions/checkout@v2
-      - name: Functional test
-        env:
-          TEMP_PATH: ${{runner.temp}}/stateful_debug
-          REPORTS_PATH: ${{runner.temp}}/reports_dir
-          CHECK_NAME: 'Stateful tests (debug, actions)'
-          REPO_COPY: ${{runner.temp}}/stateful_debug/ClickHouse
-          KILL_TIMEOUT: 3600
-        run: |
-          sudo rm -fr $TEMP_PATH
-          mkdir -p $TEMP_PATH
-          cp -r $GITHUB_WORKSPACE $TEMP_PATH
-          cd $REPO_COPY/tests/ci
-          python3 functional_test_check.py "$CHECK_NAME" $KILL_TIMEOUT
-      - name: Cleanup
-        if: always()
-        run: |
-          docker kill $(docker ps -q) ||:
-          docker rm -f $(docker ps -a -q) ||:
-          sudo rm -fr $TEMP_PATH
-##############################################################################################
-######################################### STRESS TESTS #######################################
-##############################################################################################
-  StressTestAsan:
-    needs: [BuilderDebAsan]
-    runs-on: [self-hosted, stress-tester]
-    steps:
-      - name: Download json reports
-        uses: actions/download-artifact@v2
-        with:
-          path: ${{runner.temp}}/reports_dir
-      - name: Check out repository code
-        uses: actions/checkout@v2
-      - name: Stress test
-        env:
-          TEMP_PATH: ${{runner.temp}}/stress_thread
-          REPORTS_PATH: ${{runner.temp}}/reports_dir
-          CHECK_NAME: 'Stress test (address, actions)'
-          REPO_COPY: ${{runner.temp}}/stress_thread/ClickHouse
-        run: |
-          sudo rm -fr $TEMP_PATH
-          mkdir -p $TEMP_PATH
-          cp -r $GITHUB_WORKSPACE $TEMP_PATH
-          cd $REPO_COPY/tests/ci
-          python3 stress_check.py "$CHECK_NAME"
-      - name: Cleanup
-        if: always()
-        run: |
-          docker kill $(docker ps -q) ||:
-          docker rm -f $(docker ps -a -q) ||:
-          sudo rm -fr $TEMP_PATH
-  StressTestTsan:
-    needs: [BuilderDebTsan]
-    runs-on: [self-hosted, stress-tester]
-    steps:
-      - name: Download json reports
-        uses: actions/download-artifact@v2
-        with:
-          path: ${{runner.temp}}/reports_dir
-      - name: Check out repository code
-        uses: actions/checkout@v2
-      - name: Stress test
-        env:
-          TEMP_PATH: ${{runner.temp}}/stress_thread
-          REPORTS_PATH: ${{runner.temp}}/reports_dir
-          CHECK_NAME: 'Stress test (thread, actions)'
-          REPO_COPY: ${{runner.temp}}/stress_thread/ClickHouse
-        run: |
-          sudo rm -fr $TEMP_PATH
-          mkdir -p $TEMP_PATH
-          cp -r $GITHUB_WORKSPACE $TEMP_PATH
-          cd $REPO_COPY/tests/ci
-          python3 stress_check.py "$CHECK_NAME"
-      - name: Cleanup
-        if: always()
-        run: |
-          docker kill $(docker ps -q) ||:
-          docker rm -f $(docker ps -a -q) ||:
-          sudo rm -fr $TEMP_PATH
-  StressTestMsan:
-    needs: [BuilderDebMsan]
-    runs-on: [self-hosted, stress-tester]
-    steps:
-      - name: Download json reports
-        uses: actions/download-artifact@v2
-        with:
-          path: ${{runner.temp}}/reports_dir
-      - name: Check out repository code
-        uses: actions/checkout@v2
-      - name: Stress test
-        env:
-          TEMP_PATH: ${{runner.temp}}/stress_memory
-          REPORTS_PATH: ${{runner.temp}}/reports_dir
-          CHECK_NAME: 'Stress test (memory, actions)'
-          REPO_COPY: ${{runner.temp}}/stress_memory/ClickHouse
-        run: |
-          sudo rm -fr $TEMP_PATH
-          mkdir -p $TEMP_PATH
-          cp -r $GITHUB_WORKSPACE $TEMP_PATH
-          cd $REPO_COPY/tests/ci
-          python3 stress_check.py "$CHECK_NAME"
-      - name: Cleanup
-        if: always()
-        run: |
-          docker kill $(docker ps -q) ||:
-          docker rm -f $(docker ps -a -q) ||:
-          sudo rm -fr $TEMP_PATH
-  StressTestUBsan:
-    needs: [BuilderDebUBsan]
-    runs-on: [self-hosted, stress-tester]
-    steps:
-      - name: Download json reports
-        uses: actions/download-artifact@v2
-        with:
-          path: ${{runner.temp}}/reports_dir
-      - name: Check out repository code
-        uses: actions/checkout@v2
-      - name: Stress test
-        env:
-          TEMP_PATH: ${{runner.temp}}/stress_undefined
-          REPORTS_PATH: ${{runner.temp}}/reports_dir
-          CHECK_NAME: 'Stress test (undefined, actions)'
-          REPO_COPY: ${{runner.temp}}/stress_undefined/ClickHouse
-        run: |
-          sudo rm -fr $TEMP_PATH
-          mkdir -p $TEMP_PATH
-          cp -r $GITHUB_WORKSPACE $TEMP_PATH
-          cd $REPO_COPY/tests/ci
-          python3 stress_check.py "$CHECK_NAME"
-      - name: Cleanup
-        if: always()
-        run: |
-          docker kill $(docker ps -q) ||:
-          docker rm -f $(docker ps -a -q) ||:
-          sudo rm -fr $TEMP_PATH
-  StressTestDebug:
-    needs: [BuilderDebDebug]
-    runs-on: [self-hosted, stress-tester]
-    steps:
-      - name: Download json reports
-        uses: actions/download-artifact@v2
-        with:
-          path: ${{runner.temp}}/reports_dir
-      - name: Check out repository code
-        uses: actions/checkout@v2
-      - name: Stress test
-        env:
-          TEMP_PATH: ${{runner.temp}}/stress_debug
-          REPORTS_PATH: ${{runner.temp}}/reports_dir
-          CHECK_NAME: 'Stress test (debug, actions)'
-          REPO_COPY: ${{runner.temp}}/stress_debug/ClickHouse
-        run: |
-          sudo rm -fr $TEMP_PATH
-          mkdir -p $TEMP_PATH
-          cp -r $GITHUB_WORKSPACE $TEMP_PATH
-          cd $REPO_COPY/tests/ci
-          python3 stress_check.py "$CHECK_NAME"
-      - name: Cleanup
-        if: always()
-        run: |
-          docker kill $(docker ps -q) ||:
-          docker rm -f $(docker ps -a -q) ||:
-          sudo rm -fr $TEMP_PATH
-##############################################################################################
-##################################### AST FUZZERS ############################################
-##############################################################################################
-  ASTFuzzerTestAsan:
-    needs: [BuilderDebAsan]
-    runs-on: [self-hosted, fuzzer-unit-tester]
-    steps:
-      - name: Download json reports
-        uses: actions/download-artifact@v2
-        with:
-          path: ${{runner.temp}}/reports_dir
-      - name: Check out repository code
-        uses: actions/checkout@v2
-      - name: Fuzzer
-        env:
-          TEMP_PATH: ${{runner.temp}}/ast_fuzzer_asan
-          REPORTS_PATH: ${{runner.temp}}/reports_dir
-          CHECK_NAME: 'AST fuzzer (ASan, actions)'
-          REPO_COPY: ${{runner.temp}}/ast_fuzzer_asan/ClickHouse
-        run: |
-          sudo rm -fr $TEMP_PATH
-          mkdir -p $TEMP_PATH
-          cp -r $GITHUB_WORKSPACE $TEMP_PATH
-          cd $REPO_COPY/tests/ci
-          python3 ast_fuzzer_check.py "$CHECK_NAME"
-      - name: Cleanup
-        if: always()
-        run: |
-          docker kill $(docker ps -q) ||:
-          docker rm -f $(docker ps -a -q) ||:
-          sudo rm -fr $TEMP_PATH
-  ASTFuzzerTestTsan:
-    needs: [BuilderDebTsan]
-    runs-on: [self-hosted, fuzzer-unit-tester]
-    steps:
-      - name: Download json reports
-        uses: actions/download-artifact@v2
-        with:
-          path: ${{runner.temp}}/reports_dir
-      - name: Check out repository code
-        uses: actions/checkout@v2
-      - name: Fuzzer
-        env:
-          TEMP_PATH: ${{runner.temp}}/ast_fuzzer_tsan
-          REPORTS_PATH: ${{runner.temp}}/reports_dir
-          CHECK_NAME: 'AST fuzzer (TSan, actions)'
-          REPO_COPY: ${{runner.temp}}/ast_fuzzer_tsan/ClickHouse
-        run: |
-          sudo rm -fr $TEMP_PATH
-          mkdir -p $TEMP_PATH
-          cp -r $GITHUB_WORKSPACE $TEMP_PATH
-          cd $REPO_COPY/tests/ci
-          python3 ast_fuzzer_check.py "$CHECK_NAME"
-      - name: Cleanup
-        if: always()
-        run: |
-          docker kill $(docker ps -q) ||:
-          docker rm -f $(docker ps -a -q) ||:
-          sudo rm -fr $TEMP_PATH
-  ASTFuzzerTestUBSan:
-    needs: [BuilderDebUBsan]
-    runs-on: [self-hosted, fuzzer-unit-tester]
-    steps:
-      - name: Download json reports
-        uses: actions/download-artifact@v2
-        with:
-          path: ${{runner.temp}}/reports_dir
-      - name: Check out repository code
-        uses: actions/checkout@v2
-      - name: Fuzzer
-        env:
-          TEMP_PATH: ${{runner.temp}}/ast_fuzzer_ubsan
-          REPORTS_PATH: ${{runner.temp}}/reports_dir
-          CHECK_NAME: 'AST fuzzer (UBSan, actions)'
-          REPO_COPY: ${{runner.temp}}/ast_fuzzer_ubsan/ClickHouse
-        run: |
-          sudo rm -fr $TEMP_PATH
-          mkdir -p $TEMP_PATH
-          cp -r $GITHUB_WORKSPACE $TEMP_PATH
-          cd $REPO_COPY/tests/ci
-          python3 ast_fuzzer_check.py "$CHECK_NAME"
-      - name: Cleanup
-        if: always()
-        run: |
-          docker kill $(docker ps -q) ||:
-          docker rm -f $(docker ps -a -q) ||:
-          sudo rm -fr $TEMP_PATH
-  ASTFuzzerTestMSan:
-    needs: [BuilderDebMsan]
-    runs-on: [self-hosted, fuzzer-unit-tester]
-    steps:
-      - name: Download json reports
-        uses: actions/download-artifact@v2
-        with:
-          path: ${{runner.temp}}/reports_dir
-      - name: Check out repository code
-        uses: actions/checkout@v2
-      - name: Fuzzer
-        env:
-          TEMP_PATH: ${{runner.temp}}/ast_fuzzer_msan
-          REPORTS_PATH: ${{runner.temp}}/reports_dir
-          CHECK_NAME: 'AST fuzzer (MSan, actions)'
-          REPO_COPY: ${{runner.temp}}/ast_fuzzer_msan/ClickHouse
-        run: |
-          sudo rm -fr $TEMP_PATH
-          mkdir -p $TEMP_PATH
-          cp -r $GITHUB_WORKSPACE $TEMP_PATH
-          cd $REPO_COPY/tests/ci
-          python3 ast_fuzzer_check.py "$CHECK_NAME"
-      - name: Cleanup
-        if: always()
-        run: |
-          docker kill $(docker ps -q) ||:
-          docker rm -f $(docker ps -a -q) ||:
-          sudo rm -fr $TEMP_PATH
-  ASTFuzzerTestDebug:
-    needs: [BuilderDebDebug]
-    runs-on: [self-hosted, fuzzer-unit-tester]
-    steps:
-      - name: Download json reports
-        uses: actions/download-artifact@v2
-        with:
-          path: ${{runner.temp}}/reports_dir
-      - name: Check out repository code
-        uses: actions/checkout@v2
-      - name: Fuzzer
-        env:
-          TEMP_PATH: ${{runner.temp}}/ast_fuzzer_debug
-          REPORTS_PATH: ${{runner.temp}}/reports_dir
-          CHECK_NAME: 'AST fuzzer (debug, actions)'
-          REPO_COPY: ${{runner.temp}}/ast_fuzzer_debug/ClickHouse
-        run: |
-          sudo rm -fr $TEMP_PATH
-          mkdir -p $TEMP_PATH
-          cp -r $GITHUB_WORKSPACE $TEMP_PATH
-          cd $REPO_COPY/tests/ci
-          python3 ast_fuzzer_check.py "$CHECK_NAME"
-      - name: Cleanup
-        if: always()
-        run: |
-          docker kill $(docker ps -q) ||:
-          docker rm -f $(docker ps -a -q) ||:
-          sudo rm -fr $TEMP_PATH
-#############################################################################################
-############################# INTEGRATION TESTS #############################################
-#############################################################################################
-  IntegrationTestsAsan0:
-    needs: [BuilderDebAsan]
-    runs-on: [self-hosted, stress-tester]
-    steps:
-      - name: Download json reports
-        uses: actions/download-artifact@v2
-        with:
-          path: ${{runner.temp}}/reports_dir
-      - name: Check out repository code
-        uses: actions/checkout@v2
-      - name: Integration test
-        env:
-          TEMP_PATH: ${{runner.temp}}/integration_tests_asan
-          REPORTS_PATH: ${{runner.temp}}/reports_dir
-          CHECK_NAME: 'Integration tests (asan, actions)'
-          REPO_COPY: ${{runner.temp}}/integration_tests_asan/ClickHouse
-          RUN_BY_HASH_NUM: 0
-          RUN_BY_HASH_TOTAL: 3
-        run: |
-          sudo rm -fr $TEMP_PATH
-          mkdir -p $TEMP_PATH
-          cp -r $GITHUB_WORKSPACE $TEMP_PATH
-          cd $REPO_COPY/tests/ci
-          python3 integration_test_check.py "$CHECK_NAME"
-      - name: Cleanup
-        if: always()
-        run: |
-          docker kill $(docker ps -q) ||:
-          docker rm -f $(docker ps -a -q) ||:
-          sudo rm -fr $TEMP_PATH
-  IntegrationTestsAsan1:
-    needs: [BuilderDebAsan]
-    runs-on: [self-hosted, stress-tester]
-    steps:
-      - name: Download json reports
-        uses: actions/download-artifact@v2
-        with:
-          path: ${{runner.temp}}/reports_dir
-      - name: Check out repository code
-        uses: actions/checkout@v2
-      - name: Integration test
-        env:
-          TEMP_PATH: ${{runner.temp}}/integration_tests_asan
-          REPORTS_PATH: ${{runner.temp}}/reports_dir
-          CHECK_NAME: 'Integration tests (asan, actions)'
-          REPO_COPY: ${{runner.temp}}/integration_tests_asan/ClickHouse
-          RUN_BY_HASH_NUM: 1
-          RUN_BY_HASH_TOTAL: 3
-        run: |
-          sudo rm -fr $TEMP_PATH
-          mkdir -p $TEMP_PATH
-          cp -r $GITHUB_WORKSPACE $TEMP_PATH
-          cd $REPO_COPY/tests/ci
-          python3 integration_test_check.py "$CHECK_NAME"
-      - name: Cleanup
-        if: always()
-        run: |
-          docker kill $(docker ps -q) ||:
-          docker rm -f $(docker ps -a -q) ||:
-          sudo rm -fr $TEMP_PATH
-  IntegrationTestsAsan2:
-    needs: [BuilderDebAsan]
-    runs-on: [self-hosted, stress-tester]
-    steps:
-      - name: Download json reports
-        uses: actions/download-artifact@v2
-        with:
-          path: ${{runner.temp}}/reports_dir
-      - name: Check out repository code
-        uses: actions/checkout@v2
-      - name: Integration test
-        env:
-          TEMP_PATH: ${{runner.temp}}/integration_tests_asan
-          REPORTS_PATH: ${{runner.temp}}/reports_dir
-          CHECK_NAME: 'Integration tests (asan, actions)'
-          REPO_COPY: ${{runner.temp}}/integration_tests_asan/ClickHouse
-          RUN_BY_HASH_NUM: 2
-          RUN_BY_HASH_TOTAL: 3
-        run: |
-          sudo rm -fr $TEMP_PATH
-          mkdir -p $TEMP_PATH
-          cp -r $GITHUB_WORKSPACE $TEMP_PATH
-          cd $REPO_COPY/tests/ci
-          python3 integration_test_check.py "$CHECK_NAME"
-      - name: Cleanup
-        if: always()
-        run: |
-          docker kill $(docker ps -q) ||:
-          docker rm -f $(docker ps -a -q) ||:
-          sudo rm -fr $TEMP_PATH
-  IntegrationTestsTsan0:
-    needs: [BuilderDebTsan]
-    runs-on: [self-hosted, stress-tester]
-    steps:
-      - name: Download json reports
-        uses: actions/download-artifact@v2
-        with:
-          path: ${{runner.temp}}/reports_dir
-      - name: Check out repository code
-        uses: actions/checkout@v2
-      - name: Integration test
-        env:
-          TEMP_PATH: ${{runner.temp}}/integration_tests_tsan
-          REPORTS_PATH: ${{runner.temp}}/reports_dir
-          CHECK_NAME: 'Integration tests (thread, actions)'
-          REPO_COPY: ${{runner.temp}}/integration_tests_tsan/ClickHouse
-          RUN_BY_HASH_NUM: 0
-          RUN_BY_HASH_TOTAL: 4
-        run: |
-          sudo rm -fr $TEMP_PATH
-          mkdir -p $TEMP_PATH
-          cp -r $GITHUB_WORKSPACE $TEMP_PATH
-          cd $REPO_COPY/tests/ci
-          python3 integration_test_check.py "$CHECK_NAME"
-      - name: Cleanup
-        if: always()
-        run: |
-          docker kill $(docker ps -q) ||:
-          docker rm -f $(docker ps -a -q) ||:
-          sudo rm -fr $TEMP_PATH
-  IntegrationTestsTsan1:
-    needs: [BuilderDebTsan]
-    runs-on: [self-hosted, stress-tester]
-    steps:
-      - name: Download json reports
-        uses: actions/download-artifact@v2
-        with:
-          path: ${{runner.temp}}/reports_dir
-      - name: Check out repository code
-        uses: actions/checkout@v2
-      - name: Integration test
-        env:
-          TEMP_PATH: ${{runner.temp}}/integration_tests_tsan
-          REPORTS_PATH: ${{runner.temp}}/reports_dir
-          CHECK_NAME: 'Integration tests (thread, actions)'
-          REPO_COPY: ${{runner.temp}}/integration_tests_tsan/ClickHouse
-          RUN_BY_HASH_NUM: 1
-          RUN_BY_HASH_TOTAL: 4
-        run: |
-          sudo rm -fr $TEMP_PATH
-          mkdir -p $TEMP_PATH
-          cp -r $GITHUB_WORKSPACE $TEMP_PATH
-          cd $REPO_COPY/tests/ci
-          python3 integration_test_check.py "$CHECK_NAME"
-      - name: Cleanup
-        if: always()
-        run: |
-          docker kill $(docker ps -q) ||:
-          docker rm -f $(docker ps -a -q) ||:
-          sudo rm -fr $TEMP_PATH
-  IntegrationTestsTsan2:
-    needs: [BuilderDebTsan]
-    runs-on: [self-hosted, stress-tester]
-    steps:
-      - name: Download json reports
-        uses: actions/download-artifact@v2
-        with:
-          path: ${{runner.temp}}/reports_dir
-      - name: Check out repository code
-        uses: actions/checkout@v2
-      - name: Integration test
-        env:
-          TEMP_PATH: ${{runner.temp}}/integration_tests_tsan
-          REPORTS_PATH: ${{runner.temp}}/reports_dir
-          CHECK_NAME: 'Integration tests (thread, actions)'
-          REPO_COPY: ${{runner.temp}}/integration_tests_tsan/ClickHouse
-          RUN_BY_HASH_NUM: 2
-          RUN_BY_HASH_TOTAL: 4
-        run: |
-          sudo rm -fr $TEMP_PATH
-          mkdir -p $TEMP_PATH
-          cp -r $GITHUB_WORKSPACE $TEMP_PATH
-          cd $REPO_COPY/tests/ci
-          python3 integration_test_check.py "$CHECK_NAME"
-      - name: Cleanup
-        if: always()
-        run: |
-          docker kill $(docker ps -q) ||:
-          docker rm -f $(docker ps -a -q) ||:
-          sudo rm -fr $TEMP_PATH
-  IntegrationTestsTsan3:
-    needs: [BuilderDebTsan]
-    runs-on: [self-hosted, stress-tester]
-    steps:
-      - name: Download json reports
-        uses: actions/download-artifact@v2
-        with:
-          path: ${{runner.temp}}/reports_dir
-      - name: Check out repository code
-        uses: actions/checkout@v2
-      - name: Integration test
-        env:
-          TEMP_PATH: ${{runner.temp}}/integration_tests_tsan
-          REPORTS_PATH: ${{runner.temp}}/reports_dir
-          CHECK_NAME: 'Integration tests (thread, actions)'
-          REPO_COPY: ${{runner.temp}}/integration_tests_tsan/ClickHouse
-          RUN_BY_HASH_NUM: 3
-          RUN_BY_HASH_TOTAL: 4
-        run: |
-          sudo rm -fr $TEMP_PATH
-          mkdir -p $TEMP_PATH
-          cp -r $GITHUB_WORKSPACE $TEMP_PATH
-          cd $REPO_COPY/tests/ci
-          python3 integration_test_check.py "$CHECK_NAME"
-      - name: Cleanup
-        if: always()
-        run: |
-          docker kill $(docker ps -q) ||:
-          docker rm -f $(docker ps -a -q) ||:
-          sudo rm -fr $TEMP_PATH
-  IntegrationTestsRelease0:
-    needs: [BuilderDebRelease]
-    runs-on: [self-hosted, stress-tester]
-    steps:
-      - name: Download json reports
-        uses: actions/download-artifact@v2
-        with:
-          path: ${{runner.temp}}/reports_dir
-      - name: Check out repository code
-        uses: actions/checkout@v2
-      - name: Integration test
-        env:
-          TEMP_PATH: ${{runner.temp}}/integration_tests_release
-          REPORTS_PATH: ${{runner.temp}}/reports_dir
-          CHECK_NAME: 'Integration tests (release, actions)'
-          REPO_COPY: ${{runner.temp}}/integration_tests_release/ClickHouse
-          RUN_BY_HASH_NUM: 0
-          RUN_BY_HASH_TOTAL: 2
-        run: |
-          sudo rm -fr $TEMP_PATH
-          mkdir -p $TEMP_PATH
-          cp -r $GITHUB_WORKSPACE $TEMP_PATH
-          cd $REPO_COPY/tests/ci
-          python3 integration_test_check.py "$CHECK_NAME"
-      - name: Cleanup
-        if: always()
-        run: |
-          docker kill $(docker ps -q) ||:
-          docker rm -f $(docker ps -a -q) ||:
-          sudo rm -fr $TEMP_PATH
-  IntegrationTestsRelease1:
-    needs: [BuilderDebRelease]
-    runs-on: [self-hosted, stress-tester]
-    steps:
-      - name: Download json reports
-        uses: actions/download-artifact@v2
-        with:
-          path: ${{runner.temp}}/reports_dir
-      - name: Check out repository code
-        uses: actions/checkout@v2
-      - name: Integration test
-        env:
-          TEMP_PATH: ${{runner.temp}}/integration_tests_release
-          REPORTS_PATH: ${{runner.temp}}/reports_dir
-          CHECK_NAME: 'Integration tests (release, actions)'
-          REPO_COPY: ${{runner.temp}}/integration_tests_release/ClickHouse
-          RUN_BY_HASH_NUM: 1
-          RUN_BY_HASH_TOTAL: 2
-        run: |
-          sudo rm -fr $TEMP_PATH
-          mkdir -p $TEMP_PATH
-          cp -r $GITHUB_WORKSPACE $TEMP_PATH
-          cd $REPO_COPY/tests/ci
-          python3 integration_test_check.py "$CHECK_NAME"
-      - name: Cleanup
-        if: always()
-        run: |
-          docker kill $(docker ps -q) ||:
-          docker rm -f $(docker ps -a -q) ||:
-          sudo rm -fr $TEMP_PATH
-  IntegrationTestsFlakyCheck:
-    needs: [BuilderDebAsan]
-    runs-on: [self-hosted, stress-tester]
-    steps:
-      - name: Download json reports
-        uses: actions/download-artifact@v2
-        with:
-          path: ${{runner.temp}}/reports_dir
-      - name: Check out repository code
-        uses: actions/checkout@v2
-      - name: Integration test
-        env:
-          TEMP_PATH: ${{runner.temp}}/integration_tests_asan_flaky_check
-          REPORTS_PATH: ${{runner.temp}}/reports_dir
-          CHECK_NAME: 'Integration tests flaky check (asan, actions)'
-          REPO_COPY: ${{runner.temp}}/integration_tests_asan_flaky_check/ClickHouse
-        run: |
-          sudo rm -fr $TEMP_PATH
-          mkdir -p $TEMP_PATH
-          cp -r $GITHUB_WORKSPACE $TEMP_PATH
-          cd $REPO_COPY/tests/ci
-          python3 integration_test_check.py "$CHECK_NAME"
-      - name: Cleanup
-        if: always()
-        run: |
-          docker kill $(docker ps -q) ||:
-          docker rm -f $(docker ps -a -q) ||:
-          sudo rm -fr $TEMP_PATH
-#############################################################################################
-#################################### UNIT TESTS #############################################
-#############################################################################################
-  UnitTestsAsan:
-    needs: [BuilderDebAsan]
-    runs-on: [self-hosted, fuzzer-unit-tester]
-    steps:
-      - name: Download json reports
-        uses: actions/download-artifact@v2
-        with:
-          path: ${{runner.temp}}/reports_dir
-      - name: Check out repository code
-        uses: actions/checkout@v2
-      - name: Unit test
-        env:
-          TEMP_PATH: ${{runner.temp}}/unit_tests_asan
-          REPORTS_PATH: ${{runner.temp}}/reports_dir
-          CHECK_NAME: 'Unit tests (asan, actions)'
-          REPO_COPY: ${{runner.temp}}/unit_tests_asan/ClickHouse
-        run: |
-          sudo rm -fr $TEMP_PATH
-          mkdir -p $TEMP_PATH
-          cp -r $GITHUB_WORKSPACE $TEMP_PATH
-          cd $REPO_COPY/tests/ci
-          python3 unit_tests_check.py "$CHECK_NAME"
-      - name: Cleanup
-        if: always()
-        run: |
-          docker kill $(docker ps -q) ||:
-          docker rm -f $(docker ps -a -q) ||:
-          sudo rm -fr $TEMP_PATH
-  UnitTestsReleaseClang:
-    needs: [BuilderBinRelease]
-    runs-on: [self-hosted, fuzzer-unit-tester]
-    steps:
-      - name: Download json reports
-        uses: actions/download-artifact@v2
-        with:
-          path: ${{runner.temp}}/reports_dir
-      - name: Check out repository code
-        uses: actions/checkout@v2
-      - name: Unit test
-        env:
-          TEMP_PATH: ${{runner.temp}}/unit_tests_asan
-          REPORTS_PATH: ${{runner.temp}}/reports_dir
-          CHECK_NAME: 'Unit tests (release-clang, actions)'
-          REPO_COPY: ${{runner.temp}}/unit_tests_asan/ClickHouse
-        run: |
-          sudo rm -fr $TEMP_PATH
-          mkdir -p $TEMP_PATH
-          cp -r $GITHUB_WORKSPACE $TEMP_PATH
-          cd $REPO_COPY/tests/ci
-          python3 unit_tests_check.py "$CHECK_NAME"
-      - name: Cleanup
-        if: always()
-        run: |
-          docker kill $(docker ps -q) ||:
-          docker rm -f $(docker ps -a -q) ||:
-          sudo rm -fr $TEMP_PATH
-  UnitTestsTsan:
-    needs: [BuilderDebTsan]
-    runs-on: [self-hosted, fuzzer-unit-tester]
-    steps:
-      - name: Download json reports
-        uses: actions/download-artifact@v2
-        with:
-          path: ${{runner.temp}}/reports_dir
-      - name: Check out repository code
-        uses: actions/checkout@v2
-      - name: Unit test
-        env:
-          TEMP_PATH: ${{runner.temp}}/unit_tests_tsan
-          REPORTS_PATH: ${{runner.temp}}/reports_dir
-          CHECK_NAME: 'Unit tests (tsan, actions)'
-          REPO_COPY: ${{runner.temp}}/unit_tests_tsan/ClickHouse
-        run: |
-          sudo rm -fr $TEMP_PATH
-          mkdir -p $TEMP_PATH
-          cp -r $GITHUB_WORKSPACE $TEMP_PATH
-          cd $REPO_COPY/tests/ci
-          python3 unit_tests_check.py "$CHECK_NAME"
-      - name: Cleanup
-        if: always()
-        run: |
-          docker kill $(docker ps -q) ||:
-          docker rm -f $(docker ps -a -q) ||:
-          sudo rm -fr $TEMP_PATH
-  UnitTestsMsan:
-    needs: [BuilderDebMsan]
-    runs-on: [self-hosted, fuzzer-unit-tester]
-    steps:
-      - name: Download json reports
-        uses: actions/download-artifact@v2
-        with:
-          path: ${{runner.temp}}/reports_dir
-      - name: Check out repository code
-        uses: actions/checkout@v2
-      - name: Unit test
-        env:
-          TEMP_PATH: ${{runner.temp}}/unit_tests_msan
-          REPORTS_PATH: ${{runner.temp}}/reports_dir
-          CHECK_NAME: 'Unit tests (msan, actions)'
-          REPO_COPY: ${{runner.temp}}/unit_tests_msan/ClickHouse
-        run: |
-          sudo rm -fr $TEMP_PATH
-          mkdir -p $TEMP_PATH
-          cp -r $GITHUB_WORKSPACE $TEMP_PATH
-          cd $REPO_COPY/tests/ci
-          python3 unit_tests_check.py "$CHECK_NAME"
-      - name: Cleanup
-        if: always()
-        run: |
-          docker kill $(docker ps -q) ||:
-          docker rm -f $(docker ps -a -q) ||:
-          sudo rm -fr $TEMP_PATH
-  UnitTestsUBsan:
-    needs: [BuilderDebUBsan]
-    runs-on: [self-hosted, fuzzer-unit-tester]
-    steps:
-      - name: Download json reports
-        uses: actions/download-artifact@v2
-        with:
-          path: ${{runner.temp}}/reports_dir
-      - name: Check out repository code
-        uses: actions/checkout@v2
-      - name: Unit test
-        env:
-          TEMP_PATH: ${{runner.temp}}/unit_tests_ubsan
-          REPORTS_PATH: ${{runner.temp}}/reports_dir
-          CHECK_NAME: 'Unit tests (ubsan, actions)'
-          REPO_COPY: ${{runner.temp}}/unit_tests_ubsan/ClickHouse
-        run: |
-          sudo rm -fr $TEMP_PATH
-          mkdir -p $TEMP_PATH
-          cp -r $GITHUB_WORKSPACE $TEMP_PATH
-          cd $REPO_COPY/tests/ci
-          python3 unit_tests_check.py "$CHECK_NAME"
-      - name: Cleanup
-        if: always()
-        run: |
-          docker kill $(docker ps -q) ||:
-          docker rm -f $(docker ps -a -q) ||:
-          sudo rm -fr $TEMP_PATH
-  FinishCheck:
-    needs:
-      - StyleCheck
-      - DockerHubPush
-      - CheckLabels
-      - BuilderReport
-      - FastTest
-      - FunctionalStatelessTestDebug0
-      - FunctionalStatelessTestDebug1
-      - FunctionalStatelessTestDebug2
-      - FunctionalStatelessTestRelease
-      - FunctionalStatelessTestReleaseDatabaseReplicated
-      - FunctionalStatelessTestReleaseWideParts
-      - FunctionalStatelessTestAsan
-      - FunctionalStatelessTestTsan0
-      - FunctionalStatelessTestTsan1
-      - FunctionalStatelessTestTsan2
-      - FunctionalStatelessTestMsan0
-      - FunctionalStatelessTestMsan1
-      - FunctionalStatelessTestMsan2
-      - FunctionalStatelessTestUBsan
-      - FunctionalStatefulTestDebug
-      - FunctionalStatefulTestRelease
-      - FunctionalStatefulTestAsan
-      - FunctionalStatefulTestTsan
-      - FunctionalStatefulTestMsan
-      - FunctionalStatefulTestUBsan
-      - StressTestDebug
-      - StressTestAsan
-      - StressTestTsan
-      - StressTestMsan
-      - StressTestUBsan
-      - ASTFuzzerTestDebug
-      - ASTFuzzerTestAsan
-      - ASTFuzzerTestTsan
-      - ASTFuzzerTestMSan
-      - ASTFuzzerTestUBSan
-      - IntegrationTestsAsan0
-      - IntegrationTestsAsan1
-      - IntegrationTestsAsan2
-      - IntegrationTestsRelease0
-      - IntegrationTestsRelease1
-      - IntegrationTestsTsan0
-      - IntegrationTestsTsan1
-      - IntegrationTestsTsan2
-      - IntegrationTestsTsan3
-      - PVSCheck
-      - UnitTestsAsan
-      - UnitTestsTsan
-      - UnitTestsMsan
-      - UnitTestsUBsan
-      - UnitTestsReleaseClang
-      - SplitBuildSmokeTest
-      - CompatibilityCheck
-      - IntegrationTestsFlakyCheck
-    runs-on: [self-hosted, style-checker]
-    steps:
-      - name: Check out repository code
-        uses: actions/checkout@v2
-      - name: Finish label
-        run: |
-          cd $GITHUB_WORKSPACE/tests/ci
-          python3 finish_check.py
->>>>>>> 8f9b0b4e
+          sudo rm -fr $TEMP_PATH