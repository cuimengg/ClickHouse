--- conflicted
+++ resolved
@@ -128,11 +128,7 @@
     assert node2.query("SELECT partition_id,disk_name FROM system.parts WHERE table='hybrid_test' FORMAT Values") == "('all','s31')"
 
     # Check that after moving partition on node2 no new obects on s3
-<<<<<<< HEAD
-    assert get_large_objects_count(cluster, size=0) == s3_objects
-=======
     wait_for_large_objects_count(cluster, s3_objects, size=0)
->>>>>>> eae2df64
 
     assert node1.query("SELECT * FROM hybrid_test ORDER BY id FORMAT Values") == "(0,'data'),(1,'data')"
     assert node2.query("SELECT * FROM hybrid_test ORDER BY id FORMAT Values") == "(0,'data'),(1,'data')"
