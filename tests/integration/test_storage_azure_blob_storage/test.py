--- conflicted
+++ resolved
@@ -714,7 +714,6 @@
     assert azure_query(node, query_10) == "1\n2\n3\n"
 
 
-<<<<<<< HEAD
 def check_profile_event_for_query(instance, file, profile_event, amount):
     instance.query("system flush logs")
     query_pattern = f"azureBlobStorage%{file}".replace("'", "\\'")
@@ -972,7 +971,8 @@
     check_cache_misses(node, "test_cache.parquet")
     check_cache_hits(node, "test_cache.parquet")
     check_cache_num_rows_hots(node, "test_cache.parquet")
-=======
+
+    
 def test_filtering_by_file_or_path(cluster):
     node = cluster.instances["node"]
     azure_query(
@@ -1000,5 +1000,4 @@
         f"SELECT ProfileEvents['EngineFileLikeReadFiles'] FROM system.query_log WHERE query like '%select%azure%test_filter%' AND type='QueryFinish'"
     )
 
-    assert int(result) == 1
->>>>>>> bea651e8
+    assert int(result) == 1