--- conflicted
+++ resolved
@@ -87,7 +87,11 @@
             "test -f /var/lib/clickhouse/shadow/2/store/123/12345678-1000-4000-8000-000000000001/1_1_1_0/%7EId.bin",
         ]
     )
-<<<<<<< HEAD
+    
+    node.query("DROP TABLE test.`T.a_b,l-e!` SYNC")
+    node.query("DROP TABLE `test 2`.`T.a_b,l-e!` SYNC")
+    node.query("DROP DATABASE test")
+    node.query("DROP DATABASE `test 2`")
 
 
 def test_data_directory_symlinks(started_cluster):
@@ -163,9 +167,8 @@
         .strip()
         .endswith(f"{jbod_symlink} -> /{jbod_data}")
     )
-=======
-    node.query("DROP TABLE test.`T.a_b,l-e!` SYNC")
-    node.query("DROP TABLE `test 2`.`T.a_b,l-e!` SYNC")
-    node.query("DROP DATABASE test")
-    node.query("DROP DATABASE `test 2`")
->>>>>>> 3e79924f
+    
+    node.query("DROP TABLE test_symlinks.default SYNC")
+    node.query("DROP TABLE test_symlinks.s3 SYNC")
+    node.query("DROP TABLE test_symlinks.jbod SYNC")
+    node.query("DROP DATABASE test_symlinks")