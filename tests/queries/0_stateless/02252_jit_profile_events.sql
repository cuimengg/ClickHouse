<<<<<<< HEAD
-- Tags: no-fasttest, no-ubsan, no-asan, no-msan
=======
-- Tags: no-fasttest, no-parallel, no-cpu-aarch64, no-msan
>>>>>>> aeb5b9e9

SET compile_expressions = 1;
SET min_count_to_compile_expression = 0;

SYSTEM DROP COMPILED EXPRESSION CACHE;

SELECT number + number + number FROM numbers(1);

SYSTEM FLUSH LOGS;

SELECT ProfileEvents['CompileFunction'] FROM system.query_log WHERE
    current_database = currentDatabase()
    AND type = 'QueryFinish'
    AND query == 'SELECT number + number + number FROM numbers(1);'
    AND event_date >= yesterday() AND event_time > now() - interval 10 minute
    LIMIT 1;

SET compile_aggregate_expressions = 1;
SET min_count_to_compile_aggregate_expression = 0;

SELECT avg(number), avg(number + 1), avg(number + 2) FROM numbers(1) GROUP BY number;

SYSTEM FLUSH LOGS;

SELECT ProfileEvents['CompileFunction'] FROM system.query_log WHERE
    current_database = currentDatabase()
    AND type = 'QueryFinish'
    AND query == 'SELECT avg(number), avg(number + 1), avg(number + 2) FROM numbers(1) GROUP BY number;'
    AND event_date >= yesterday() AND event_time > now() - interval 10 minute
    LIMIT 1;<|MERGE_RESOLUTION|>--- conflicted
+++ resolved
@@ -1,8 +1,4 @@
-<<<<<<< HEAD
--- Tags: no-fasttest, no-ubsan, no-asan, no-msan
-=======
--- Tags: no-fasttest, no-parallel, no-cpu-aarch64, no-msan
->>>>>>> aeb5b9e9
+-- Tags: no-fasttest, no-parallel, no-msan
 
 SET compile_expressions = 1;
 SET min_count_to_compile_expression = 0;
