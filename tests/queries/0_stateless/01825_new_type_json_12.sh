#!/usr/bin/env bash
# Tags: no-fasttest

CURDIR=$(cd "$(dirname "${BASH_SOURCE[0]}")" && pwd)
# shellcheck source=../shell_config.sh
. "$CURDIR"/../shell_config.sh

$CLICKHOUSE_CLIENT -q "DROP TABLE IF EXISTS t_json_12"

<<<<<<< HEAD
$CLICKHOUSE_CLIENT -q "CREATE TABLE t_json_12 (obj JSON) ENGINE = MergeTree ORDER BY tuple() SETTINGS replace_long_file_name_to_hash=1" --allow_experimental_json_type 1
=======
$CLICKHOUSE_CLIENT -q "CREATE TABLE t_json_12 (obj JSON) ENGINE = MergeTree ORDER BY tuple()" --enable_json_type 1
>>>>>>> 985048c8

cat <<EOF | $CLICKHOUSE_CLIENT -q "INSERT INTO t_json_12 FORMAT JSONAsObject"
{
    "id": 1,
    "key_0":[
        {
            "key_1":[
                {
                    "key_3":[
                        {"key_7":1025,"key_6":25.5,"key_4":1048576,"key_5":0.0001048576},
                        {"key_7":2,"key_6":"","key_4":null}
                    ]
                }
            ]
        },
        {},
        {
            "key_1":[
                {
                    "key_3":[
                        {"key_7":-922337203685477580.8,"key_6":"aqbjfiruu","key_5":-1},
                        {"key_7":65537,"key_6":"","key_4":""}
                    ]
                },
                {
                    "key_3":[
                        {"key_7":21474836.48,"key_4":"ghdqyeiom","key_5":1048575}
                    ]
                }
            ]
        }
    ]
}
EOF

$CLICKHOUSE_CLIENT -q "SELECT DISTINCT arrayJoin(JSONAllPathsWithTypes(obj)) as path FROM t_json_12 order by path;"
$CLICKHOUSE_CLIENT -q "SELECT DISTINCT arrayJoin(JSONAllPathsWithTypes(arrayJoin(obj.key_0[]))) as path FROM t_json_12 order by path;"
$CLICKHOUSE_CLIENT -q "SELECT DISTINCT arrayJoin(JSONAllPathsWithTypes(arrayJoin(arrayJoin(obj.key_0[].key_1[])))) as path FROM t_json_12 order by path;"
$CLICKHOUSE_CLIENT -q "SELECT DISTINCT arrayJoin(JSONAllPathsWithTypes(arrayJoin(arrayJoin(arrayJoin(obj.key_0[].key_1[].key_3[]))))) as path FROM t_json_12 order by path;"
$CLICKHOUSE_CLIENT -q "SELECT obj FROM t_json_12 ORDER BY obj.id FORMAT JSONEachRow" --output_format_json_named_tuples_as_objects 1 --allow_suspicious_types_in_order_by 1 --output_format_native_write_json_as_string=0
$CLICKHOUSE_CLIENT -q "SELECT obj.key_0[].key_1[].key_3[].key_4, obj.key_0[].key_1[].key_3[].key_5, \
    obj.key_0[].key_1[].key_3[].key_6, obj.key_0[].key_1[].key_3[].key_7 FROM t_json_12 ORDER BY obj.id" --allow_suspicious_types_in_order_by 1

$CLICKHOUSE_CLIENT -q "DROP TABLE t_json_12;"<|MERGE_RESOLUTION|>--- conflicted
+++ resolved
@@ -7,11 +7,7 @@
 
 $CLICKHOUSE_CLIENT -q "DROP TABLE IF EXISTS t_json_12"
 
-<<<<<<< HEAD
-$CLICKHOUSE_CLIENT -q "CREATE TABLE t_json_12 (obj JSON) ENGINE = MergeTree ORDER BY tuple() SETTINGS replace_long_file_name_to_hash=1" --allow_experimental_json_type 1
-=======
-$CLICKHOUSE_CLIENT -q "CREATE TABLE t_json_12 (obj JSON) ENGINE = MergeTree ORDER BY tuple()" --enable_json_type 1
->>>>>>> 985048c8
+$CLICKHOUSE_CLIENT -q "CREATE TABLE t_json_12 (obj JSON) ENGINE = MergeTree ORDER BY tuple() SETTINGS replace_long_file_name_to_hash=1" --enable_json_type 1
 
 cat <<EOF | $CLICKHOUSE_CLIENT -q "INSERT INTO t_json_12 FORMAT JSONAsObject"
 {
