--- conflicted
+++ resolved
@@ -83,21 +83,12 @@
 decimal64	Decimal(18, 5)					
 0	0	0	0
 1.2	0.7692307692307692	3.33333	333.33333
-<<<<<<< HEAD
-date	UInt16					
+date	Date32					
 date32	Date32					
-0	1970-01-01
-1	1970-01-02
+1970-01-01	1970-01-01
+1970-01-02	1970-01-02
 str	String					
 fixed_string	FixedString(3)					
-=======
-date	Nullable(Date32)					
-date32	Nullable(Date32)					
-1970-01-01	1970-01-01
-1970-01-02	1970-01-02
-str	Nullable(String)					
-fixed_string	Nullable(FixedString(3))					
->>>>>>> 1ac5c4a6
 Str: 0	100
 Str: 1	200
 array	Array(UInt64)					
