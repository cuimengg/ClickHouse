Expression ((Project names + Projection))
Actions: INPUT : 0 -> sum(__table1.number) UInt64 : 0
         INPUT :: 1 -> bitAnd(__table1.number, 3_UInt8) UInt64 : 1
         ALIAS sum(__table1.number) :: 0 -> sum(number) UInt64 : 2
Positions: 2
  MergingAggregated
  Keys: bitAnd(__table1.number, 3_UInt8)
  Aggregates:
      sum(__table1.number)
        Function: sum(UInt64) → UInt64
        Arguments: __table1.number
    Union
      Aggregating
      Keys: bitAnd(__table1.number, 3_UInt8)
      Aggregates:
          sum(__table1.number)
            Function: sum(UInt64) → UInt64
            Arguments: __table1.number
      Skip merging: 0
      Use sharding: 1
        Expression ((Before GROUP BY + Change column names to column identifiers))
        Actions: INPUT : 0 -> number UInt64 : 0
                 COLUMN Const(UInt8) -> 3_UInt8 UInt8 : 1
                 ALIAS number :: 0 -> __table1.number UInt64 : 2
                 FUNCTION bitAnd(__table1.number : 2, 3_UInt8 :: 1) -> bitAnd(__table1.number, 3_UInt8) UInt64 : 0
        Positions: 0 2
          ReadFromSystemNumbers
      ReadFromRemote (Read from remote replica)
<<<<<<< HEAD
        Expression ((Project names + Projection))
        Actions: INPUT : 0 -> sum(__table1.number) UInt64 : 0
                 INPUT :: 1 -> bitAnd(__table1.number, 3_UInt8) UInt64 : 1
                 ALIAS sum(__table1.number) :: 0 -> sum(number) UInt64 : 2
        Positions: 2
          Aggregating
          Keys: bitAnd(__table1.number, 3_UInt8)
          Aggregates:
              sum(__table1.number)
                Function: sum(UInt64) → UInt64
                Arguments: __table1.number
          Skip merging: 0
          Use sharding: 1
            Expression ((Before GROUP BY + Change column names to column identifiers))
            Actions: INPUT : 0 -> number UInt64 : 0
                     COLUMN Const(UInt8) -> 3_UInt8 UInt8 : 1
                     ALIAS number :: 0 -> __table1.number UInt64 : 2
                     FUNCTION bitAnd(__table1.number : 2, 3_UInt8 :: 1) -> bitAnd(__table1.number, 3_UInt8) UInt64 : 0
            Positions: 0 2
              ReadFromSystemNumbers
        Expression ((Project names + Projection))
        Actions: INPUT : 0 -> sum(__table1.number) UInt64 : 0
                 INPUT :: 1 -> bitAnd(__table1.number, 3_UInt8) UInt64 : 1
                 ALIAS sum(__table1.number) :: 0 -> sum(number) UInt64 : 2
        Positions: 2
          Aggregating
          Keys: bitAnd(__table1.number, 3_UInt8)
          Aggregates:
              sum(__table1.number)
                Function: sum(UInt64) → UInt64
                Arguments: __table1.number
          Skip merging: 0
          Use sharding: 1
            Expression ((Before GROUP BY + Change column names to column identifiers))
            Actions: INPUT : 0 -> number UInt64 : 0
                     COLUMN Const(UInt8) -> 3_UInt8 UInt8 : 1
                     ALIAS number :: 0 -> __table1.number UInt64 : 2
                     FUNCTION bitAnd(__table1.number : 2, 3_UInt8 :: 1) -> bitAnd(__table1.number, 3_UInt8) UInt64 : 0
            Positions: 0 2
              ReadFromSystemNumbers
=======
        Aggregating
        Keys: bitAnd(__table1.number, 3_UInt8)
        Aggregates:
            sum(__table1.number)
              Function: sum(UInt64) → UInt64
              Arguments: __table1.number
        Skip merging: 0
          Expression ((Before GROUP BY + Change column names to column identifiers))
          Actions: INPUT : 0 -> number UInt64 : 0
                   COLUMN Const(UInt8) -> 3_UInt8 UInt8 : 1
                   ALIAS number :: 0 -> __table1.number UInt64 : 2
                   FUNCTION bitAnd(__table1.number : 2, 3_UInt8 :: 1) -> bitAnd(__table1.number, 3_UInt8) UInt64 : 0
          Positions: 0 2
            ReadFromSystemNumbers
        Aggregating
        Keys: bitAnd(__table1.number, 3_UInt8)
        Aggregates:
            sum(__table1.number)
              Function: sum(UInt64) → UInt64
              Arguments: __table1.number
        Skip merging: 0
          Expression ((Before GROUP BY + Change column names to column identifiers))
          Actions: INPUT : 0 -> number UInt64 : 0
                   COLUMN Const(UInt8) -> 3_UInt8 UInt8 : 1
                   ALIAS number :: 0 -> __table1.number UInt64 : 2
                   FUNCTION bitAnd(__table1.number : 2, 3_UInt8 :: 1) -> bitAnd(__table1.number, 3_UInt8) UInt64 : 0
          Positions: 0 2
            ReadFromSystemNumbers
>>>>>>> ddd03dd0
Union
  Expression ((Project names + (Projection + (Change column names to column identifiers + (Project names + Projection)))))
    Filter ((WHERE + Change column names to column identifiers))
      ReadFromSystemNumbers
  Expression ((Project names + (Projection + Change column names to column identifiers)))
    ReadFromRemote (Read from remote replica)
      Expression ((Project names + Projection))
        Filter ((WHERE + Change column names to column identifiers))
          ReadFromSystemNumbers
----------
Expression ((Project names + Projection))
Actions: INPUT : 0 -> sum(__table1.number) UInt64 : 0
         INPUT :: 1 -> bitAnd(__table1.number, 3_UInt8) UInt64 : 1
         ALIAS sum(__table1.number) :: 0 -> sum(number) UInt64 : 2
Positions: 2
  MergingAggregated
  Keys: bitAnd(__table1.number, 3_UInt8)
  Aggregates:
      sum(__table1.number)
        Function: sum(UInt64) → UInt64
        Arguments: __table1.number
    Union
      Aggregating
      Keys: bitAnd(__table1.number, 3_UInt8)
      Aggregates:
          sum(__table1.number)
            Function: sum(UInt64) → UInt64
            Arguments: __table1.number
      Skip merging: 0
        Expression ((Before GROUP BY + Change column names to column identifiers))
        Actions: INPUT : 0 -> number UInt64 : 0
                 COLUMN Const(UInt8) -> 3_UInt8 UInt8 : 1
                 ALIAS number :: 0 -> __table1.number UInt64 : 2
                 FUNCTION bitAnd(__table1.number : 2, 3_UInt8 :: 1) -> bitAnd(__table1.number, 3_UInt8) UInt64 : 0
        Positions: 0 2
          ReadFromSystemNumbers
      ReadFromRemote (Read from remote replica)
        Aggregating
        Keys: bitAnd(__table1.number, 3_UInt8)
        Aggregates:
            sum(__table1.number)
              Function: sum(UInt64) → UInt64
              Arguments: __table1.number
        Skip merging: 0
          Expression (Before GROUP BY)
          Actions: INPUT : 0 -> __table1.number UInt64 : 0
                   COLUMN Const(UInt8) -> 3_UInt8 UInt8 : 1
                   FUNCTION bitAnd(__table1.number : 0, 3_UInt8 :: 1) -> bitAnd(__table1.number, 3_UInt8) UInt64 : 2
          Positions: 2 0
            Expression (Change column names to column identifiers)
            Actions: INPUT : 0 -> number UInt64 : 0
                     ALIAS number :: 0 -> __table1.number UInt64 : 1
            Positions: 1
              ReadFromTableFunction
        Aggregating
        Keys: bitAnd(__table1.number, 3_UInt8)
        Aggregates:
            sum(__table1.number)
              Function: sum(UInt64) → UInt64
              Arguments: __table1.number
        Skip merging: 0
          Expression (Before GROUP BY)
          Actions: INPUT : 0 -> __table1.number UInt64 : 0
                   COLUMN Const(UInt8) -> 3_UInt8 UInt8 : 1
                   FUNCTION bitAnd(__table1.number : 0, 3_UInt8 :: 1) -> bitAnd(__table1.number, 3_UInt8) UInt64 : 2
          Positions: 2 0
            Expression (Change column names to column identifiers)
            Actions: INPUT : 0 -> number UInt64 : 0
                     ALIAS number :: 0 -> __table1.number UInt64 : 1
            Positions: 1
              ReadFromTableFunction
Union
  Expression ((Project names + (Projection + (Change column names to column identifiers + (Project names + Projection)))))
    Filter ((WHERE + Change column names to column identifiers))
      ReadFromSystemNumbers
  Expression ((Project names + (Projection + Change column names to column identifiers)))
    ReadFromRemote (Read from remote replica)
      Expression (Project names)
        Expression (Projection)
          Filter (WHERE)
            Expression (Change column names to column identifiers)
              ReadFromTableFunction
----------
Expression ((Project names + Projection))
Actions: INPUT : 0 -> sum(__table1.number) UInt64 : 0
         INPUT :: 1 -> bitAnd(__table1.number, 3_UInt8) UInt64 : 1
         ALIAS sum(__table1.number) :: 0 -> sum(number) UInt64 : 2
Positions: 2
  MergingAggregated
  Keys: bitAnd(__table1.number, 3_UInt8)
  Aggregates:
      sum(__table1.number)
        Function: sum(UInt64) → UInt64
        Arguments: __table1.number
    Union
      Aggregating
      Keys: bitAnd(__table1.number, 3_UInt8)
      Aggregates:
          sum(__table1.number)
            Function: sum(UInt64) → UInt64
            Arguments: __table1.number
      Skip merging: 0
      Use sharding: 1
        Expression ((Before GROUP BY + Change column names to column identifiers))
        Actions: INPUT : 0 -> number UInt64 : 0
                 COLUMN Const(UInt8) -> 3_UInt8 UInt8 : 1
                 ALIAS number :: 0 -> __table1.number UInt64 : 2
                 FUNCTION bitAnd(__table1.number : 2, 3_UInt8 :: 1) -> bitAnd(__table1.number, 3_UInt8) UInt64 : 0
        Positions: 0 2
          ReadFromMergeTree (default.test_parallel_replicas)
          ReadType: Default
          Parts: 1
          Granules: 1
      ReadFromRemoteParallelReplicas (Query: SELECT sum(`__table1`.`number`) AS `sum(number)` FROM `default`.`test_parallel_replicas` AS `__table1` GROUP BY bitAnd(`__table1`.`number`, 3) Replicas: 127.0.0.2:9000)
<<<<<<< HEAD
        Expression ((Project names + Projection))
        Actions: INPUT : 0 -> sum(__table1.number) UInt64 : 0
                 INPUT :: 1 -> bitAnd(__table1.number, 3_UInt8) UInt64 : 1
                 ALIAS sum(__table1.number) :: 0 -> sum(number) UInt64 : 2
        Positions: 2
          Aggregating
          Keys: bitAnd(__table1.number, 3_UInt8)
          Aggregates:
              sum(__table1.number)
                Function: sum(UInt64) → UInt64
                Arguments: __table1.number
          Skip merging: 0
          Use sharding: 1
            Expression ((Before GROUP BY + Change column names to column identifiers))
            Actions: INPUT : 0 -> number UInt64 : 0
                     COLUMN Const(UInt8) -> 3_UInt8 UInt8 : 1
                     ALIAS number :: 0 -> __table1.number UInt64 : 2
                     FUNCTION bitAnd(__table1.number : 2, 3_UInt8 :: 1) -> bitAnd(__table1.number, 3_UInt8) UInt64 : 0
            Positions: 0 2
              ReadFromMergeTree (default.test_parallel_replicas)
              ReadType: Default
              Parts: 1
              Granules: 1
=======
        Aggregating
        Keys: bitAnd(__table1.number, 3_UInt8)
        Aggregates:
            sum(__table1.number)
              Function: sum(UInt64) → UInt64
              Arguments: __table1.number
        Skip merging: 0
          Expression ((Before GROUP BY + Change column names to column identifiers))
          Actions: INPUT : 0 -> number UInt64 : 0
                   COLUMN Const(UInt8) -> 3_UInt8 UInt8 : 1
                   ALIAS number :: 0 -> __table1.number UInt64 : 2
                   FUNCTION bitAnd(__table1.number : 2, 3_UInt8 :: 1) -> bitAnd(__table1.number, 3_UInt8) UInt64 : 0
          Positions: 0 2
            ReadFromMergeTree (default.test_parallel_replicas)
            ReadType: Default
            Parts: 1
            Granules: 1
>>>>>>> ddd03dd0
<|MERGE_RESOLUTION|>--- conflicted
+++ resolved
@@ -26,48 +26,6 @@
         Positions: 0 2
           ReadFromSystemNumbers
       ReadFromRemote (Read from remote replica)
-<<<<<<< HEAD
-        Expression ((Project names + Projection))
-        Actions: INPUT : 0 -> sum(__table1.number) UInt64 : 0
-                 INPUT :: 1 -> bitAnd(__table1.number, 3_UInt8) UInt64 : 1
-                 ALIAS sum(__table1.number) :: 0 -> sum(number) UInt64 : 2
-        Positions: 2
-          Aggregating
-          Keys: bitAnd(__table1.number, 3_UInt8)
-          Aggregates:
-              sum(__table1.number)
-                Function: sum(UInt64) → UInt64
-                Arguments: __table1.number
-          Skip merging: 0
-          Use sharding: 1
-            Expression ((Before GROUP BY + Change column names to column identifiers))
-            Actions: INPUT : 0 -> number UInt64 : 0
-                     COLUMN Const(UInt8) -> 3_UInt8 UInt8 : 1
-                     ALIAS number :: 0 -> __table1.number UInt64 : 2
-                     FUNCTION bitAnd(__table1.number : 2, 3_UInt8 :: 1) -> bitAnd(__table1.number, 3_UInt8) UInt64 : 0
-            Positions: 0 2
-              ReadFromSystemNumbers
-        Expression ((Project names + Projection))
-        Actions: INPUT : 0 -> sum(__table1.number) UInt64 : 0
-                 INPUT :: 1 -> bitAnd(__table1.number, 3_UInt8) UInt64 : 1
-                 ALIAS sum(__table1.number) :: 0 -> sum(number) UInt64 : 2
-        Positions: 2
-          Aggregating
-          Keys: bitAnd(__table1.number, 3_UInt8)
-          Aggregates:
-              sum(__table1.number)
-                Function: sum(UInt64) → UInt64
-                Arguments: __table1.number
-          Skip merging: 0
-          Use sharding: 1
-            Expression ((Before GROUP BY + Change column names to column identifiers))
-            Actions: INPUT : 0 -> number UInt64 : 0
-                     COLUMN Const(UInt8) -> 3_UInt8 UInt8 : 1
-                     ALIAS number :: 0 -> __table1.number UInt64 : 2
-                     FUNCTION bitAnd(__table1.number : 2, 3_UInt8 :: 1) -> bitAnd(__table1.number, 3_UInt8) UInt64 : 0
-            Positions: 0 2
-              ReadFromSystemNumbers
-=======
         Aggregating
         Keys: bitAnd(__table1.number, 3_UInt8)
         Aggregates:
@@ -96,7 +54,6 @@
                    FUNCTION bitAnd(__table1.number : 2, 3_UInt8 :: 1) -> bitAnd(__table1.number, 3_UInt8) UInt64 : 0
           Positions: 0 2
             ReadFromSystemNumbers
->>>>>>> ddd03dd0
 Union
   Expression ((Project names + (Projection + (Change column names to column identifiers + (Project names + Projection)))))
     Filter ((WHERE + Change column names to column identifiers))
@@ -211,31 +168,6 @@
           Parts: 1
           Granules: 1
       ReadFromRemoteParallelReplicas (Query: SELECT sum(`__table1`.`number`) AS `sum(number)` FROM `default`.`test_parallel_replicas` AS `__table1` GROUP BY bitAnd(`__table1`.`number`, 3) Replicas: 127.0.0.2:9000)
-<<<<<<< HEAD
-        Expression ((Project names + Projection))
-        Actions: INPUT : 0 -> sum(__table1.number) UInt64 : 0
-                 INPUT :: 1 -> bitAnd(__table1.number, 3_UInt8) UInt64 : 1
-                 ALIAS sum(__table1.number) :: 0 -> sum(number) UInt64 : 2
-        Positions: 2
-          Aggregating
-          Keys: bitAnd(__table1.number, 3_UInt8)
-          Aggregates:
-              sum(__table1.number)
-                Function: sum(UInt64) → UInt64
-                Arguments: __table1.number
-          Skip merging: 0
-          Use sharding: 1
-            Expression ((Before GROUP BY + Change column names to column identifiers))
-            Actions: INPUT : 0 -> number UInt64 : 0
-                     COLUMN Const(UInt8) -> 3_UInt8 UInt8 : 1
-                     ALIAS number :: 0 -> __table1.number UInt64 : 2
-                     FUNCTION bitAnd(__table1.number : 2, 3_UInt8 :: 1) -> bitAnd(__table1.number, 3_UInt8) UInt64 : 0
-            Positions: 0 2
-              ReadFromMergeTree (default.test_parallel_replicas)
-              ReadType: Default
-              Parts: 1
-              Granules: 1
-=======
         Aggregating
         Keys: bitAnd(__table1.number, 3_UInt8)
         Aggregates:
@@ -252,5 +184,4 @@
             ReadFromMergeTree (default.test_parallel_replicas)
             ReadType: Default
             Parts: 1
-            Granules: 1
->>>>>>> ddd03dd0
+            Granules: 1