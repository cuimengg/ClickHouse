--- conflicted
+++ resolved
@@ -30,7 +30,6 @@
 0
 1
 1
-<<<<<<< HEAD
 1
 SELECT * FROM t1 JOIN t2 ON (t1.x == t2.x AND ((t2.x IS NOT NULL) AND (t1.x IS NOT NULL)) ) OR ( (t2.x IS NULL) AND (t1.x IS NULL) ) ORDER BY t1.x NULLS LAST;
 2	2	2	2
@@ -65,6 +64,4 @@
 0
 2
 2
-=======
->>>>>>> 78ba9602
 1