SET log_queries = 1;
SELECT 1 LIMIT 0;
SYSTEM FLUSH LOGS;

<<<<<<< HEAD
SELECT * FROM system.query_log
PREWHERE ProfileEvents['Query'] > 0
=======
SELECT arrayJoin AS kv_key
FROM system.query_log
ARRAY JOIN ProfileEvents.Names AS arrayJoin
PREWHERE current_database = currentDatabase() AND has(arrayMap(key -> key, ProfileEvents.Names), 'Query')
WHERE arrayJoin = 'Query'
>>>>>>> 442c6d75
LIMIT 0;<|MERGE_RESOLUTION|>--- conflicted
+++ resolved
@@ -2,14 +2,7 @@
 SELECT 1 LIMIT 0;
 SYSTEM FLUSH LOGS;
 
-<<<<<<< HEAD
 SELECT * FROM system.query_log
-PREWHERE ProfileEvents['Query'] > 0
-=======
-SELECT arrayJoin AS kv_key
-FROM system.query_log
-ARRAY JOIN ProfileEvents.Names AS arrayJoin
-PREWHERE current_database = currentDatabase() AND has(arrayMap(key -> key, ProfileEvents.Names), 'Query')
-WHERE arrayJoin = 'Query'
->>>>>>> 442c6d75
+PREWHERE ProfileEvents['Query'] > 0 and current_database = currentDatabase() 
+
 LIMIT 0;