-- { echoOn }

explain pipeline select * from (select * from numbers(1e8) group by number) group by number settings max_rows_to_read = 0;
(Expression)
ExpressionTransform × 16
  (Aggregating)
  Resize 16 → 16
    AggregatingTransform × 16
<<<<<<< HEAD
      Resize × 16 16 → 1
        ScatterByPartitionTransform × 16 1 → 16
          (Expression)
          ExpressionTransform × 16
            (Aggregating)
            Resize 1 → 16
              AggregatingTransform
                (Expression)
                ExpressionTransform
                  (ReadFromSystemNumbers)
                  NumbersRange 0 → 1
=======
      (Expression)
      ExpressionTransform × 16
        (Aggregating)
        Resize 1 → 16
          AggregatingTransform
            (Expression)
            ExpressionTransform
              (ReadFromSystemNumbers)
              NumbersRange 0 → 1
>>>>>>> ddd03dd0
explain pipeline select * from (select * from numbers_mt(1e8) group by number) group by number settings max_rows_to_read = 0;
(Expression)
ExpressionTransform × 16
  (Aggregating)
  Resize 16 → 16
    AggregatingTransform × 16
<<<<<<< HEAD
      Resize × 16 16 → 1
        ScatterByPartitionTransform × 16 1 → 16
          (Expression)
          ExpressionTransform × 16
            (Aggregating)
            Resize 16 → 16
              AggregatingTransform × 16
                Resize × 16 16 → 1
                  ScatterByPartitionTransform × 16 1 → 16
                    (Expression)
                    ExpressionTransform × 16
                      (ReadFromSystemNumbers)
                      NumbersRange × 16 0 → 1
=======
      (Expression)
      ExpressionTransform × 16
        (Aggregating)
        Resize 16 → 16
          AggregatingTransform × 16
            (Expression)
            ExpressionTransform × 16
              (ReadFromSystemNumbers)
              NumbersRange × 16 0 → 1
>>>>>>> ddd03dd0
explain pipeline select * from (select * from numbers_mt(1e8) group by number) order by number settings max_rows_to_read = 0;
(Expression)
ExpressionTransform
  (Sorting)
  MergingSortedTransform 16 → 1
    MergeSortingTransform × 16
      LimitsCheckingTransform × 16
        PartialSortingTransform × 16
          (Expression)
          ExpressionTransform × 16
            (Aggregating)
            Resize 16 → 16
              AggregatingTransform × 16
                Resize × 16 16 → 1
                  ScatterByPartitionTransform × 16 1 → 16
                    (Expression)
                    ExpressionTransform × 16
                      (ReadFromSystemNumbers)
                      NumbersRange × 16 0 → 1
explain pipeline select number from remote('127.0.0.{1,2,3}', system, numbers_mt) group by number settings distributed_aggregation_memory_efficient = 1;
(Expression)
ExpressionTransform × 16
  (MergingAggregated)
  Resize 1 → 16
    SortingAggregatedTransform 16 → 1
      MergingAggregatedBucketTransform × 16
        Resize 1 → 16
          GroupingAggregatedTransform 3 → 1
            (Union)
              (Aggregating)
              Resize 16 → 1
                AggregatingTransform × 16
                  Resize × 16 16 → 1
                    ScatterByPartitionTransform × 16 1 → 16
                      (Expression)
                      ExpressionTransform × 16
                        (ReadFromSystemNumbers)
                        NumbersRange × 16 0 → 1
              (ReadFromRemote)
explain pipeline select number from remote('127.0.0.{1,2,3}', system, numbers_mt) group by number settings distributed_aggregation_memory_efficient = 0;
(Expression)
ExpressionTransform × 16
  (MergingAggregated)
  Resize 1 → 16
    MergingAggregatedTransform
      Resize 18 → 1
        (Union)
          (Aggregating)
          Resize 16 → 16
            AggregatingTransform × 16
              Resize × 16 16 → 1
                ScatterByPartitionTransform × 16 1 → 16
                  (Expression)
                  ExpressionTransform × 16
                    (ReadFromSystemNumbers)
                    NumbersRange × 16 0 → 1
          (ReadFromRemote)
-- { echoOn }

explain pipeline SELECT k1, k3, sum(value) v FROM remote('127.0.0.{1,2}', currentDatabase(), proj_agg_02343) GROUP BY k1, k3 SETTINGS distributed_aggregation_memory_efficient = 0;
(Expression)
ExpressionTransform × 16
  (MergingAggregated)
  Resize 1 → 16
    MergingAggregatedTransform
      Resize 17 → 1
        (Union)
          (Aggregating)
          Resize 1 → 16
            AggregatingTransform
              (Expression)
              ExpressionTransform
                (ReadFromMergeTree)
                MergeTreeSelect(pool: ReadPoolInOrder, algorithm: InOrder) 0 → 1
          (ReadFromRemote)
explain pipeline SELECT k1, k3, sum(value) v FROM remote('127.0.0.{1,2}', currentDatabase(), proj_agg_02343) GROUP BY k1, k3 SETTINGS distributed_aggregation_memory_efficient = 1;
(Expression)
ExpressionTransform × 16
  (MergingAggregated)
  Resize 1 → 16
    SortingAggregatedTransform 16 → 1
      MergingAggregatedBucketTransform × 16
        Resize 1 → 16
          GroupingAggregatedTransform 2 → 1
            (Union)
              (Aggregating)
              AggregatingTransform
                (Expression)
                ExpressionTransform
                  (ReadFromMergeTree)
                  MergeTreeSelect(pool: ReadPoolInOrder, algorithm: InOrder) 0 → 1
              (ReadFromRemote)
-- { echoOn }

explain pipeline select a from remote('127.0.0.{1,2}', currentDatabase(), dist_t) group by a settings max_threads = 2, distributed_aggregation_memory_efficient = 1;
(Expression)
ExpressionTransform × 2
  (MergingAggregated)
  Resize 1 → 2
    SortingAggregatedTransform 2 → 1
      MergingAggregatedBucketTransform × 2
        Resize 1 → 2
          GroupingAggregatedTransform 2 → 1
            (Union)
              (MergingAggregated)
              SortingAggregatedTransform 2 → 1
                MergingAggregatedBucketTransform × 2
                  Resize 1 → 2
                    GroupingAggregatedTransform 2 → 1
                      (Union)
                        (Aggregating)
                        Resize 2 → 1
                          AggregatingTransform × 2
<<<<<<< HEAD
                            Resize × 2 2 → 1
                              ScatterByPartitionTransform × 2 1 → 2
                                (Expression)
                                ExpressionTransform × 2
                                  (ReadFromMergeTree)
                                  MergeTreeSelect(pool: ReadPool, algorithm: Thread) × 2 0 → 1
=======
                            (Expression)
                            ExpressionTransform × 2
                              (ReadFromMergeTree)
                              MergeTreeSelect(pool: ReadPool, algorithm: Thread) × 2 0 → 1
>>>>>>> ddd03dd0
                        (ReadFromRemote)
              (ReadFromRemote)<|MERGE_RESOLUTION|>--- conflicted
+++ resolved
@@ -6,19 +6,6 @@
   (Aggregating)
   Resize 16 → 16
     AggregatingTransform × 16
-<<<<<<< HEAD
-      Resize × 16 16 → 1
-        ScatterByPartitionTransform × 16 1 → 16
-          (Expression)
-          ExpressionTransform × 16
-            (Aggregating)
-            Resize 1 → 16
-              AggregatingTransform
-                (Expression)
-                ExpressionTransform
-                  (ReadFromSystemNumbers)
-                  NumbersRange 0 → 1
-=======
       (Expression)
       ExpressionTransform × 16
         (Aggregating)
@@ -28,28 +15,12 @@
             ExpressionTransform
               (ReadFromSystemNumbers)
               NumbersRange 0 → 1
->>>>>>> ddd03dd0
 explain pipeline select * from (select * from numbers_mt(1e8) group by number) group by number settings max_rows_to_read = 0;
 (Expression)
 ExpressionTransform × 16
   (Aggregating)
   Resize 16 → 16
     AggregatingTransform × 16
-<<<<<<< HEAD
-      Resize × 16 16 → 1
-        ScatterByPartitionTransform × 16 1 → 16
-          (Expression)
-          ExpressionTransform × 16
-            (Aggregating)
-            Resize 16 → 16
-              AggregatingTransform × 16
-                Resize × 16 16 → 1
-                  ScatterByPartitionTransform × 16 1 → 16
-                    (Expression)
-                    ExpressionTransform × 16
-                      (ReadFromSystemNumbers)
-                      NumbersRange × 16 0 → 1
-=======
       (Expression)
       ExpressionTransform × 16
         (Aggregating)
@@ -59,7 +30,6 @@
             ExpressionTransform × 16
               (ReadFromSystemNumbers)
               NumbersRange × 16 0 → 1
->>>>>>> ddd03dd0
 explain pipeline select * from (select * from numbers_mt(1e8) group by number) order by number settings max_rows_to_read = 0;
 (Expression)
 ExpressionTransform
@@ -173,18 +143,9 @@
                         (Aggregating)
                         Resize 2 → 1
                           AggregatingTransform × 2
-<<<<<<< HEAD
-                            Resize × 2 2 → 1
-                              ScatterByPartitionTransform × 2 1 → 2
-                                (Expression)
-                                ExpressionTransform × 2
-                                  (ReadFromMergeTree)
-                                  MergeTreeSelect(pool: ReadPool, algorithm: Thread) × 2 0 → 1
-=======
                             (Expression)
                             ExpressionTransform × 2
                               (ReadFromMergeTree)
                               MergeTreeSelect(pool: ReadPool, algorithm: Thread) × 2 0 → 1
->>>>>>> ddd03dd0
                         (ReadFromRemote)
               (ReadFromRemote)