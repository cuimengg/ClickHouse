--- conflicted
+++ resolved
@@ -1,14 +1,8 @@
 ---
-<<<<<<< HEAD
-slug: /en/sql-reference/functions
+slug: /sql-reference/functions
 title: Functions
 description: Landing page for Functions
 sidebar: sqlreference
-=======
-slug: /sql-reference/functions/
-sidebar_position: 1
-sidebar_label: Overview
->>>>>>> e9e5edc3
 ---
 
 | Page                                                                | Description                                                                                            |
