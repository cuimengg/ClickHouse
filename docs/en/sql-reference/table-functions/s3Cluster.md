--- conflicted
+++ resolved
@@ -23,7 +23,6 @@
 
 ## Arguments {#arguments}
 
-<<<<<<< HEAD
 | Argument                              | Description                                                                                                                                                                                             |
 |---------------------------------------|---------------------------------------------------------------------------------------------------------------------------------------------------------------------------------------------------------|
 | `cluster_name`                        | Name of a cluster that is used to build a set of addresses and connection parameters to remote and local servers.                                                                                         |
@@ -35,18 +34,7 @@
 | `structure`                           | Structure of the table. Format `'column1_name column1_type, column2_name column2_type, ...'`.                                                                                                          |
 | `compression_method`                  | Parameter is optional. Supported values: `none`, `gzip` or `gz`, `brotli` or `br`, `xz` or `LZMA`, `zstd` or `zst`. By default, it will autodetect compression method by file extension.                 |
 | `headers`                             | Parameter is optional. Allows headers to be passed in the S3 request. Pass in the format `headers(key=value)` e.g. `headers('x-amz-request-payer' = 'requester')`. See [here](/sql-reference/table-functions/s3#accessing-requester-pays-buckets) for example of use. |
-=======
-- `cluster_name` — Name of a cluster that is used to build a set of addresses and connection parameters to remote and local servers.
-- `url` — path to a file or a bunch of files. Supports following wildcards in readonly mode: `*`, `**`, `?`, `{'abc','def'}` and `{N..M}` where `N`, `M` — numbers, `abc`, `def` — strings. For more information see [Wildcards In Path](../../engines/table-engines/integrations/s3.md#wildcards-in-path).
-- `NOSIGN` — If this keyword is provided in place of credentials, all the requests will not be signed.
-- `access_key_id` and `secret_access_key` — Keys that specify credentials to use with given endpoint. Optional.
-- `session_token` - Session token to use with the given keys. Optional when passing keys.
-- `format` — The [format](/sql-reference/formats) of the file.
-- `structure` — Structure of the table. Format `'column1_name column1_type, column2_name column2_type, ...'`.
-- `compression_method` — Parameter is optional. Supported values: `none`, `gzip` or `gz`, `brotli` or `br`, `xz` or `LZMA`, `zstd` or `zst`. By default, it will autodetect compression method by file extension.
-- `headers` - Optional. Allows headers to be passed in the S3 request. Pass in the format `headers(key=value)` e.g. `headers('x-amz-request-payer' = 'requester')`. See [here](/sql-reference/table-functions/s3#accessing-requester-pays-buckets) for an example.
-- `extra_credentials` - Optional. `roleARN` can be passed via this parameter. See [here](/cloud/security/secure-s3#access-your-s3-bucket-with-the-clickhouseaccess-role) for an example.
->>>>>>> c33c55cb
+| `extra_credentials`                   | Optional. `roleARN` can be passed via this parameter. See [here](/cloud/security/secure-s3#access-your-s3-bucket-with-the-clickhouseaccess-role) for an example.                                          |
 
 Arguments can also be passed using [named collections](operations/named-collections.md). In this case `url`, `access_key_id`, `secret_access_key`, `format`, `structure`, `compression_method` work in the same way, and some extra parameters are supported:
 
