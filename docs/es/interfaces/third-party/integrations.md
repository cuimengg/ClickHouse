--- conflicted
+++ resolved
@@ -97,16 +97,12 @@
         -   [ClickHouse.Net.Migrations](https://github.com/ilyabreev/ClickHouse.Net.Migrations)
 -   Elixir
     -   [Ecto](https://github.com/elixir-ecto/ecto)
-<<<<<<< HEAD
         -   [clickhouse\_ecto](https://github.com/appodeal/clickhouse_ecto)
-=======
-        -   [Método de codificación de datos:](https://github.com/appodeal/clickhouse_ecto)
 -   Ruby
     -   [Ruby on Rails](https://rubyonrails.org/)
         -   [activecube](https://github.com/bitquery/activecube)
         -   [ActiveRecord](https://github.com/PNixx/clickhouse-activerecord)
     -   [GraphQL](https://github.com/graphql)
         -   [activecube-graphql](https://github.com/bitquery/activecube-graphql)
->>>>>>> c43e01e7
 
 [Original article](https://clickhouse.tech/docs/en/interfaces/third-party/integrations/) <!--hide-->