# Функции кодирования

<<<<<<< HEAD
## hex {#hex}
=======
## char {#char}

Возвращает строку, длина которой равна числу переданных аргументов, и каждый байт имеет значение соответствующего аргумента. Принимает несколько числовых аргументов. Если значение аргумента выходит за диапазон UInt8 (0..255), то оно преобразуется в UInt8 с возможным округлением и переполнением.

**Синтаксис**

```sql
char(number_1, [number_2, ..., number_n]);
```

**Параметры**

- `number_1, number_2, ..., number_n` — Числовые аргументы, которые интерпретируются как целые числа. Типы: [Int](../../data_types/int_uint.md), [Float](../../data_types/float.md).

**Возвращаемое значение**

- строка из соответствующих байт.

Тип: `String`.

**Пример**

Запрос:

```sql
SELECT char(104.1, 101, 108.9, 108.9, 111) AS hello
```

Ответ:

```text
┌─hello─┐
│ hello │
└───────┘
```

Вы можете создать строку в произвольной кодировке, передав соответствующие байты. Пример для UTF-8:

Запрос:
```sql
SELECT char(0xD0, 0xBF, 0xD1, 0x80, 0xD0, 0xB8, 0xD0, 0xB2, 0xD0, 0xB5, 0xD1, 0x82) AS hello;
```

Ответ:

```text
┌─hello──┐
│ привет │
└────────┘
```

Запрос:

```sql
SELECT char(0xE4, 0xBD, 0xA0, 0xE5, 0xA5, 0xBD) AS hello;
```

Ответ:

```text
┌─hello─┐
│ 你好  │
└───────┘
```

## hex
>>>>>>> 76d85b6c

Возвращает строку, содержащую шестнадцатеричное представление аргумента.

**Syntax**

```sql
hex(arg)
```

Результат зависит от типа передаваемого аргумента. Используйте заглавные буквы `A-F`. Не используйте префиксы `0x` и суффиксы `h`.

Для строк просто все байты кодируются в виде двух шестнадцатеричных цифр.

Числа преобразуются в человекочитаемый (big endian) формат. Для чисел вырезаются старшие нули, но только по целым байтам.

Например:

- `Date` кодируется как число дней с начала Unix-эпохи.
- `DateTime` кодируются как число секунд с начала Unix-эпохи.
- `Float` и `Decimal` кодируются как их шестнадцатеричное представление в памяти.

**Параметры**

- `arg` — Значение для преобразования в шестнадцатеричное. Типы: [String](../../data_types/string.md), [UInt](../../data_types/int_uint.md), [Float](../../data_types/float.md), [Decimal](../../data_types/decimal.md), [Date](../../data_types/date.md) or [DateTime](../../data_types/datetime.md).

**Влзвращаемое значение**

- Строковое шестнадцатеричное представление переданного аргумента.

Тип: `String`.

**Пример**

Запрос:

```sql
SELECT hex(toFloat32(number)) as hex_presentation FROM numbers(15, 2);
```

Ответ:

```text
┌─hex_presentation─┐
│ 00007041         │
│ 00008041         │
└──────────────────┘
```

Запрос:

```sql
SELECT hex(toFloat64(number)) as hex_presentation FROM numbers(15, 2);
```

Ответ:

```text
┌─hex_presentation─┐
│ 0000000000002E40 │
│ 0000000000003040 │
└──────────────────┘
```

## unhex(str)
Принимает строку, содержащую произвольное количество шестнадцатеричных цифр, и возвращает строку, содержащую соответствующие байты. Поддерживаются как строчные, так и заглавные буквы A-F. Число шестнадцатеричных цифр не обязано быть чётным. Если оно нечётное - последняя цифра интерпретируется как младшая половинка байта 00-0F. Если строка-аргумент содержит что-либо кроме шестнадцатеричных цифр, то будет возвращён какой-либо implementation-defined результат (не кидается исключение).
Если вы хотите преобразовать результат в число, то вы можете использовать функции reverse и reinterpretAsType.

## UUIDStringToNum(str)
Принимает строку, содержащую 36 символов в формате `123e4567-e89b-12d3-a456-426655440000`, и возвращает в виде набора байт в FixedString(16).

## UUIDNumToString(str)
Принимает значение типа FixedString(16). Возвращает строку из 36 символов в текстовом виде.

## bitmaskToList(num)
Принимает целое число. Возвращает строку, содержащую список степеней двойки, в сумме дающих исходное число; по возрастанию, в текстовом виде, через запятую, без пробелов.

## bitmaskToArray(num)
Принимает целое число. Возвращает массив чисел типа UInt64, содержащий степени двойки, в сумме дающих исходное число; числа в массиве идут по возрастанию.

[Оригинальная статья](https://clickhouse.tech/docs/ru/query_language/functions/encoding_functions/) <!--hide--><|MERGE_RESOLUTION|>--- conflicted
+++ resolved
@@ -1,8 +1,5 @@
 # Функции кодирования
 
-<<<<<<< HEAD
-## hex {#hex}
-=======
 ## char {#char}
 
 Возвращает строку, длина которой равна числу переданных аргументов, и каждый байт имеет значение соответствующего аргумента. Принимает несколько числовых аргументов. Если значение аргумента выходит за диапазон UInt8 (0..255), то оно преобразуется в UInt8 с возможным округлением и переполнением.
@@ -68,8 +65,7 @@
 └───────┘
 ```
 
-## hex
->>>>>>> 76d85b6c
+## hex {#hex}
 
 Возвращает строку, содержащую шестнадцатеричное представление аргумента.
 
