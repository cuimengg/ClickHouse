#include <Common/typeid_cast.h>
#include <Parsers/ASTFunction.h>
#include <Parsers/ASTIdentifier.h>
#include <Parsers/ASTIndexDeclaration.h>
#include <Parsers/ASTExpressionList.h>
#include <Parsers/ASTCreateQuery.h>
#include <Parsers/ASTSetQuery.h>
#include <Parsers/ASTSelectWithUnionQuery.h>
#include <Parsers/ExpressionListParsers.h>
#include <Parsers/ParserCreateQuery.h>
#include <Parsers/ParserSelectWithUnionQuery.h>
#include <Parsers/ParserSetQuery.h>


namespace DB
{

bool ParserNestedTable::parseImpl(Pos & pos, ASTPtr & node, Expected & expected)
{
    ParserToken open(TokenType::OpeningRoundBracket);
    ParserToken close(TokenType::ClosingRoundBracket);
    ParserIdentifier name_p;
    ParserNameTypePairList columns_p;

    ASTPtr name;
    ASTPtr columns;

    /// For now `name == 'Nested'`, probably alternative nested data structures will appear
    if (!name_p.parse(pos, name, expected))
        return false;

    if (!open.ignore(pos))
        return false;

    if (!columns_p.parse(pos, columns, expected))
        return false;

    if (!close.ignore(pos))
        return false;

    auto func = std::make_shared<ASTFunction>();
    getIdentifierName(name, func->name);
    func->arguments = columns;
    func->children.push_back(columns);
    node = func;

    return true;
}


bool ParserIdentifierWithParameters::parseImpl(Pos & pos, ASTPtr & node, Expected & expected)
{
    ParserFunction function_or_array;
    if (function_or_array.parse(pos, node, expected))
        return true;

    ParserNestedTable nested;
    if (nested.parse(pos, node, expected))
        return true;

    return false;
}


bool ParserIdentifierWithOptionalParameters::parseImpl(Pos & pos, ASTPtr & node, Expected & expected)
{
    ParserIdentifier non_parametric;
    ParserIdentifierWithParameters parametric;

    if (parametric.parse(pos, node, expected))
        return true;

    ASTPtr ident;
    if (non_parametric.parse(pos, ident, expected))
    {
        auto func = std::make_shared<ASTFunction>();
        getIdentifierName(ident, func->name);
        node = func;
        return true;
    }

    return false;
}

bool ParserNameTypePairList::parseImpl(Pos & pos, ASTPtr & node, Expected & expected)
{
    return ParserList(std::make_unique<ParserNameTypePair>(), std::make_unique<ParserToken>(TokenType::Comma), false)
        .parse(pos, node, expected);
}

bool ParserColumnDeclarationList::parseImpl(Pos & pos, ASTPtr & node, Expected & expected)
{
    return ParserList(std::make_unique<ParserColumnDeclaration>(), std::make_unique<ParserToken>(TokenType::Comma), false)
        .parse(pos, node, expected);
}

bool ParserNameList::parseImpl(Pos & pos, ASTPtr & node, Expected & expected)
{
    return ParserList(std::make_unique<ParserCompoundIdentifier>(), std::make_unique<ParserToken>(TokenType::Comma), false)
        .parse(pos, node, expected);
}

bool ParserIndexDeclaration::parseImpl(Pos & pos, ASTPtr & node, Expected & expected)
{
    ParserKeyword s_type("TYPE");
    ParserKeyword s_granularity("GRANULARITY");

    ParserIdentifier name_p;
    ParserIdentifierWithOptionalParameters ident_with_optional_params_p;
    ParserExpression expression_p;
    ParserUnsignedInteger granularity_p;

    ASTPtr name;
    ASTPtr expr;
    ASTPtr type;
    ASTPtr granularity;

    if (!name_p.parse(pos, name, expected))
        return false;

    if (!expression_p.parse(pos, expr, expected))
        return false;

    if (!s_type.ignore(pos, expected))
        return false;

    if (!ident_with_optional_params_p.parse(pos, type, expected))
        return false;

    if (!s_granularity.ignore(pos, expected))
        return false;

    if (!granularity_p.parse(pos, granularity, expected))
        return false;

    auto index = std::make_shared<ASTIndexDeclaration>();
    index->name = name->as<ASTIdentifier &>().name;
    index->granularity = granularity->as<ASTLiteral &>().value.get<UInt64>();
    index->set(index->expr, expr);
    index->set(index->type, type);
    node = index;

    return true;
}


bool ParserColumnAndIndexDeclaraion::parseImpl(Pos & pos, ASTPtr & node, Expected & expected)
{
    ParserKeyword s_index("INDEX");

    ParserIndexDeclaration index_p;
    ParserColumnDeclaration column_p;

    ASTPtr new_node = nullptr;

    if (s_index.ignore(pos, expected))
    {
        if (!index_p.parse(pos, new_node, expected))
            return false;
    }
    else
    {
        if (!column_p.parse(pos, new_node, expected))
            return false;
    }

    node = new_node;
    return true;
}

bool ParserIndexDeclarationList::parseImpl(Pos & pos, ASTPtr & node, Expected & expected)
{
    return ParserList(std::make_unique<ParserIndexDeclaration>(), std::make_unique<ParserToken>(TokenType::Comma), false)
            .parse(pos, node, expected);
}


bool ParserColumnsOrIndicesDeclarationList::parseImpl(Pos & pos, ASTPtr & node, Expected & expected)
{
    ASTPtr list;
    if (!ParserList(std::make_unique<ParserColumnAndIndexDeclaraion>(), std::make_unique<ParserToken>(TokenType::Comma), false)
            .parse(pos, list, expected))
        return false;

    ASTPtr columns = std::make_shared<ASTExpressionList>();
    ASTPtr indices = std::make_shared<ASTExpressionList>();

    for (const auto & elem : list->children)
    {
        if (elem->as<ASTColumnDeclaration>())
            columns->children.push_back(elem);
        else if (elem->as<ASTIndexDeclaration>())
            indices->children.push_back(elem);
        else
            return false;
    }

    auto res = std::make_shared<ASTColumns>();

    if (!columns->children.empty())
        res->set(res->columns, columns);
    if (!indices->children.empty())
        res->set(res->indices, indices);

    node = res;

    return true;
}


bool ParserStorage::parseImpl(Pos & pos, ASTPtr & node, Expected & expected)
{
    ParserKeyword s_engine("ENGINE");
    ParserToken s_eq(TokenType::Equals);
    ParserKeyword s_partition_by("PARTITION BY");
    ParserKeyword s_primary_key("PRIMARY KEY");
    ParserKeyword s_order_by("ORDER BY");
    ParserKeyword s_sample_by("SAMPLE BY");
    ParserKeyword s_ttl("TTL");
    ParserKeyword s_settings("SETTINGS");

    ParserIdentifierWithOptionalParameters ident_with_optional_params_p;
    ParserExpression expression_p;
    ParserSetQuery settings_p(/* parse_only_internals_ = */ true);

    ASTPtr engine;
    ASTPtr partition_by;
    ASTPtr primary_key;
    ASTPtr order_by;
    ASTPtr sample_by;
    ASTPtr ttl_table;
    ASTPtr settings;

    if (!s_engine.ignore(pos, expected))
        return false;

    s_eq.ignore(pos, expected);

    if (!ident_with_optional_params_p.parse(pos, engine, expected))
        return false;

    while (true)
    {
        if (!partition_by && s_partition_by.ignore(pos, expected))
        {
            if (expression_p.parse(pos, partition_by, expected))
                continue;
            else
                return false;
        }

        if (!primary_key && s_primary_key.ignore(pos, expected))
        {
            if (expression_p.parse(pos, primary_key, expected))
                continue;
            else
                return false;
        }

        if (!order_by && s_order_by.ignore(pos, expected))
        {
            if (expression_p.parse(pos, order_by, expected))
                continue;
            else
                return false;
        }

        if (!sample_by && s_sample_by.ignore(pos, expected))
        {
            if (expression_p.parse(pos, sample_by, expected))
                continue;
            else
                return false;
        }

        if (!ttl_table && s_ttl.ignore(pos, expected))
        {
            if (expression_p.parse(pos, ttl_table, expected))
                continue;
            else
                return false;
        }

        if (s_settings.ignore(pos, expected))
        {
            if (!settings_p.parse(pos, settings, expected))
                return false;
        }

        break;
    }

    auto storage = std::make_shared<ASTStorage>();
    storage->set(storage->engine, engine);
    storage->set(storage->partition_by, partition_by);
    storage->set(storage->primary_key, primary_key);
    storage->set(storage->order_by, order_by);
    storage->set(storage->sample_by, sample_by);
    storage->set(storage->ttl_table, ttl_table);

    storage->set(storage->settings, settings);

    node = storage;
    return true;
}


bool ParserCreateQuery::parseImpl(Pos & pos, ASTPtr & node, Expected & expected)
{
    ParserKeyword s_create("CREATE");
    ParserKeyword s_temporary("TEMPORARY");
    ParserKeyword s_attach("ATTACH");
    ParserKeyword s_table("TABLE");
    ParserKeyword s_database("DATABASE");
    ParserKeyword s_if_not_exists("IF NOT EXISTS");
    ParserKeyword s_as("AS");
    ParserKeyword s_view("VIEW");
    ParserKeyword s_with("WITH");
    ParserKeyword s_materialized("MATERIALIZED");
    ParserKeyword s_live("LIVE");
    ParserKeyword s_channel("CHANNEL");
    ParserKeyword s_populate("POPULATE");
    ParserKeyword s_or_replace("OR REPLACE");
    ParserToken s_dot(TokenType::Dot);
    ParserToken s_lparen(TokenType::OpeningRoundBracket);
    ParserToken s_rparen(TokenType::ClosingRoundBracket);
    ParserStorage storage_p;
    ParserIdentifier name_p;
    ParserColumnsOrIndicesDeclarationList columns_or_indices_p;
    ParserSelectWithUnionQuery select_p;
<<<<<<< HEAD
    ParserFunction table_function_p;
=======
    ParserNameList names_p;
>>>>>>> 280025d5

    ASTPtr database;
    ASTPtr table;
    ASTPtr columns_list;
    ASTPtr to_database;
    ASTPtr to_table;
    ASTPtr storage;
    ASTPtr as_database;
    ASTPtr as_table;
    ASTPtr as_table_function;
    ASTPtr select;
    ASTPtr tables;

    String cluster_str;
    bool attach = false;
    bool if_not_exists = false;
    bool is_view = false;
    bool is_materialized_view = false;
    bool is_live_view = false;
    bool is_live_channel = false;
    bool is_populate = false;
    bool is_temporary = false;
    bool replace_view = false;

    if (!s_create.ignore(pos, expected))
    {
        if (s_attach.ignore(pos, expected))
            attach = true;
        else
            return false;
    }

    if (s_temporary.ignore(pos, expected))
    {
        is_temporary = true;
    }

    if (s_table.ignore(pos, expected))
    {
        if (s_if_not_exists.ignore(pos, expected))
            if_not_exists = true;

        if (!name_p.parse(pos, table, expected))
            return false;

        if (s_dot.ignore(pos, expected))
        {
            database = table;
            if (!name_p.parse(pos, table, expected))
                return false;
        }

        if (ParserKeyword{"ON"}.ignore(pos, expected))
        {
            if (!ASTQueryWithOnCluster::parse(pos, cluster_str, expected))
                return false;
        }

        // Shortcut for ATTACH a previously detached table
        if (attach && (!pos.isValid() || pos.get().type == TokenType::Semicolon))
        {
            auto query = std::make_shared<ASTCreateQuery>();
            node = query;

            query->attach = attach;
            query->if_not_exists = if_not_exists;
            query->cluster = cluster_str;

            getIdentifierName(database, query->database);
            getIdentifierName(table, query->table);

            return true;
        }

        /// List of columns.
        if (s_lparen.ignore(pos, expected))
        {
            if (!columns_or_indices_p.parse(pos, columns_list, expected))
                return false;

            if (!s_rparen.ignore(pos, expected))
                return false;

            if (!storage_p.parse(pos, storage, expected) && !is_temporary)
                return false;
        }
        else
        {
            storage_p.parse(pos, storage, expected);

            if (!s_as.ignore(pos, expected))
                return false;

            if (!table_function_p.parse(pos, as_table_function, expected))
            {
                if (!select_p.parse(pos, select, expected)) /// AS SELECT ...
                {
                    /// AS [db.]table
                    if (!name_p.parse(pos, as_table, expected))
                        return false;

                    if (s_dot.ignore(pos, expected))
                    {
                        as_database = as_table;
                        if (!name_p.parse(pos, as_table, expected))
                            return false;
                    }

                    /// Optional - ENGINE can be specified.
                    if (!storage)
                        storage_p.parse(pos, storage, expected);
                }
            }
        }
    }
    else if (s_live.ignore(pos, expected))
    {
        if (s_channel.ignore(pos, expected))
           is_live_channel = true;
        else if (s_view.ignore(pos, expected))
           is_live_view = true;
        else
           return false;

        if (s_if_not_exists.ignore(pos, expected))
           if_not_exists = true;

        if (!name_p.parse(pos, table, expected))
            return false;

        if (s_dot.ignore(pos, expected))
        {
            database = table;
            if (!name_p.parse(pos, table, expected))
                return false;
        }

        if (ParserKeyword{"ON"}.ignore(pos, expected))
        {
            if (!ASTQueryWithOnCluster::parse(pos, cluster_str, expected))
                return false;
        }

        if (!is_live_channel)
        {
            // TO [db.]table
            if (ParserKeyword{"TO"}.ignore(pos, expected))
            {
                if (!name_p.parse(pos, to_table, expected))
                    return false;

                if (s_dot.ignore(pos, expected))
                {
                    to_database = to_table;
                    if (!name_p.parse(pos, to_table, expected))
                        return false;
                }
            }
        }

        /// Optional - a list of columns can be specified. It must fully comply with SELECT.
        if (s_lparen.ignore(pos, expected))
        {
            if (!columns_or_indices_p.parse(pos, columns_list, expected))
                return false;

            if (!s_rparen.ignore(pos, expected))
                return false;
        }

        if (is_live_channel)
        {
            if (s_with.ignore(pos, expected))
            {
                if (!names_p.parse(pos, tables, expected))
                    return false;
            }
        }
        else
        {
            /// AS SELECT ...
            if (!s_as.ignore(pos, expected))
                return false;

            if (!select_p.parse(pos, select, expected))
                return false;
        }
    }
    else if (is_temporary)
        return false;
    else if (s_database.ignore(pos, expected))
    {
        if (s_if_not_exists.ignore(pos, expected))
            if_not_exists = true;

        if (!name_p.parse(pos, database, expected))
            return false;

        if (ParserKeyword{"ON"}.ignore(pos, expected))
        {
            if (!ASTQueryWithOnCluster::parse(pos, cluster_str, expected))
                return false;
        }

        storage_p.parse(pos, storage, expected);
    }
    else
    {
        /// VIEW or MATERIALIZED VIEW
        if (s_or_replace.ignore(pos, expected))
        {
            replace_view = true;
        }

        if (!replace_view && s_materialized.ignore(pos, expected))
        {
            is_materialized_view = true;
        }
        else
            is_view = true;

        if (!s_view.ignore(pos, expected))
            return false;

        if (!replace_view && s_if_not_exists.ignore(pos, expected))
            if_not_exists = true;

        if (!name_p.parse(pos, table, expected))
            return false;

        if (s_dot.ignore(pos, expected))
        {
            database = table;
            if (!name_p.parse(pos, table, expected))
                return false;
        }

        if (ParserKeyword{"ON"}.ignore(pos, expected))
        {
            if (!ASTQueryWithOnCluster::parse(pos, cluster_str, expected))
                return false;
        }

        // TO [db.]table
        if (ParserKeyword{"TO"}.ignore(pos, expected))
        {
            if (!name_p.parse(pos, to_table, expected))
                return false;

            if (s_dot.ignore(pos, expected))
            {
                to_database = to_table;
                if (!name_p.parse(pos, to_table, expected))
                    return false;
            }
        }

        /// Optional - a list of columns can be specified. It must fully comply with SELECT.
        if (s_lparen.ignore(pos, expected))
        {
            if (!columns_or_indices_p.parse(pos, columns_list, expected))
                return false;

            if (!s_rparen.ignore(pos, expected))
                return false;
        }

        if (is_materialized_view && !to_table)
        {
            /// Internal ENGINE for MATERIALIZED VIEW must be specified.
            if (!storage_p.parse(pos, storage, expected))
                return false;

            if (s_populate.ignore(pos, expected))
                is_populate = true;
        }

        /// AS SELECT ...
        if (!s_as.ignore(pos, expected))
            return false;

        if (!select_p.parse(pos, select, expected))
            return false;
    }

    auto query = std::make_shared<ASTCreateQuery>();
    node = query;

    if (as_table_function)
        query->as_table_function = as_table_function;

    query->attach = attach;
    query->if_not_exists = if_not_exists;
    query->is_view = is_view;
    query->is_materialized_view = is_materialized_view;
    query->is_live_view = is_live_view;
    query->is_live_channel = is_live_channel;
    query->is_populate = is_populate;
    query->temporary = is_temporary;
    query->replace_view = replace_view;

    getIdentifierName(database, query->database);
    getIdentifierName(table, query->table);
    query->cluster = cluster_str;

    getIdentifierName(to_database, query->to_database);
    getIdentifierName(to_table, query->to_table);

    query->set(query->columns_list, columns_list);
    query->set(query->storage, storage);
    query->set(query->tables, tables);

    getIdentifierName(as_database, query->as_database);
    getIdentifierName(as_table, query->as_table);
    query->set(query->select, select);

    return true;
}


}<|MERGE_RESOLUTION|>--- conflicted
+++ resolved
@@ -328,11 +328,8 @@
     ParserIdentifier name_p;
     ParserColumnsOrIndicesDeclarationList columns_or_indices_p;
     ParserSelectWithUnionQuery select_p;
-<<<<<<< HEAD
     ParserFunction table_function_p;
-=======
     ParserNameList names_p;
->>>>>>> 280025d5
 
     ASTPtr database;
     ASTPtr table;
