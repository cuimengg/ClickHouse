--- conflicted
+++ resolved
@@ -116,15 +116,10 @@
             if (name == identifier->name)
             {
                 ColumnWithTypeAndName column;
-<<<<<<< HEAD
-                // FIXME: what to do if field is not convertable?
-                column.column = type->createColumnConst(1, convertFieldToType(value, *type));
-=======
                 Field value = convertFieldToType(literal->value, *type);
                 if (!literal->value.isNull() && value.isNull())
                     return {};
                 column.column = type->createColumnConst(1, value);
->>>>>>> 04f990a8
                 column.name = name;
                 column.type = type;
                 return {{std::move(column)}};
