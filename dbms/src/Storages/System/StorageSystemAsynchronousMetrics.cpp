#include <DataTypes/DataTypeString.h>
#include <DataTypes/DataTypesNumber.h>
#include <Interpreters/AsynchronousMetrics.h>
#include <Storages/System/StorageSystemAsynchronousMetrics.h>


namespace DB
{

NamesAndTypesList StorageSystemAsynchronousMetrics::getNamesAndTypes()
{
    return {
        {"metric", std::make_shared<DataTypeString>()},
        {"value", std::make_shared<DataTypeFloat64>()},
    };
}


<<<<<<< HEAD
BlockInputStreams StorageSystemAsynchronousMetrics::read(
    const Names & column_names,
    const SelectQueryInfo &,
    const Context & context,
    QueryProcessingStage::Enum processed_stage,
    const size_t /*max_block_size*/,
    const unsigned /*num_streams*/)
{
    check(column_names);
    checkQueryProcessingStage(processed_stage, context);

    MutableColumns res_columns = getSampleBlock().cloneEmptyColumns();
=======
StorageSystemAsynchronousMetrics::StorageSystemAsynchronousMetrics(const std::string & name_, const AsynchronousMetrics & async_metrics_)
    : IStorageSystemOneBlock(name_), async_metrics(async_metrics_)
{
}
>>>>>>> 2ebe6beb

void StorageSystemAsynchronousMetrics::fillData(MutableColumns & res_columns, const Context &, const SelectQueryInfo &) const
{
    auto async_metrics_values = async_metrics.getValues();
    for (const auto & name_value : async_metrics_values)
    {
        res_columns[0]->insert(name_value.first);
        res_columns[1]->insert(name_value.second);
    }
}

}<|MERGE_RESOLUTION|>--- conflicted
+++ resolved
@@ -16,25 +16,10 @@
 }
 
 
-<<<<<<< HEAD
-BlockInputStreams StorageSystemAsynchronousMetrics::read(
-    const Names & column_names,
-    const SelectQueryInfo &,
-    const Context & context,
-    QueryProcessingStage::Enum processed_stage,
-    const size_t /*max_block_size*/,
-    const unsigned /*num_streams*/)
-{
-    check(column_names);
-    checkQueryProcessingStage(processed_stage, context);
-
-    MutableColumns res_columns = getSampleBlock().cloneEmptyColumns();
-=======
 StorageSystemAsynchronousMetrics::StorageSystemAsynchronousMetrics(const std::string & name_, const AsynchronousMetrics & async_metrics_)
     : IStorageSystemOneBlock(name_), async_metrics(async_metrics_)
 {
 }
->>>>>>> 2ebe6beb
 
 void StorageSystemAsynchronousMetrics::fillData(MutableColumns & res_columns, const Context &, const SelectQueryInfo &) const
 {
