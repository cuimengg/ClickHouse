#include "StorageMergeTree.h"

#include <Databases/IDatabase.h>
#include <Common/escapeForFileName.h>
#include <Common/typeid_cast.h>
#include <Common/FieldVisitors.h>
#include <Common/ThreadPool.h>
#include <Interpreters/InterpreterAlterQuery.h>
#include <Interpreters/PartLog.h>
#include <Parsers/ASTCheckQuery.h>
#include <Parsers/ASTFunction.h>
#include <Parsers/ASTLiteral.h>
#include <Parsers/ASTPartition.h>
#include <Parsers/ASTSetQuery.h>
#include <Parsers/queryToString.h>
#include <Storages/MergeTree/MergeTreeData.h>
#include <Storages/MergeTree/ActiveDataPartSet.h>
#include <Storages/AlterCommands.h>
#include <Storages/PartitionCommands.h>
#include <Storages/MergeTree/MergeTreeBlockOutputStream.h>
#include <Storages/MergeTree/DiskSpaceMonitor.h>
#include <Storages/MergeTree/MergeList.h>
#include <Storages/MergeTree/checkDataPart.h>
#include <Poco/DirectoryIterator.h>
#include <Poco/File.h>
#include <optional>


namespace DB
{

namespace ErrorCodes
{
    extern const int ABORTED;
    extern const int BAD_ARGUMENTS;
    extern const int INCORRECT_DATA;
    extern const int INCORRECT_FILE_NAME;
    extern const int CANNOT_ASSIGN_OPTIMIZE;
    extern const int INCOMPATIBLE_COLUMNS;
    extern const int UNKNOWN_SETTING;
}

namespace ActionLocks
{
    extern const StorageActionBlockType PartsMerge;
    extern const StorageActionBlockType PartsTTLMerge;
}


StorageMergeTree::StorageMergeTree(
    const String & path_,
    const String & database_name_,
    const String & table_name_,
    const ColumnsDescription & columns_,
    const IndicesDescription & indices_,
    const ConstraintsDescription & constraints_,
    bool attach,
    Context & context_,
    const String & date_column_name,
    const ASTPtr & partition_by_ast_,
    const ASTPtr & order_by_ast_,
    const ASTPtr & primary_key_ast_,
    const ASTPtr & sample_by_ast_, /// nullptr, if sampling is not supported.
    const ASTPtr & ttl_table_ast_,
    const MergingParams & merging_params_,
    std::unique_ptr<MergeTreeSettings> storage_settings_,
    bool has_force_restore_data_flag)
        : MergeTreeData(database_name_, table_name_,
            path_ + escapeForFileName(table_name_) + '/',
            columns_, indices_, constraints_,
            context_, date_column_name, partition_by_ast_, order_by_ast_, primary_key_ast_,
            sample_by_ast_, ttl_table_ast_, merging_params_,
            std::move(storage_settings_), false, attach),
        path(path_),
        background_pool(context_.getBackgroundPool()),
        reader(*this), writer(*this), merger_mutator(*this, global_context.getBackgroundPool())
{
    if (path.empty())
        throw Exception("MergeTree require data path", ErrorCodes::INCORRECT_FILE_NAME);

    loadDataParts(has_force_restore_data_flag);

    if (!attach && !getDataParts().empty())
        throw Exception("Data directory for table already containing data parts - probably it was unclean DROP table or manual intervention. You must either clear directory by hand or use ATTACH TABLE instead of CREATE TABLE if you need to use that parts.", ErrorCodes::INCORRECT_DATA);

    increment.set(getMaxBlockNumber());

    loadMutations();
}


void StorageMergeTree::startup()
{
    clearOldPartsFromFilesystem();

    /// Temporary directories contain incomplete results of merges (after forced restart)
    ///  and don't allow to reinitialize them, so delete each of them immediately
    clearOldTemporaryDirectories(0);

    /// NOTE background task will also do the above cleanups periodically.
    time_after_previous_cleanup.restart();
    background_task_handle = background_pool.addTask([this] { return backgroundTask(); });
}


void StorageMergeTree::shutdown()
{
    if (shutdown_called)
        return;
    shutdown_called = true;
    merger_mutator.merges_blocker.cancelForever();
    if (background_task_handle)
        background_pool.removeTask(background_task_handle);
}


StorageMergeTree::~StorageMergeTree()
{
    shutdown();
}

BlockInputStreams StorageMergeTree::read(
    const Names & column_names,
    const SelectQueryInfo & query_info,
    const Context & context,
    QueryProcessingStage::Enum /*processed_stage*/,
    const size_t max_block_size,
    const unsigned num_streams)
{
    return reader.read(column_names, query_info, context, max_block_size, num_streams);
}

BlockOutputStreamPtr StorageMergeTree::write(const ASTPtr & /*query*/, const Context & context)
{
    return std::make_shared<MergeTreeBlockOutputStream>(*this, context.getSettingsRef().max_partitions_per_insert_block);
}

void StorageMergeTree::checkTableCanBeDropped() const
{
    const_cast<StorageMergeTree &>(*this).recalculateColumnSizes();
    global_context.checkTableCanBeDropped(database_name, table_name, getTotalActiveSizeInBytes());
}

void StorageMergeTree::checkPartitionCanBeDropped(const ASTPtr & partition)
{
    const_cast<StorageMergeTree &>(*this).recalculateColumnSizes();

    const String partition_id = getPartitionIDFromQuery(partition, global_context);
    auto parts_to_remove = getDataPartsVectorInPartition(MergeTreeDataPartState::Committed, partition_id);

    UInt64 partition_size = 0;

    for (const auto & part : parts_to_remove)
    {
        partition_size += part->bytes_on_disk;
    }
    global_context.checkPartitionCanBeDropped(database_name, table_name, partition_size);
}

void StorageMergeTree::drop()
{
    shutdown();
    dropAllData();
}

void StorageMergeTree::truncate(const ASTPtr &, const Context &)
{
    {
        /// Asks to complete merges and does not allow them to start.
        /// This protects against "revival" of data for a removed partition after completion of merge.
        auto merge_blocker = merger_mutator.merges_blocker.cancel();

        /// NOTE: It's assumed that this method is called under lockForAlter.

        auto parts_to_remove = getDataPartsVector();
        removePartsFromWorkingSet(parts_to_remove, true);

        LOG_INFO(log, "Removed " << parts_to_remove.size() << " parts.");
    }

    clearOldPartsFromFilesystem();
}

void StorageMergeTree::rename(const String & new_path_to_db, const String & new_database_name, const String & new_table_name)
{
    std::string new_full_path = new_path_to_db + escapeForFileName(new_table_name) + '/';

    setPath(new_full_path);

    path = new_path_to_db;
    table_name = new_table_name;
    database_name = new_database_name;
    full_path = new_full_path;

    /// NOTE: Logger names are not updated.
}


std::vector<MergeTreeData::AlterDataPartTransactionPtr> StorageMergeTree::prepareAlterTransactions(
    const ColumnsDescription & new_columns, const IndicesDescription & new_indices, const Context & context)
{
    auto parts = getDataParts({MergeTreeDataPartState::PreCommitted,
                                    MergeTreeDataPartState::Committed,
                                    MergeTreeDataPartState::Outdated});
    std::vector<MergeTreeData::AlterDataPartTransactionPtr> transactions;
    transactions.reserve(parts.size());

    const auto & columns_for_parts = new_columns.getAllPhysical();

    const Settings & settings_ = context.getSettingsRef();
    size_t thread_pool_size = std::min<size_t>(parts.size(), settings_.max_alter_threads);

    std::optional<ThreadPool> thread_pool;

    if (thread_pool_size > 1)
        thread_pool.emplace(thread_pool_size);

    for (const auto & part : parts)
    {
        transactions.push_back(std::make_unique<MergeTreeData::AlterDataPartTransaction>(part));

        auto job = [this, & transaction = transactions.back(), & columns_for_parts, & new_indices = new_indices.indices]
        {
            this->alterDataPart(columns_for_parts, new_indices, false, transaction);
        };

        if (thread_pool)
            thread_pool->schedule(job);
        else
            job();
    }

    if (thread_pool)
        thread_pool->wait();

    auto erase_pos = std::remove_if(transactions.begin(), transactions.end(),
        [](const MergeTreeData::AlterDataPartTransactionPtr & transaction)
        {
            return !transaction->isValid();
        });
    transactions.erase(erase_pos, transactions.end());

    return transactions;
}

void StorageMergeTree::alter(
    const AlterCommands & params,
    const Context & context,
    TableStructureWriteLockHolder & table_lock_holder)
{
    const String current_database_name = getDatabaseName();
    const String current_table_name = getTableName();

    if (!params.isMutable())
    {
        SettingsChanges new_changes;
        /// We don't need to lock table structure exclusively to ALTER settings.
        if (params.isSettingsAlter())
        {
            params.applyForSettingsOnly(new_changes);
            alterSettings(new_changes, context, table_lock_holder);
            return;
        }

        lockStructureExclusively(table_lock_holder, context.getCurrentQueryId());
        auto new_columns = getColumns();
        auto new_indices = getIndices();
        auto new_constraints = getConstraints();
        ASTPtr new_order_by_ast = order_by_ast;
        ASTPtr new_primary_key_ast = primary_key_ast;
        ASTPtr new_ttl_table_ast = ttl_table_ast;
        params.apply(new_columns, new_indices, new_constraints, new_order_by_ast, new_primary_key_ast, new_ttl_table_ast, new_changes);
        context.getDatabase(current_database_name)->alterTable(context, current_table_name, new_columns, new_indices, new_constraints, {});
        setColumns(std::move(new_columns));
        return;
    }

    /// NOTE: Here, as in ReplicatedMergeTree, you can do ALTER which does not block the writing of data for a long time.
    auto merge_blocker = merger_mutator.merges_blocker.cancel();

    lockNewDataStructureExclusively(table_lock_holder, context.getCurrentQueryId());
    checkAlter(params, context);
    auto new_columns = getColumns();
    auto new_indices = getIndices();
    auto new_constraints = getConstraints();
    ASTPtr new_order_by_ast = order_by_ast;
    ASTPtr new_primary_key_ast = primary_key_ast;
    ASTPtr new_ttl_table_ast = ttl_table_ast;
    SettingsChanges new_changes;
    params.apply(new_columns, new_indices, new_constraints, new_order_by_ast, new_primary_key_ast, new_ttl_table_ast, new_changes);

    auto transactions = prepareAlterTransactions(new_columns, new_indices, context);

    lockStructureExclusively(table_lock_holder, context.getCurrentQueryId());

    IDatabase::ASTModifier storage_modifier = [&] (IAST & ast)
    {
        auto & storage_ast = ast.as<ASTStorage &>();

        if (new_order_by_ast.get() != order_by_ast.get())
            storage_ast.set(storage_ast.order_by, new_order_by_ast);

        if (new_primary_key_ast.get() != primary_key_ast.get())
            storage_ast.set(storage_ast.primary_key, new_primary_key_ast);

        if (new_ttl_table_ast.get() != ttl_table_ast.get())
            storage_ast.set(storage_ast.ttl_table, new_ttl_table_ast);
    };
    context.getDatabase(current_database_name)->alterTable(context, current_table_name, new_columns, new_indices, new_constraints, storage_modifier);

    /// Reinitialize primary key because primary key column types might have changed.
    setProperties(new_order_by_ast, new_primary_key_ast, new_columns, new_indices, new_constraints);

    setTTLExpressions(new_columns.getColumnTTLs(), new_ttl_table_ast);

    for (auto & transaction : transactions)
    {
        transaction->commit();
        transaction.reset();
    }

    /// Columns sizes could be changed
    recalculateColumnSizes();
}


/// While exists, marks parts as 'currently_merging' and reserves free space on filesystem.
struct CurrentlyMergingPartsTagger
{
    FutureMergedMutatedPart future_part;
    DiskSpaceMonitor::ReservationPtr reserved_space;

    bool is_successful = false;
    String exception_message;

    StorageMergeTree & storage;

public:
    CurrentlyMergingPartsTagger(const FutureMergedMutatedPart & future_part_, size_t total_size, StorageMergeTree & storage_)
        : future_part(future_part_), storage(storage_)
    {
        /// Assume mutex is already locked, because this method is called from mergeTask.
        reserved_space = DiskSpaceMonitor::reserve(storage.full_path, total_size); /// May throw.

        for (const auto & part : future_part.parts)
        {
            if (storage.currently_merging.count(part))
                throw Exception("Tagging alreagy tagged part " + part->name + ". This is a bug.", ErrorCodes::LOGICAL_ERROR);
        }
        storage.currently_merging.insert(future_part.parts.begin(), future_part.parts.end());
    }

    ~CurrentlyMergingPartsTagger()
    {
        std::lock_guard lock(storage.currently_merging_mutex);

        for (const auto & part : future_part.parts)
        {
            if (!storage.currently_merging.count(part))
                std::terminate();
            storage.currently_merging.erase(part);
        }

        /// Update the information about failed parts in the system.mutations table.

        Int64 sources_data_version = future_part.parts.at(0)->info.getDataVersion();
        Int64 result_data_version = future_part.part_info.getDataVersion();
        auto mutations_begin_it = storage.current_mutations_by_version.end();
        auto mutations_end_it = storage.current_mutations_by_version.end();
        if (sources_data_version != result_data_version)
        {
            mutations_begin_it = storage.current_mutations_by_version.upper_bound(sources_data_version);
            mutations_end_it = storage.current_mutations_by_version.upper_bound(result_data_version);
        }

        for (auto it = mutations_begin_it; it != mutations_end_it; ++it)
        {
            MergeTreeMutationEntry & entry = it->second;
            if (is_successful)
            {
                if (!entry.latest_failed_part.empty() && future_part.part_info.contains(entry.latest_failed_part_info))
                {
                    entry.latest_failed_part.clear();
                    entry.latest_failed_part_info = MergeTreePartInfo();
                    entry.latest_fail_time = 0;
                    entry.latest_fail_reason.clear();
                }
            }
            else
            {
                entry.latest_failed_part = future_part.parts.at(0)->name;
                entry.latest_failed_part_info = future_part.parts.at(0)->info;
                entry.latest_fail_time = time(nullptr);
                entry.latest_fail_reason = exception_message;
            }
        }
    }
};


void StorageMergeTree::mutate(const MutationCommands & commands, const Context &)
{
    MergeTreeMutationEntry entry(commands, full_path, insert_increment.get());
    String file_name;
    {
        std::lock_guard lock(currently_merging_mutex);

        Int64 version = increment.get();
        entry.commit(version);
        file_name = entry.file_name;
        auto insertion = current_mutations_by_id.emplace(file_name, std::move(entry));
        current_mutations_by_version.emplace(version, insertion.first->second);
    }

    LOG_INFO(log, "Added mutation: " << file_name);
    background_task_handle->wake();
}

std::vector<MergeTreeMutationStatus> StorageMergeTree::getMutationsStatus() const
{
    std::lock_guard lock(currently_merging_mutex);

    std::vector<Int64> part_data_versions;
    auto data_parts = getDataPartsVector();
    part_data_versions.reserve(data_parts.size());
    for (const auto & part : data_parts)
        part_data_versions.push_back(part->info.getDataVersion());
    std::sort(part_data_versions.begin(), part_data_versions.end());

    std::vector<MergeTreeMutationStatus> result;
    for (const auto & kv : current_mutations_by_version)
    {
        Int64 mutation_version = kv.first;
        const MergeTreeMutationEntry & entry = kv.second;

        auto versions_it = std::lower_bound(
            part_data_versions.begin(), part_data_versions.end(), mutation_version);
        Int64 parts_to_do = versions_it - part_data_versions.begin();
        std::map<String, Int64> block_numbers_map({{"", entry.block_number}});

        for (const MutationCommand & command : entry.commands)
        {
            std::stringstream ss;
            formatAST(*command.ast, ss, false, true);
            result.push_back(MergeTreeMutationStatus
            {
                entry.file_name,
                ss.str(),
                entry.create_time,
                block_numbers_map,
                parts_to_do,
                (parts_to_do == 0),
                entry.latest_failed_part,
                entry.latest_fail_time,
                entry.latest_fail_reason,
            });
        }
    }

    return result;
}

CancellationCode StorageMergeTree::killMutation(const String & mutation_id)
{
    LOG_TRACE(log, "Killing mutation " << mutation_id);

    std::optional<MergeTreeMutationEntry> to_kill;
    {
        std::lock_guard lock(currently_merging_mutex);
        auto it = current_mutations_by_id.find(mutation_id);
        if (it != current_mutations_by_id.end())
        {
            to_kill.emplace(std::move(it->second));
            current_mutations_by_id.erase(it);
            current_mutations_by_version.erase(to_kill->block_number);
        }
    }

    if (!to_kill)
        return CancellationCode::NotFound;

    global_context.getMergeList().cancelPartMutations({}, to_kill->block_number);
    to_kill->removeFile();
    LOG_TRACE(log, "Cancelled part mutations and removed mutation file " << mutation_id);

    /// Maybe there is another mutation that was blocked by the killed one. Try to execute it immediately.
    background_task_handle->wake();

    return CancellationCode::CancelSent;
}


void StorageMergeTree::loadMutations()
{
    Poco::DirectoryIterator end;
    for (auto it = Poco::DirectoryIterator(full_path); it != end; ++it)
    {
        if (startsWith(it.name(), "mutation_"))
        {
            MergeTreeMutationEntry entry(full_path, it.name());
            Int64 block_number = entry.block_number;
            auto insertion = current_mutations_by_id.emplace(it.name(), std::move(entry));
            current_mutations_by_version.emplace(block_number, insertion.first->second);
        }
        else if (startsWith(it.name(), "tmp_mutation_"))
        {
            it->remove();
        }
    }

    if (!current_mutations_by_version.empty())
        increment.value = std::max(Int64(increment.value.load()), current_mutations_by_version.rbegin()->first);
}


bool StorageMergeTree::merge(
    bool aggressive,
    const String & partition_id,
    bool final,
    bool deduplicate,
    String * out_disable_reason)
{
    auto table_lock_holder = lockStructureForShare(true, RWLockImpl::NO_QUERY);

    FutureMergedMutatedPart future_part;

    /// You must call destructor with unlocked `currently_merging_mutex`.
    std::optional<CurrentlyMergingPartsTagger> merging_tagger;

    {
        std::lock_guard lock(currently_merging_mutex);

        auto can_merge = [this, &lock] (const DataPartPtr & left, const DataPartPtr & right, String *)
        {
            return !currently_merging.count(left) && !currently_merging.count(right)
                && getCurrentMutationVersion(left, lock) == getCurrentMutationVersion(right, lock);
        };

        bool selected = false;

        if (partition_id.empty())
        {
            UInt64 max_source_parts_size = merger_mutator.getMaxSourcePartsSizeForMerge();
            if (max_source_parts_size > 0)
                selected = merger_mutator.selectPartsToMerge(future_part, aggressive, max_source_parts_size, can_merge, out_disable_reason);
            else if (out_disable_reason)
                *out_disable_reason = "Current value of max_source_parts_size is zero";
        }
        else
        {
            UInt64 disk_space = DiskSpaceMonitor::getUnreservedFreeSpace(full_path);
            selected = merger_mutator.selectAllPartsToMergeWithinPartition(future_part, disk_space, can_merge, partition_id, final, out_disable_reason);
        }

        if (!selected)
        {
            if (out_disable_reason)
                *out_disable_reason = "Cannot select parts for optimization";
            return false;
        }

        merging_tagger.emplace(future_part, MergeTreeDataMergerMutator::estimateNeededDiskSpace(future_part.parts), *this);
    }

    MergeList::EntryPtr merge_entry = global_context.getMergeList().insert(database_name, table_name, future_part);

    /// Logging
    Stopwatch stopwatch;
    MutableDataPartPtr new_part;

    auto write_part_log = [&] (const ExecutionStatus & execution_status)
    {
        try
        {
            auto part_log = global_context.getPartLog(database_name);
            if (!part_log)
                return;

            PartLogElement part_log_elem;

            part_log_elem.event_type = PartLogElement::MERGE_PARTS;
            part_log_elem.event_time = time(nullptr);
            part_log_elem.duration_ms = stopwatch.elapsed() / 1000000;

            part_log_elem.database_name = database_name;
            part_log_elem.table_name = table_name;
            part_log_elem.partition_id = future_part.part_info.partition_id;
            part_log_elem.part_name = future_part.name;

            if (new_part)
                part_log_elem.bytes_compressed_on_disk = new_part->bytes_on_disk;

            part_log_elem.source_part_names.reserve(future_part.parts.size());
            for (const auto & source_part : future_part.parts)
                part_log_elem.source_part_names.push_back(source_part->name);

            part_log_elem.rows_read = (*merge_entry)->rows_read;
            part_log_elem.bytes_read_uncompressed = (*merge_entry)->bytes_read_uncompressed;

            part_log_elem.rows = (*merge_entry)->rows_written;
            part_log_elem.bytes_uncompressed = (*merge_entry)->bytes_written_uncompressed;

            part_log_elem.error = static_cast<UInt16>(execution_status.code);
            part_log_elem.exception = execution_status.message;

            part_log->add(part_log_elem);
        }
        catch (...)
        {
            tryLogCurrentException(log, __PRETTY_FUNCTION__);
        }
    };

    try
    {
        /// Force filter by TTL in 'OPTIMIZE ... FINAL' query to remove expired values from old parts
        ///  without TTL infos or with outdated TTL infos, e.g. after 'ALTER ... MODIFY TTL' query.
        bool force_ttl = (final && (hasTableTTL() || hasAnyColumnTTL()));

        new_part = merger_mutator.mergePartsToTemporaryPart(
            future_part, *merge_entry, table_lock_holder, time(nullptr),
            merging_tagger->reserved_space.get(), deduplicate, force_ttl);
        merger_mutator.renameMergedTemporaryPart(new_part, future_part.parts, nullptr);
        removeEmptyColumnsFromPart(new_part);

        merging_tagger->is_successful = true;
        write_part_log({});
    }
    catch (...)
    {
        merging_tagger->exception_message = getCurrentExceptionMessage(false);
        write_part_log(ExecutionStatus::fromCurrentException());
        throw;
    }

    return true;
}


bool StorageMergeTree::tryMutatePart()
{
    auto table_lock_holder = lockStructureForShare(true, RWLockImpl::NO_QUERY);

    FutureMergedMutatedPart future_part;
    MutationCommands commands;
    /// You must call destructor with unlocked `currently_merging_mutex`.
    std::optional<CurrentlyMergingPartsTagger> tagger;
    {
        std::lock_guard lock(currently_merging_mutex);

        if (current_mutations_by_version.empty())
            return false;

        auto mutations_end_it = current_mutations_by_version.end();
        for (const auto & part : getDataPartsVector())
        {
            if (currently_merging.count(part))
                continue;

            auto mutations_begin_it = current_mutations_by_version.upper_bound(part->info.getDataVersion());
            if (mutations_begin_it == mutations_end_it)
                continue;

            if (merger_mutator.getMaxSourcePartSizeForMutation() < part->bytes_on_disk)
                continue;

            for (auto it = mutations_begin_it; it != mutations_end_it; ++it)
                commands.insert(commands.end(), it->second.commands.begin(), it->second.commands.end());

            auto new_part_info = part->info;
            new_part_info.mutation = current_mutations_by_version.rbegin()->first;

            future_part.parts.push_back(part);
            future_part.part_info = new_part_info;
            future_part.name = part->getNewName(new_part_info);

            tagger.emplace(future_part, MergeTreeDataMergerMutator::estimateNeededDiskSpace({part}), *this);
            break;
        }
    }

    if (!tagger)
        return false;

    MergeList::EntryPtr merge_entry = global_context.getMergeList().insert(database_name, table_name, future_part);

    Stopwatch stopwatch;
    MutableDataPartPtr new_part;

    auto write_part_log = [&] (const ExecutionStatus & execution_status)
    {
        try
        {
            auto part_log = global_context.getPartLog(database_name);
            if (!part_log)
                return;

            PartLogElement part_log_elem;

            part_log_elem.event_type = PartLogElement::MUTATE_PART;

            part_log_elem.error = static_cast<UInt16>(execution_status.code);
            part_log_elem.exception = execution_status.message;

            part_log_elem.event_time = time(nullptr);
            part_log_elem.duration_ms = stopwatch.elapsed() / 1000000;

            part_log_elem.database_name = database_name;
            part_log_elem.table_name = table_name;
            part_log_elem.partition_id = future_part.part_info.partition_id;
            part_log_elem.part_name = future_part.name;

            part_log_elem.rows_read = (*merge_entry)->rows_read;
            part_log_elem.bytes_read_uncompressed = (*merge_entry)->bytes_read_uncompressed;

            part_log_elem.rows = (*merge_entry)->rows_written;
            part_log_elem.bytes_uncompressed = (*merge_entry)->bytes_written_uncompressed;

            if (new_part)
                part_log_elem.bytes_compressed_on_disk = new_part->bytes_on_disk;

            part_log_elem.source_part_names.reserve(future_part.parts.size());
            for (const auto & source_part : future_part.parts)
                part_log_elem.source_part_names.push_back(source_part->name);

            part_log->add(part_log_elem);
        }
        catch (...)
        {
            tryLogCurrentException(log, __PRETTY_FUNCTION__);
        }
    };

    try
    {
        new_part = merger_mutator.mutatePartToTemporaryPart(future_part, commands, *merge_entry, global_context, table_lock_holder);
        renameTempPartAndReplace(new_part);
        tagger->is_successful = true;
        write_part_log({});
    }
    catch (...)
    {
        tagger->exception_message = getCurrentExceptionMessage(false);
        write_part_log(ExecutionStatus::fromCurrentException());
        throw;
    }

    return true;
}


BackgroundProcessingPoolTaskResult StorageMergeTree::backgroundTask()
{
    if (shutdown_called)
        return BackgroundProcessingPoolTaskResult::ERROR;

    if (merger_mutator.merges_blocker.isCancelled())
        return BackgroundProcessingPoolTaskResult::ERROR;

    try
    {
        /// Clear old parts. It is unnecessary to do it more than once a second.
        if (auto lock = time_after_previous_cleanup.compareAndRestartDeferred(1))
        {
            {
                /// TODO: Implement tryLockStructureForShare.
                auto lock_structure = lockStructureForShare(false, "");
                clearOldPartsFromFilesystem();
                clearOldTemporaryDirectories();
            }
            clearOldMutations();
        }

        ///TODO: read deduplicate option from table config
        if (merge(false /*aggressive*/, {} /*partition_id*/, false /*final*/, false /*deduplicate*/))
            return BackgroundProcessingPoolTaskResult::SUCCESS;

        if (tryMutatePart())
            return BackgroundProcessingPoolTaskResult::SUCCESS;
        else
            return BackgroundProcessingPoolTaskResult::ERROR;
    }
    catch (const Exception & e)
    {
        if (e.code() == ErrorCodes::ABORTED)
        {
            LOG_INFO(log, e.message());
            return BackgroundProcessingPoolTaskResult::ERROR;
        }

        throw;
    }
}

Int64 StorageMergeTree::getCurrentMutationVersion(
    const DataPartPtr & part,
    std::lock_guard<std::mutex> & /* currently_merging_mutex_lock */) const
{
    auto it = current_mutations_by_version.upper_bound(part->info.getDataVersion());
    if (it == current_mutations_by_version.begin())
        return 0;
    --it;
    return it->first;
}

void StorageMergeTree::clearOldMutations()
{
    const auto settings = getSettings();
    if (!settings->finished_mutations_to_keep)
        return;

    std::vector<MergeTreeMutationEntry> mutations_to_delete;
    {
        std::lock_guard lock(currently_merging_mutex);

        if (current_mutations_by_version.size() <= settings->finished_mutations_to_keep)
            return;

        auto begin_it = current_mutations_by_version.begin();

        std::optional<Int64> min_version = getMinPartDataVersion();
        auto end_it = current_mutations_by_version.end();
        if (min_version)
            end_it = current_mutations_by_version.upper_bound(*min_version);

        size_t done_count = std::distance(begin_it, end_it);
        if (done_count <= settings->finished_mutations_to_keep)
            return;

        size_t to_delete_count = done_count - settings->finished_mutations_to_keep;

        auto it = begin_it;
        for (size_t i = 0; i < to_delete_count; ++i)
        {
            mutations_to_delete.push_back(std::move(it->second));
            current_mutations_by_id.erase(mutations_to_delete.back().file_name);
            it = current_mutations_by_version.erase(it);
        }
    }

    for (auto & mutation : mutations_to_delete)
    {
        LOG_TRACE(log, "Removing mutation: " << mutation.file_name);
        mutation.removeFile();
    }
}


void StorageMergeTree::clearColumnOrIndexInPartition(const ASTPtr & partition, const AlterCommand & alter_command, const Context & context)
{
    /// Asks to complete merges and does not allow them to start.
    /// This protects against "revival" of data for a removed partition after completion of merge.
    auto merge_blocker = merger_mutator.merges_blocker.cancel();

    /// We don't change table structure, only data in some parts, parts are locked inside alterDataPart() function
    auto lock_read_structure = lockStructureForShare(false, context.getCurrentQueryId());

    String partition_id = getPartitionIDFromQuery(partition, context);
    auto parts = getDataPartsVectorInPartition(MergeTreeDataPartState::Committed, partition_id);

    std::vector<AlterDataPartTransactionPtr> transactions;

    auto new_columns = getColumns();
    auto new_indices = getIndices();
    auto new_constraints = getConstraints();
    ASTPtr ignored_order_by_ast;
    ASTPtr ignored_primary_key_ast;
    ASTPtr ignored_ttl_table_ast;
    SettingsChanges ignored_settings_changes;

    alter_command.apply(new_columns, new_indices, new_constraints, ignored_order_by_ast,
        ignored_primary_key_ast, ignored_ttl_table_ast, ignored_settings_changes);

    auto columns_for_parts = new_columns.getAllPhysical();
    for (const auto & part : parts)
    {
        if (part->info.partition_id != partition_id)
            throw Exception("Unexpected partition ID " + part->info.partition_id + ". This is a bug.", ErrorCodes::LOGICAL_ERROR);

        MergeTreeData::AlterDataPartTransactionPtr transaction(new MergeTreeData::AlterDataPartTransaction(part));
        alterDataPart(columns_for_parts, new_indices.indices, false, transaction);
        if (transaction->isValid())
            transactions.push_back(std::move(transaction));

        if (alter_command.type == AlterCommand::DROP_COLUMN)
            LOG_DEBUG(log, "Removing column " << alter_command.column_name << " from part " << part->name);
        else if (alter_command.type == AlterCommand::DROP_INDEX)
            LOG_DEBUG(log, "Removing index " << alter_command.index_name << " from part " << part->name);
    }

    if (transactions.empty())
        return;

    for (auto & transaction : transactions)
    {
        transaction->commit();
        transaction.reset();
    }

    /// Recalculate columns size (not only for the modified column)
    recalculateColumnSizes();
}


bool StorageMergeTree::optimize(
    const ASTPtr & /*query*/, const ASTPtr & partition, bool final, bool deduplicate, const Context & context)
{
    String disable_reason;
    if (!partition && final)
    {
        DataPartsVector data_parts = getDataPartsVector();
        std::unordered_set<String> partition_ids;

        for (const DataPartPtr & part : data_parts)
            partition_ids.emplace(part->info.partition_id);

        for (const String & partition_id : partition_ids)
        {
            if (!merge(true, partition_id, true, deduplicate, &disable_reason))
            {
                std::stringstream message;
                message << "Cannot OPTIMIZE table";
                if (!disable_reason.empty())
                    message << ": " << disable_reason;
                else
                    message << " by some reason.";
                LOG_INFO(log, message.rdbuf());

                if (context.getSettingsRef().optimize_throw_if_noop)
                    throw Exception(message.str(), ErrorCodes::CANNOT_ASSIGN_OPTIMIZE);
                return false;
            }
        }
    }
    else
    {
        String partition_id;
        if (partition)
            partition_id = getPartitionIDFromQuery(partition, context);

        if (!merge(true, partition_id, final, deduplicate, &disable_reason))
        {
            std::stringstream message;
            message << "Cannot OPTIMIZE table";
            if (!disable_reason.empty())
                message << ": " << disable_reason;
            else
                message << " by some reason.";
            LOG_INFO(log, message.rdbuf());

            if (context.getSettingsRef().optimize_throw_if_noop)
                throw Exception(message.str(), ErrorCodes::CANNOT_ASSIGN_OPTIMIZE);
            return false;
        }
    }

    return true;
}

void StorageMergeTree::alterPartition(const ASTPtr & query, const PartitionCommands & commands, const Context & context)
{
    for (const PartitionCommand & command : commands)
    {
        switch (command.type)
        {
            case PartitionCommand::DROP_PARTITION:
                checkPartitionCanBeDropped(command.partition);
                dropPartition(command.partition, command.detach, context);
                break;

            case PartitionCommand::DROP_DETACHED_PARTITION:
                dropDetached(command.partition, command.part, context);
                break;

            case PartitionCommand::ATTACH_PARTITION:
                attachPartition(command.partition, command.part, context);
                break;

            case PartitionCommand::REPLACE_PARTITION:
            {
                checkPartitionCanBeDropped(command.partition);
                String from_database = command.from_database.empty() ? context.getCurrentDatabase() : command.from_database;
                auto from_storage = context.getTable(from_database, command.from_table);
                replacePartitionFrom(from_storage, command.partition, command.replace, context);
            }
            break;

            case PartitionCommand::MOVE_PARTITION:
            {
                checkPartitionCanBeDropped(command.partition);
                String dest_database = command.to_database.empty() ? context.getCurrentDatabase() : command.to_database;
                auto dest_storage = context.getTable(dest_database, command.to_table);
                movePartitionTo(dest_storage, command.partition, context);
            }
            break;

            case PartitionCommand::FREEZE_PARTITION:
            {
                auto lock = lockStructureForShare(false, context.getCurrentQueryId());
                freezePartition(command.partition, command.with_name, context);
            }
            break;

            case PartitionCommand::CLEAR_COLUMN:
            {
                AlterCommand alter_command;
                alter_command.type = AlterCommand::DROP_COLUMN;
                alter_command.column_name = get<String>(command.column_name);
                clearColumnOrIndexInPartition(command.partition, alter_command, context);
            }
            break;

            case PartitionCommand::CLEAR_INDEX:
            {
                AlterCommand alter_command;
                alter_command.type = AlterCommand::DROP_INDEX;
                alter_command.index_name = get<String>(command.index_name);
                clearColumnOrIndexInPartition(command.partition, alter_command, context);
            }
            break;

            case PartitionCommand::FREEZE_ALL_PARTITIONS:
            {
                auto lock = lockStructureForShare(false, context.getCurrentQueryId());
                freezeAll(command.with_name, context);
            }
            break;

            default:
                IStorage::alterPartition(query, commands, context); // should throw an exception.
        }
    }
}

void StorageMergeTree::dropPartition(const ASTPtr & partition, bool detach, const Context & context)
{
    {
        /// Asks to complete merges and does not allow them to start.
        /// This protects against "revival" of data for a removed partition after completion of merge.
        auto merge_blocker = merger_mutator.merges_blocker.cancel();
        /// Waits for completion of merge and does not start new ones.
        auto lock = lockExclusively(context.getCurrentQueryId());

        String partition_id = getPartitionIDFromQuery(partition, context);

        /// TODO: should we include PreComitted parts like in Replicated case?
        auto parts_to_remove = getDataPartsVectorInPartition(MergeTreeDataPartState::Committed, partition_id);
        // TODO should we throw an exception if parts_to_remove is empty?
        removePartsFromWorkingSet(parts_to_remove, true);

        if (detach)
        {
            /// If DETACH clone parts to detached/ directory
            for (const auto & part : parts_to_remove)
            {
                LOG_INFO(log, "Detaching " << part->relative_path);
                part->makeCloneInDetached("");
            }
        }

        LOG_INFO(log, (detach ? "Detached " : "Removed ") << parts_to_remove.size() << " parts inside partition ID " << partition_id << ".");
    }

    clearOldPartsFromFilesystem();
}


void StorageMergeTree::attachPartition(const ASTPtr & partition, bool attach_part, const Context & context)
{
    // TODO: should get some locks to prevent race with 'alter … modify column'

    PartsTemporaryRename renamed_parts(*this, full_path + "detached/");
    MutableDataPartsVector loaded_parts = tryLoadPartsToAttach(partition, attach_part, context, renamed_parts);

    for (size_t i = 0; i < loaded_parts.size(); ++i)
    {
        LOG_INFO(log, "Attaching part " << loaded_parts[i]->name << " from " << renamed_parts.old_and_new_names[i].second);
        renameTempPartAndAdd(loaded_parts[i], &increment);
        renamed_parts.old_and_new_names[i].first.clear();
        LOG_INFO(log, "Finished attaching part");
    }

    /// New parts with other data may appear in place of deleted parts.
    context.dropCaches();
}

void StorageMergeTree::replacePartitionFrom(const StoragePtr & source_table, const ASTPtr & partition, bool replace, const Context & context)
{
    auto lock1 = lockStructureForShare(false, context.getCurrentQueryId());
    auto lock2 = source_table->lockStructureForShare(false, context.getCurrentQueryId());

    Stopwatch watch;
    MergeTreeData & src_data = checkStructureAndGetMergeTreeData(source_table);
    String partition_id = getPartitionIDFromQuery(partition, context);

    DataPartsVector src_parts = src_data.getDataPartsVectorInPartition(MergeTreeDataPartState::Committed, partition_id);
    MutableDataPartsVector dst_parts;

    static const String TMP_PREFIX = "tmp_replace_from_";

    for (const DataPartPtr & src_part : src_parts)
    {
        if (!canReplacePartition(src_part))
            throw Exception(
                "Cannot replace partition '" + partition_id + "' because part '" + src_part->name + "' has inconsistent granularity with table",
                ErrorCodes::LOGICAL_ERROR);

        /// This will generate unique name in scope of current server process.
        Int64 temp_index = insert_increment.get();
        MergeTreePartInfo dst_part_info(partition_id, temp_index, temp_index, src_part->info.level);

        std::shared_lock<std::shared_mutex> part_lock(src_part->columns_lock);
        dst_parts.emplace_back(cloneAndLoadDataPart(src_part, TMP_PREFIX, dst_part_info));
    }

    /// ATTACH empty part set
    if (!replace && dst_parts.empty())
        return;

    MergeTreePartInfo drop_range;
    if (replace)
    {
        drop_range.partition_id = partition_id;
        drop_range.min_block = 0;
        drop_range.max_block = increment.get(); // there will be a "hole" in block numbers
        drop_range.level = std::numeric_limits<decltype(drop_range.level)>::max();
    }

    /// Atomically add new parts and remove old ones
    try
    {
        {
            /// Here we use the transaction just like RAII since rare errors in renameTempPartAndReplace() are possible
            ///  and we should be able to rollback already added (Precomitted) parts
            Transaction transaction(*this);

            auto data_parts_lock = lockParts();

            /// Populate transaction
            for (MutableDataPartPtr & part : dst_parts)
                renameTempPartAndReplace(part, &increment, &transaction, data_parts_lock);

            transaction.commit(&data_parts_lock);

            /// If it is REPLACE (not ATTACH), remove all parts which max_block_number less then min_block_number of the first new block
            if (replace)
                removePartsInRangeFromWorkingSet(drop_range, true, false, data_parts_lock);
        }

        PartLog::addNewParts(global_context, dst_parts, watch.elapsed());
    }
    catch (...)
    {
        PartLog::addNewParts(global_context, dst_parts, watch.elapsed(), ExecutionStatus::fromCurrentException());
        throw;
    }
}

<<<<<<< HEAD
void StorageMergeTree::movePartitionTo(const StoragePtr & dest_table, const ASTPtr & partition, const Context & context)
{
    auto dest_table_storage = std::dynamic_pointer_cast<StorageMergeTree>(dest_table);
    if (!dest_table_storage)
        throw Exception("Table " + this->getTableName() + " supports attachPartitionFrom only for MergeTree family of table engines."
                        " Got " + dest_table->getName(), ErrorCodes::NOT_IMPLEMENTED);

    auto lock1 = lockStructureForShare(false, context.getCurrentQueryId());
    auto lock2 = dest_table->lockStructureForShare(false, context.getCurrentQueryId());

    Stopwatch watch;

    MergeTreeData & src_data = dest_table_storage->checkStructureAndGetMergeTreeData(this);
    String partition_id = getPartitionIDFromQuery(partition, context);

    DataPartsVector src_parts = src_data.getDataPartsVectorInPartition(MergeTreeDataPartState::Committed, partition_id);
    MutableDataPartsVector dst_parts;

    static const String TMP_PREFIX = "tmp_replace_from_";

    for (const DataPartPtr & src_part : src_parts)
    {
        if (!dest_table_storage->canReplacePartition(src_part))
            throw Exception(
                "Cannot replace partition '" + partition_id + "' because part '" + src_part->name + "' has inconsistent granularity with table",
                ErrorCodes::LOGICAL_ERROR);

        /// This will generate unique name in scope of current server process.
        Int64 temp_index = insert_increment.get();
        MergeTreePartInfo dst_part_info(partition_id, temp_index, temp_index, src_part->info.level);

        std::shared_lock<std::shared_mutex> part_lock(src_part->columns_lock);
        dst_parts.emplace_back(cloneAndLoadDataPart(src_part, TMP_PREFIX, dst_part_info));
    }

    /// ATTACH empty part set
    if (dst_parts.empty())
        return;

    MergeTreePartInfo drop_range;

    drop_range.partition_id = partition_id;
    drop_range.min_block = 0;
    drop_range.max_block = increment.get(); // there will be a "hole" in block numbers
    drop_range.level = std::numeric_limits<decltype(drop_range.level)>::max();

    /// Atomically add new parts and remove old ones
    try
    {
        {
            /// Here we use the transaction just like RAII since rare errors in renameTempPartAndReplace() are possible
            ///  and we should be able to rollback already added (Precomitted) parts
            Transaction transaction(*dest_table_storage);

            auto data_parts_lock = lockParts();

            /// Populate transaction
            for (MutableDataPartPtr & part : dst_parts)
                dest_table_storage->renameTempPartAndReplace(part, &increment, &transaction, data_parts_lock);

            transaction.commit(&data_parts_lock);

            /// If it is REPLACE (not ATTACH), remove all parts which max_block_number less then min_block_number of the first new block
            removePartsInRangeFromWorkingSet(drop_range, true, false, data_parts_lock);
        }

        PartLog::addNewParts(global_context, dst_parts, watch.elapsed());
    }
    catch (...)
    {
        PartLog::addNewParts(global_context, dst_parts, watch.elapsed(), ExecutionStatus::fromCurrentException());
        throw;
    }
}
=======
>>>>>>> 66203973

ActionLock StorageMergeTree::getActionLock(StorageActionBlockType action_type)
{
    if (action_type == ActionLocks::PartsMerge)
        return merger_mutator.merges_blocker.cancel();
    else if (action_type == ActionLocks::PartsTTLMerge)
        return  merger_mutator.ttl_merges_blocker.cancel();

    return {};
}

CheckResults StorageMergeTree::checkData(const ASTPtr & query, const Context & context)
{
    CheckResults results;
    DataPartsVector data_parts;
    if (const auto & check_query = query->as<ASTCheckQuery &>(); check_query.partition)
    {
        String partition_id = getPartitionIDFromQuery(check_query.partition, context);
        data_parts = getDataPartsVectorInPartition(MergeTreeDataPartState::Committed, partition_id);
    }
    else
        data_parts = getDataPartsVector();

    for (auto & part : data_parts)
    {
        String full_part_path = part->getFullPath();
        /// If the checksums file is not present, calculate the checksums and write them to disk.
        String checksums_path = full_part_path + "checksums.txt";
        String tmp_checksums_path = full_part_path + "checksums.txt.tmp";
        if (!Poco::File(checksums_path).exists())
        {
            try
            {
                auto calculated_checksums = checkDataPart(part, false, primary_key_data_types, skip_indices);
                calculated_checksums.checkEqual(part->checksums, true);
                WriteBufferFromFile out(tmp_checksums_path, 4096);
                part->checksums.write(out);
                Poco::File(tmp_checksums_path).renameTo(checksums_path);
                results.emplace_back(part->name, true, "Checksums recounted and written to disk.");
            }
            catch (const Exception & ex)
            {
                Poco::File tmp_file(tmp_checksums_path);
                if (tmp_file.exists())
                    tmp_file.remove();

                results.emplace_back(part->name, false,
                    "Check of part finished with error: '" + ex.message() + "'");
            }
        }
        else
        {
            try
            {
                checkDataPart(part, true, primary_key_data_types, skip_indices);
                results.emplace_back(part->name, true, "");
            }
            catch (const Exception & ex)
            {
                results.emplace_back(part->name, false, ex.message());
            }
        }
    }
    return results;
}

}<|MERGE_RESOLUTION|>--- conflicted
+++ resolved
@@ -1156,7 +1156,6 @@
     }
 }
 
-<<<<<<< HEAD
 void StorageMergeTree::movePartitionTo(const StoragePtr & dest_table, const ASTPtr & partition, const Context & context)
 {
     auto dest_table_storage = std::dynamic_pointer_cast<StorageMergeTree>(dest_table);
@@ -1231,8 +1230,6 @@
         throw;
     }
 }
-=======
->>>>>>> 66203973
 
 ActionLock StorageMergeTree::getActionLock(StorageActionBlockType action_type)
 {
