--- conflicted
+++ resolved
@@ -430,16 +430,13 @@
     extern const int MYSQL_CLIENT_INSUFFICIENT_CAPABILITIES = 453;
     extern const int OPENSSL_ERROR = 454;
     extern const int SUSPICIOUS_TYPE_FOR_LOW_CARDINALITY = 455;
-<<<<<<< HEAD
-    extern const int UNKNOWN_POLICY = 456;
-    extern const int UNKNOWN_DISK = 457;
-    extern const int UNKNOWN_PROTOCOL = 458;
-=======
     extern const int UNKNOWN_QUERY_PARAMETER = 456;
     extern const int BAD_QUERY_PARAMETER = 457;
     extern const int CANNOT_UNLINK = 458;
     extern const int CANNOT_SET_THREAD_PRIORITY = 459;
->>>>>>> 462b5530
+    extern const int UNKNOWN_POLICY = 460;
+    extern const int UNKNOWN_DISK = 461;
+    extern const int UNKNOWN_PROTOCOL = 462;
 
     extern const int KEEPER_EXCEPTION = 999;
     extern const int POCO_EXCEPTION = 1000;
