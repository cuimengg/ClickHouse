#pragma once

#include <Core/Names.h>
#include <Parsers/IAST_fwd.h>
#include <Interpreters/Context_fwd.h>


namespace DB
{
struct ScopeAliases;

/// Find parameters in a query parameter values and collect them into map.
<<<<<<< HEAD
NameToNameMap analyzeFunctionParamValues(const ASTPtr & ast, const ScopeAliases * scope_aliases = nullptr);
=======
NameToNameMap analyzeFunctionParamValues(const ASTPtr & ast, ContextPtr context);
>>>>>>> 4030c15c

}<|MERGE_RESOLUTION|>--- conflicted
+++ resolved
@@ -10,10 +10,6 @@
 struct ScopeAliases;
 
 /// Find parameters in a query parameter values and collect them into map.
-<<<<<<< HEAD
-NameToNameMap analyzeFunctionParamValues(const ASTPtr & ast, const ScopeAliases * scope_aliases = nullptr);
-=======
-NameToNameMap analyzeFunctionParamValues(const ASTPtr & ast, ContextPtr context);
->>>>>>> 4030c15c
+NameToNameMap analyzeFunctionParamValues(const ASTPtr & ast, ContextPtr context, const ScopeAliases * scope_aliases = nullptr);
 
 }