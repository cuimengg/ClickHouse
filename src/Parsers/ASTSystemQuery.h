--- conflicted
+++ resolved
@@ -80,12 +80,9 @@
         UNFREEZE,
         ENABLE_FAILPOINT,
         DISABLE_FAILPOINT,
-<<<<<<< HEAD
         SYNC_FILESYSTEM_CACHE,
-=======
         STOP_PULLING_REPLICATION_LOG,
         START_PULLING_REPLICATION_LOG,
->>>>>>> 9476344d
         END
     };
 
