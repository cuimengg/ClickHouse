--- conflicted
+++ resolved
@@ -101,9 +101,7 @@
         return cache->get(cache_key, offset, size);
     }
 
-    CreateFileSegmentSettings create_settings{
-        .is_persistent = is_persistent
-    };
+    CreateFileSegmentSettings create_settings(is_persistent ? FileSegmentKind::Persistent : FileSegmentKind::Regular);
 
     return cache->getOrSet(cache_key, offset, size, create_settings);
 }
@@ -154,17 +152,8 @@
 
     if (!file_segment.file)
     {
-<<<<<<< HEAD
         file_segment.file = OpenedFileCache::instance().get(path, -1);
         file_segment.fd = file_segment.file->getFD();
-=======
-        file_segments_holder.emplace(cache->get(cache_key, offset, size));
-    }
-    else
-    {
-        CreateFileSegmentSettings create_settings(is_persistent ? FileSegmentKind::Persistent : FileSegmentKind::Regular);
-        file_segments_holder.emplace(cache->getOrSet(cache_key, offset, size, create_settings));
->>>>>>> 8ee589c5
     }
 
     auto buf = std::make_unique<ReadBufferFromFilePReadWithDescriptorsCache>(
@@ -994,12 +983,7 @@
             }
             else
             {
-<<<<<<< HEAD
-                LOG_TRACE(log, "No space left in cache, will continue without cache download");
-=======
                 LOG_TRACE(log, "No space left in cache to reserve {} bytes, will continue without cache download", size);
-                file_segment->completeWithState(FileSegment::State::PARTIALLY_DOWNLOADED_NO_CONTINUATION);
->>>>>>> 8ee589c5
             }
 
             if (!success)
