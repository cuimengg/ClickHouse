#pragma once

#include <cassert>
#include <vector>
#include <algorithm>
#include <map>
#include <type_traits>
#include <functional>

#include <Common/Exception.h>
#include <Common/AllocatorWithMemoryTracking.h>
#include <Core/Types.h>
#include <Core/Defines.h>
#include <Core/DecimalFunctions.h>
#include <Core/UUID.h>
#include <base/DayNum.h>
#include <base/strong_typedef.h>
#include <base/EnumReflection.h>

namespace DB
{

namespace ErrorCodes
{
    extern const int BAD_TYPE_OF_FIELD;
    extern const int BAD_GET;
    extern const int NOT_IMPLEMENTED;
    extern const int LOGICAL_ERROR;
    extern const int ILLEGAL_TYPE_OF_ARGUMENT;
}

constexpr Null NEGATIVE_INFINITY{Null::Value::NegativeInfinity};
constexpr Null POSITIVE_INFINITY{Null::Value::PositiveInfinity};

class Field;
using FieldVector = std::vector<Field, AllocatorWithMemoryTracking<Field>>;

/// Array and Tuple use the same storage type -- FieldVector, but we declare
/// distinct types for them, so that the caller can choose whether it wants to
/// construct a Field of Array or a Tuple type. An alternative approach would be
/// to construct both of these types from FieldVector, and have the caller
/// specify the desired Field type explicitly.
#define DEFINE_FIELD_VECTOR(X) \
struct X : public FieldVector \
{ \
    using FieldVector::FieldVector; \
}

DEFINE_FIELD_VECTOR(Array);
DEFINE_FIELD_VECTOR(Tuple);

/// An array with the following structure: [(key1, value1), (key2, value2), ...]
DEFINE_FIELD_VECTOR(Map); /// TODO: use map instead of vector.

#undef DEFINE_FIELD_VECTOR

using FieldMap = std::map<String, Field, std::less<>, AllocatorWithMemoryTracking<std::pair<const String, Field>>>;

#define DEFINE_FIELD_MAP(X) \
struct X : public FieldMap \
{ \
    using FieldMap::FieldMap; \
}

DEFINE_FIELD_MAP(Object);

#undef DEFINE_FIELD_MAP

struct AggregateFunctionStateData
{
    String name; /// Name with arguments.
    String data;

    bool operator < (const AggregateFunctionStateData &) const
    {
        throw Exception("Operator < is not implemented for AggregateFunctionStateData.", ErrorCodes::ILLEGAL_TYPE_OF_ARGUMENT);
    }

    bool operator <= (const AggregateFunctionStateData &) const
    {
        throw Exception("Operator <= is not implemented for AggregateFunctionStateData.", ErrorCodes::ILLEGAL_TYPE_OF_ARGUMENT);
    }

    bool operator > (const AggregateFunctionStateData &) const
    {
        throw Exception("Operator > is not implemented for AggregateFunctionStateData.", ErrorCodes::ILLEGAL_TYPE_OF_ARGUMENT);
    }

    bool operator >= (const AggregateFunctionStateData &) const
    {
        throw Exception("Operator >= is not implemented for AggregateFunctionStateData.", ErrorCodes::ILLEGAL_TYPE_OF_ARGUMENT);
    }

    bool operator == (const AggregateFunctionStateData & rhs) const
    {
        if (name != rhs.name)
            throw Exception("Comparing aggregate functions with different types: " + name + " and " + rhs.name,
                    ErrorCodes::ILLEGAL_TYPE_OF_ARGUMENT);

        return data == rhs.data;
    }
};

template <typename T> bool decimalEqual(T x, T y, UInt32 x_scale, UInt32 y_scale);
template <typename T> bool decimalLess(T x, T y, UInt32 x_scale, UInt32 y_scale);
template <typename T> bool decimalLessOrEqual(T x, T y, UInt32 x_scale, UInt32 y_scale);

#if !defined(__clang__)
#pragma GCC diagnostic push
#pragma GCC diagnostic ignored "-Wmaybe-uninitialized"
#endif
template <typename T>
class DecimalField
{
public:
    explicit DecimalField(T value = {}, UInt32 scale_ = 0)
    :   dec(value),
        scale(scale_)
    {}

    operator T() const { return dec; } /// NOLINT
    T getValue() const { return dec; }
    T getScaleMultiplier() const { return DecimalUtils::scaleMultiplier<T>(scale); }
    UInt32 getScale() const { return scale; }

    template <typename U>
    bool operator < (const DecimalField<U> & r) const
    {
        using MaxType = std::conditional_t<(sizeof(T) > sizeof(U)), T, U>;
        return decimalLess<MaxType>(dec, r.getValue(), scale, r.getScale());
    }

    template <typename U>
    bool operator <= (const DecimalField<U> & r) const
    {
        using MaxType = std::conditional_t<(sizeof(T) > sizeof(U)), T, U>;
        return decimalLessOrEqual<MaxType>(dec, r.getValue(), scale, r.getScale());
    }

    template <typename U>
    bool operator == (const DecimalField<U> & r) const
    {
        using MaxType = std::conditional_t<(sizeof(T) > sizeof(U)), T, U>;
        return decimalEqual<MaxType>(dec, r.getValue(), scale, r.getScale());
    }

    template <typename U> bool operator > (const DecimalField<U> & r) const { return r < *this; }
    template <typename U> bool operator >= (const DecimalField<U> & r) const { return r <= * this; }
    template <typename U> bool operator != (const DecimalField<U> & r) const { return !(*this == r); }

    const DecimalField<T> & operator += (const DecimalField<T> & r)
    {
        if (scale != r.getScale())
            throw Exception("Add different decimal fields", ErrorCodes::LOGICAL_ERROR);
        dec += r.getValue();
        return *this;
    }

    const DecimalField<T> & operator -= (const DecimalField<T> & r)
    {
        if (scale != r.getScale())
            throw Exception("Sub different decimal fields", ErrorCodes::LOGICAL_ERROR);
        dec -= r.getValue();
        return *this;
    }

private:
    T dec;
    UInt32 scale;
};
#if !defined(__clang__)
#pragma GCC diagnostic pop
#endif

template <typename T> constexpr bool is_decimal_field = false;
template <> constexpr inline bool is_decimal_field<DecimalField<Decimal32>> = true;
template <> constexpr inline bool is_decimal_field<DecimalField<Decimal64>> = true;
template <> constexpr inline bool is_decimal_field<DecimalField<Decimal128>> = true;
template <> constexpr inline bool is_decimal_field<DecimalField<Decimal256>> = true;

template <typename T, typename SFINAE = void>
struct NearestFieldTypeImpl;

template <typename T>
using NearestFieldType = typename NearestFieldTypeImpl<T>::Type;

/// char may be signed or unsigned, and behave identically to signed char or unsigned char,
///  but they are always three different types.
/// signedness of char is different in Linux on x86 and Linux on ARM.
template <> struct NearestFieldTypeImpl<char> { using Type = std::conditional_t<is_signed_v<char>, Int64, UInt64>; };
template <> struct NearestFieldTypeImpl<signed char> { using Type = Int64; };
template <> struct NearestFieldTypeImpl<unsigned char> { using Type = UInt64; };
#ifdef __cpp_char8_t
template <> struct NearestFieldTypeImpl<char8_t> { using Type = UInt64; };
#endif

template <> struct NearestFieldTypeImpl<UInt16> { using Type = UInt64; };
template <> struct NearestFieldTypeImpl<UInt32> { using Type = UInt64; };

template <> struct NearestFieldTypeImpl<DayNum> { using Type = UInt64; };
template <> struct NearestFieldTypeImpl<UUID> { using Type = UUID; };
template <> struct NearestFieldTypeImpl<Int16> { using Type = Int64; };
template <> struct NearestFieldTypeImpl<Int32> { using Type = Int64; };

/// long and long long are always different types that may behave identically or not.
/// This is different on Linux and Mac.
template <> struct NearestFieldTypeImpl<long> { using Type = Int64; }; /// NOLINT
template <> struct NearestFieldTypeImpl<long long> { using Type = Int64; }; /// NOLINT
template <> struct NearestFieldTypeImpl<unsigned long> { using Type = UInt64; }; /// NOLINT
template <> struct NearestFieldTypeImpl<unsigned long long> { using Type = UInt64; }; /// NOLINT

template <> struct NearestFieldTypeImpl<UInt256> { using Type = UInt256; };
template <> struct NearestFieldTypeImpl<Int256> { using Type = Int256; };
template <> struct NearestFieldTypeImpl<UInt128> { using Type = UInt128; };
template <> struct NearestFieldTypeImpl<Int128> { using Type = Int128; };

template <> struct NearestFieldTypeImpl<Decimal32> { using Type = DecimalField<Decimal32>; };
template <> struct NearestFieldTypeImpl<Decimal64> { using Type = DecimalField<Decimal64>; };
template <> struct NearestFieldTypeImpl<Decimal128> { using Type = DecimalField<Decimal128>; };
template <> struct NearestFieldTypeImpl<Decimal256> { using Type = DecimalField<Decimal256>; };
template <> struct NearestFieldTypeImpl<DateTime64> { using Type = DecimalField<DateTime64>; };
template <> struct NearestFieldTypeImpl<DecimalField<Decimal32>> { using Type = DecimalField<Decimal32>; };
template <> struct NearestFieldTypeImpl<DecimalField<Decimal64>> { using Type = DecimalField<Decimal64>; };
template <> struct NearestFieldTypeImpl<DecimalField<Decimal128>> { using Type = DecimalField<Decimal128>; };
template <> struct NearestFieldTypeImpl<DecimalField<Decimal256>> { using Type = DecimalField<Decimal256>; };
template <> struct NearestFieldTypeImpl<DecimalField<DateTime64>> { using Type = DecimalField<DateTime64>; };
template <> struct NearestFieldTypeImpl<Float32> { using Type = Float64; };
template <> struct NearestFieldTypeImpl<Float64> { using Type = Float64; };
template <> struct NearestFieldTypeImpl<const char *> { using Type = String; };
template <> struct NearestFieldTypeImpl<std::string_view> { using Type = String; };
template <> struct NearestFieldTypeImpl<String> { using Type = String; };
template <> struct NearestFieldTypeImpl<Array> { using Type = Array; };
template <> struct NearestFieldTypeImpl<Tuple> { using Type = Tuple; };
template <> struct NearestFieldTypeImpl<Map> { using Type = Map; };
template <> struct NearestFieldTypeImpl<Object> { using Type = Object; };
template <> struct NearestFieldTypeImpl<bool> { using Type = UInt64; };
template <> struct NearestFieldTypeImpl<Null> { using Type = Null; };

template <> struct NearestFieldTypeImpl<AggregateFunctionStateData> { using Type = AggregateFunctionStateData; };

// For enum types, use the field type that corresponds to their underlying type.
template <typename T>
requires std::is_enum_v<T>
struct NearestFieldTypeImpl<T>
{
    using Type = NearestFieldType<std::underlying_type_t<T>>;
};

template <typename T>
decltype(auto) castToNearestFieldType(T && x)
{
    using U = NearestFieldType<std::decay_t<T>>;
    if constexpr (std::is_same_v<std::decay_t<T>, U>)
        return std::forward<T>(x);
    else
        return U(x);
}

/** 32 is enough. Round number is used for alignment and for better arithmetic inside std::vector.
  * NOTE: Actually, sizeof(std::string) is 32 when using libc++, so Field is 40 bytes.
  */
#define DBMS_MIN_FIELD_SIZE 32


/** Discriminated union of several types.
  * Made for replacement of `boost::variant`
  *  is not generalized,
  *  but somewhat more efficient, and simpler.
  *
  * Used to represent a single value of one of several types in memory.
  * Warning! Prefer to use chunks of columns instead of single values. See IColumn.h
  */
class Field
{
public:
    struct Types
    {
        /// Type tag.
        enum Which
        {
            Null    = 0,
            UInt64  = 1,
            Int64   = 2,
            Float64 = 3,
            UInt128 = 4,
            Int128  = 5,

            String  = 16,
            Array   = 17,
            Tuple   = 18,
            Decimal32  = 19,
            Decimal64  = 20,
            Decimal128 = 21,
            AggregateFunctionState = 22,
            Decimal256 = 23,
            UInt256 = 24,
            Int256  = 25,
            Map = 26,
            UUID = 27,
            Bool = 28,
            Object = 29,
        };
    };


    /// Returns an identifier for the type or vice versa.
    template <typename T> struct TypeToEnum;
    template <Types::Which which> struct EnumToType;

    static bool isDecimal(Types::Which which)
    {
        return which == Types::Decimal32
            || which == Types::Decimal64
            || which == Types::Decimal128
            || which == Types::Decimal256;
    }

    /// Templates to avoid ambiguity.
    template <typename T, typename Z = void *>
    using enable_if_not_field_or_bool_or_stringlike_t = std::enable_if_t<
        !std::is_same_v<std::decay_t<T>, Field> &&
        !std::is_same_v<std::decay_t<T>, bool> &&
        !std::is_same_v<NearestFieldType<std::decay_t<T>>, String>, Z>;

    Field() : Field(Null{}) {}

    /** Despite the presence of a template constructor, this constructor is still needed,
      *  since, in its absence, the compiler will still generate the default constructor.
      */
    Field(const Field & rhs)
    {
        create(rhs);
    }

    Field(Field && rhs) noexcept
    {
        create(std::move(rhs));
    }

    template <typename T>
    Field(T && rhs, enable_if_not_field_or_bool_or_stringlike_t<T> = nullptr); /// NOLINT

    Field(bool rhs) : Field(castToNearestFieldType(rhs)) /// NOLINT
    {
        which = Types::Bool;
    }

    /// Create a string inplace.
    Field(std::string_view str) { create(str.data(), str.size()); } /// NOLINT
    Field(const String & str) { create(std::string_view{str}); } /// NOLINT
    Field(String && str) { create(std::move(str)); } /// NOLINT
    Field(const char * str) { create(std::string_view{str}); } /// NOLINT

    template <typename CharT>
    Field(const CharT * data, size_t size)
    {
        create(data, size);
    }

    Field & operator= (const Field & rhs)
    {
        if (this != &rhs)
        {
            if (which != rhs.which)
            {
                destroy();
                create(rhs);
            }
            else
                assign(rhs);    /// This assigns string or vector without deallocation of existing buffer.
        }
        return *this;
    }

    Field & operator= (Field && rhs) noexcept
    {
        if (this != &rhs)
        {
            if (which != rhs.which)
            {
                destroy();
                create(std::move(rhs));
            }
            else
                assign(std::move(rhs));
        }
        return *this;
    }

    /// Allows expressions like
    /// Field f = 1;
    /// Things to note:
    /// 1. float <--> int needs explicit cast
    /// 2. customized types needs explicit cast
    template <typename T>
    enable_if_not_field_or_bool_or_stringlike_t<T, Field> & /// NOLINT
    operator=(T && rhs);

    Field & operator= (bool rhs)
    {
        *this = castToNearestFieldType(rhs);
        which = Types::Bool;
        return *this;
    }

    Field & operator= (std::string_view str);
    Field & operator= (const String & str) { return *this = std::string_view{str}; }
    Field & operator= (String && str);
    Field & operator= (const char * str) { return *this = std::string_view{str}; }

    ~Field()
    {
        destroy();
    }


    Types::Which getType() const { return which; }

    constexpr std::string_view getTypeName() const { return magic_enum::enum_name(which); }

    bool isNull() const { return which == Types::Null; }
    template <typename T>
    NearestFieldType<std::decay_t<T>> & get();

    template <typename T>
    const auto & get() const
    {
        auto * mutable_this = const_cast<std::decay_t<decltype(*this)> *>(this);
        return mutable_this->get<T>();
    }

    bool isNegativeInfinity() const { return which == Types::Null && get<Null>().isNegativeInfinity(); }
    bool isPositiveInfinity() const { return which == Types::Null && get<Null>().isPositiveInfinity(); }

    template <typename T>
    T & reinterpret();

    template <typename T>
    const T & reinterpret() const
    {
        auto * mutable_this = const_cast<std::decay_t<decltype(*this)> *>(this);
        return mutable_this->reinterpret<T>();
    }

    template <typename T> bool tryGet(T & result)
    {
        const Types::Which requested = TypeToEnum<std::decay_t<T>>::value;
        if (which != requested)
            return false;
        result = get<T>();
        return true;
    }

    template <typename T> bool tryGet(T & result) const
    {
        const Types::Which requested = TypeToEnum<std::decay_t<T>>::value;
        if (which != requested)
            return false;
        result = get<T>();
        return true;
    }

    template <typename T> auto & safeGet() const
    { return const_cast<Field *>(this)->safeGet<T>(); }

    template <typename T> auto & safeGet();

    bool operator< (const Field & rhs) const
    {
        if (which < rhs.which)
            return true;
        if (which > rhs.which)
            return false;

        switch (which)
        {
            case Types::Null:    return false;
            case Types::Bool:    [[fallthrough]];
            case Types::UInt64:  return get<UInt64>()  < rhs.get<UInt64>();
            case Types::UInt128: return get<UInt128>() < rhs.get<UInt128>();
            case Types::UInt256: return get<UInt256>() < rhs.get<UInt256>();
            case Types::Int64:   return get<Int64>()   < rhs.get<Int64>();
            case Types::Int128:  return get<Int128>()  < rhs.get<Int128>();
            case Types::Int256:  return get<Int256>()  < rhs.get<Int256>();
            case Types::UUID:    return get<UUID>()    < rhs.get<UUID>();
            case Types::Float64: return get<Float64>() < rhs.get<Float64>();
            case Types::String:  return get<String>()  < rhs.get<String>();
            case Types::Array:   return get<Array>()   < rhs.get<Array>();
            case Types::Tuple:   return get<Tuple>()   < rhs.get<Tuple>();
            case Types::Map:     return get<Map>()     < rhs.get<Map>();
            case Types::Object:  return get<Object>()  < rhs.get<Object>();
            case Types::Decimal32:  return get<DecimalField<Decimal32>>()  < rhs.get<DecimalField<Decimal32>>();
            case Types::Decimal64:  return get<DecimalField<Decimal64>>()  < rhs.get<DecimalField<Decimal64>>();
            case Types::Decimal128: return get<DecimalField<Decimal128>>() < rhs.get<DecimalField<Decimal128>>();
            case Types::Decimal256: return get<DecimalField<Decimal256>>() < rhs.get<DecimalField<Decimal256>>();
            case Types::AggregateFunctionState:  return get<AggregateFunctionStateData>() < rhs.get<AggregateFunctionStateData>();
        }

        throw Exception("Bad type of Field", ErrorCodes::BAD_TYPE_OF_FIELD);
    }

    bool operator> (const Field & rhs) const
    {
        return rhs < *this;
    }

    bool operator<= (const Field & rhs) const
    {
        if (which < rhs.which)
            return true;
        if (which > rhs.which)
            return false;

        switch (which)
        {
            case Types::Null:    return true;
            case Types::Bool: [[fallthrough]];
            case Types::UInt64:  return get<UInt64>()  <= rhs.get<UInt64>();
            case Types::UInt128: return get<UInt128>() <= rhs.get<UInt128>();
            case Types::UInt256: return get<UInt256>() <= rhs.get<UInt256>();
            case Types::Int64:   return get<Int64>()   <= rhs.get<Int64>();
            case Types::Int128:  return get<Int128>()  <= rhs.get<Int128>();
            case Types::Int256:  return get<Int256>()  <= rhs.get<Int256>();
            case Types::UUID:    return get<UUID>().toUnderType() <= rhs.get<UUID>().toUnderType();
            case Types::Float64: return get<Float64>() <= rhs.get<Float64>();
            case Types::String:  return get<String>()  <= rhs.get<String>();
            case Types::Array:   return get<Array>()   <= rhs.get<Array>();
            case Types::Tuple:   return get<Tuple>()   <= rhs.get<Tuple>();
            case Types::Map:     return get<Map>()     <= rhs.get<Map>();
            case Types::Object:  return get<Object>()  <= rhs.get<Object>();
            case Types::Decimal32:  return get<DecimalField<Decimal32>>()  <= rhs.get<DecimalField<Decimal32>>();
            case Types::Decimal64:  return get<DecimalField<Decimal64>>()  <= rhs.get<DecimalField<Decimal64>>();
            case Types::Decimal128: return get<DecimalField<Decimal128>>() <= rhs.get<DecimalField<Decimal128>>();
            case Types::Decimal256: return get<DecimalField<Decimal256>>() <= rhs.get<DecimalField<Decimal256>>();
            case Types::AggregateFunctionState:  return get<AggregateFunctionStateData>() <= rhs.get<AggregateFunctionStateData>();
        }

        throw Exception("Bad type of Field", ErrorCodes::BAD_TYPE_OF_FIELD);
    }

    bool operator>= (const Field & rhs) const
    {
        return rhs <= *this;
    }

    // More like bitwise equality as opposed to semantic equality:
    // Null equals Null and NaN equals NaN.
    bool operator== (const Field & rhs) const
    {
        if (which != rhs.which)
            return false;

        switch (which)
        {
            case Types::Null: return true;
            case Types::Bool: [[fallthrough]];
            case Types::UInt64: return get<UInt64>() == rhs.get<UInt64>();
            case Types::Int64:   return get<Int64>() == rhs.get<Int64>();
            case Types::Float64:
            {
                // Compare as UInt64 so that NaNs compare as equal.
                return reinterpret<UInt64>() == rhs.reinterpret<UInt64>();
            }
            case Types::UUID:    return get<UUID>()    == rhs.get<UUID>();
            case Types::String:  return get<String>()  == rhs.get<String>();
            case Types::Array:   return get<Array>()   == rhs.get<Array>();
            case Types::Tuple:   return get<Tuple>()   == rhs.get<Tuple>();
            case Types::Map:     return get<Map>()     == rhs.get<Map>();
            case Types::Object:  return get<Object>()  == rhs.get<Object>();
            case Types::UInt128: return get<UInt128>() == rhs.get<UInt128>();
            case Types::UInt256: return get<UInt256>() == rhs.get<UInt256>();
            case Types::Int128:  return get<Int128>()  == rhs.get<Int128>();
            case Types::Int256:  return get<Int256>()  == rhs.get<Int256>();
            case Types::Decimal32:  return get<DecimalField<Decimal32>>()  == rhs.get<DecimalField<Decimal32>>();
            case Types::Decimal64:  return get<DecimalField<Decimal64>>()  == rhs.get<DecimalField<Decimal64>>();
            case Types::Decimal128: return get<DecimalField<Decimal128>>() == rhs.get<DecimalField<Decimal128>>();
            case Types::Decimal256: return get<DecimalField<Decimal256>>() == rhs.get<DecimalField<Decimal256>>();
            case Types::AggregateFunctionState:  return get<AggregateFunctionStateData>() == rhs.get<AggregateFunctionStateData>();
        }

        throw Exception("Bad type of Field", ErrorCodes::BAD_TYPE_OF_FIELD);
    }

    bool operator!= (const Field & rhs) const
    {
        return !(*this == rhs);
    }

    /// Field is template parameter, to allow universal reference for field,
    /// that is useful for const and non-const .
    template <typename F, typename FieldRef>
    static auto dispatch(F && f, FieldRef && field)
    {
        switch (field.which)
        {
            case Types::Null:    return f(field.template get<Null>());
// gcc 8.2.1
#if !defined(__clang__)
#pragma GCC diagnostic push
#pragma GCC diagnostic ignored "-Wmaybe-uninitialized"
#endif
            case Types::UInt64:  return f(field.template get<UInt64>());
            case Types::UInt128: return f(field.template get<UInt128>());
            case Types::UInt256: return f(field.template get<UInt256>());
            case Types::Int64:   return f(field.template get<Int64>());
            case Types::Int128:  return f(field.template get<Int128>());
            case Types::Int256:  return f(field.template get<Int256>());
            case Types::UUID:    return f(field.template get<UUID>());
            case Types::Float64: return f(field.template get<Float64>());
            case Types::String:  return f(field.template get<String>());
            case Types::Array:   return f(field.template get<Array>());
            case Types::Tuple:   return f(field.template get<Tuple>());
            case Types::Map:     return f(field.template get<Map>());
            case Types::Bool:
            {
                bool value = bool(field.template get<UInt64>());
                return f(value);
            }
            case Types::Object:     return f(field.template get<Object>());
            case Types::Decimal32:  return f(field.template get<DecimalField<Decimal32>>());
            case Types::Decimal64:  return f(field.template get<DecimalField<Decimal64>>());
            case Types::Decimal128: return f(field.template get<DecimalField<Decimal128>>());
            case Types::Decimal256: return f(field.template get<DecimalField<Decimal256>>());
            case Types::AggregateFunctionState: return f(field.template get<AggregateFunctionStateData>());
#if !defined(__clang__)
#pragma GCC diagnostic pop
#endif
        }

        __builtin_unreachable();
    }

    String dump() const;
    static Field restoreFromDump(std::string_view dump_);

private:
    std::aligned_union_t<DBMS_MIN_FIELD_SIZE - sizeof(Types::Which),
        Null, UInt64, UInt128, UInt256, Int64, Int128, Int256, UUID, Float64, String, Array, Tuple, Map,
        DecimalField<Decimal32>, DecimalField<Decimal64>, DecimalField<Decimal128>, DecimalField<Decimal256>,
        AggregateFunctionStateData
        > storage;

    Types::Which which;


    /// Assuming there was no allocated state or it was deallocated (see destroy).
    template <typename T>
    void createConcrete(T && x)
    {
        using UnqualifiedType = std::decay_t<T>;

        // In both Field and PODArray, small types may be stored as wider types,
        // e.g. char is stored as UInt64. Field can return this extended value
        // with get<StorageType>(). To avoid uninitialized results from get(),
        // we must initialize the entire wide stored type, and not just the
        // nominal type.
        using StorageType = NearestFieldType<UnqualifiedType>;
        new (&storage) StorageType(std::forward<T>(x));
        which = TypeToEnum<UnqualifiedType>::value;
    }

    /// Assuming same types.
    template <typename T>
    void assignConcrete(T && x)
    {
        using JustT = std::decay_t<T>;
        assert(which == TypeToEnum<JustT>::value);
        JustT * MAY_ALIAS ptr = reinterpret_cast<JustT *>(&storage);
        *ptr = std::forward<T>(x);
    }

    template <typename CharT>
    requires (sizeof(CharT) == 1)
    void assignString(const CharT * data, size_t size)
    {
        assert(which == Types::String);
        String * ptr = reinterpret_cast<String *>(&storage);
        ptr->assign(reinterpret_cast<const char *>(data), size);
    }

    void assignString(String && str)
    {
        assert(which == Types::String);
        String * ptr = reinterpret_cast<String *>(&storage);
        ptr->assign(std::move(str));
    }

    void create(const Field & x)
    {
        dispatch([this] (auto & value) { createConcrete(value); }, x);
    }

    void create(Field && x)
    {
        dispatch([this] (auto & value) { createConcrete(std::move(value)); }, x);
    }

    void assign(const Field & x)
    {
        dispatch([this] (auto & value) { assignConcrete(value); }, x);
    }

    void assign(Field && x)
    {
        dispatch([this] (auto & value) { assignConcrete(std::move(value)); }, x);
    }

    template <typename CharT>
    requires (sizeof(CharT) == 1)
    void create(const CharT * data, size_t size)
    {
        new (&storage) String(reinterpret_cast<const char *>(data), size);
        which = Types::String;
    }

    void create(String && str)
    {
        new (&storage) String(std::move(str));
        which = Types::String;
    }

    ALWAYS_INLINE void destroy()
    {
        switch (which)
        {
            case Types::String:
                destroy<String>();
                break;
            case Types::Array:
                destroy<Array>();
                break;
            case Types::Tuple:
                destroy<Tuple>();
                break;
            case Types::Map:
                destroy<Map>();
                break;
            case Types::Object:
                destroy<Object>();
                break;
            case Types::AggregateFunctionState:
                destroy<AggregateFunctionStateData>();
                break;
            default:
                 break;
        }

        which = Types::Null;    /// for exception safety in subsequent calls to destroy and create, when create fails.
    }

    template <typename T>
    void destroy()
    {
        T * MAY_ALIAS ptr = reinterpret_cast<T*>(&storage);
        ptr->~T();
    }
};

#undef DBMS_MIN_FIELD_SIZE


using Row = std::vector<Field>;


template <> struct Field::TypeToEnum<Null> { static constexpr Types::Which value = Types::Null; };
template <> struct Field::TypeToEnum<UInt64>  { static constexpr Types::Which value = Types::UInt64; };
template <> struct Field::TypeToEnum<UInt128> { static constexpr Types::Which value = Types::UInt128; };
template <> struct Field::TypeToEnum<UInt256> { static constexpr Types::Which value = Types::UInt256; };
template <> struct Field::TypeToEnum<Int64>   { static constexpr Types::Which value = Types::Int64; };
template <> struct Field::TypeToEnum<Int128>  { static constexpr Types::Which value = Types::Int128; };
template <> struct Field::TypeToEnum<Int256>  { static constexpr Types::Which value = Types::Int256; };
template <> struct Field::TypeToEnum<UUID>    { static constexpr Types::Which value = Types::UUID; };
template <> struct Field::TypeToEnum<Float64> { static constexpr Types::Which value = Types::Float64; };
template <> struct Field::TypeToEnum<String>  { static constexpr Types::Which value = Types::String; };
template <> struct Field::TypeToEnum<Array>   { static constexpr Types::Which value = Types::Array; };
template <> struct Field::TypeToEnum<Tuple>   { static constexpr Types::Which value = Types::Tuple; };
template <> struct Field::TypeToEnum<Map>     { static constexpr Types::Which value = Types::Map; };
template <> struct Field::TypeToEnum<Object>  { static constexpr Types::Which value = Types::Object; };
template <> struct Field::TypeToEnum<DecimalField<Decimal32>>{ static constexpr Types::Which value = Types::Decimal32; };
template <> struct Field::TypeToEnum<DecimalField<Decimal64>>{ static constexpr Types::Which value = Types::Decimal64; };
template <> struct Field::TypeToEnum<DecimalField<Decimal128>>{ static constexpr Types::Which value = Types::Decimal128; };
template <> struct Field::TypeToEnum<DecimalField<Decimal256>>{ static constexpr Types::Which value = Types::Decimal256; };
template <> struct Field::TypeToEnum<DecimalField<DateTime64>>{ static constexpr Types::Which value = Types::Decimal64; };
template <> struct Field::TypeToEnum<AggregateFunctionStateData>{ static constexpr Types::Which value = Types::AggregateFunctionState; };
template <> struct Field::TypeToEnum<bool>{ static constexpr Types::Which value = Types::Bool; };

template <> struct Field::EnumToType<Field::Types::Null>    { using Type = Null; };
template <> struct Field::EnumToType<Field::Types::UInt64>  { using Type = UInt64; };
template <> struct Field::EnumToType<Field::Types::UInt128> { using Type = UInt128; };
template <> struct Field::EnumToType<Field::Types::UInt256> { using Type = UInt256; };
template <> struct Field::EnumToType<Field::Types::Int64>   { using Type = Int64; };
template <> struct Field::EnumToType<Field::Types::Int128>  { using Type = Int128; };
template <> struct Field::EnumToType<Field::Types::Int256>  { using Type = Int256; };
template <> struct Field::EnumToType<Field::Types::UUID>    { using Type = UUID; };
template <> struct Field::EnumToType<Field::Types::Float64> { using Type = Float64; };
template <> struct Field::EnumToType<Field::Types::String>  { using Type = String; };
template <> struct Field::EnumToType<Field::Types::Array>   { using Type = Array; };
template <> struct Field::EnumToType<Field::Types::Tuple>   { using Type = Tuple; };
template <> struct Field::EnumToType<Field::Types::Map>     { using Type = Map; };
template <> struct Field::EnumToType<Field::Types::Object>  { using Type = Object; };
template <> struct Field::EnumToType<Field::Types::Decimal32> { using Type = DecimalField<Decimal32>; };
template <> struct Field::EnumToType<Field::Types::Decimal64> { using Type = DecimalField<Decimal64>; };
template <> struct Field::EnumToType<Field::Types::Decimal128> { using Type = DecimalField<Decimal128>; };
template <> struct Field::EnumToType<Field::Types::Decimal256> { using Type = DecimalField<Decimal256>; };
template <> struct Field::EnumToType<Field::Types::AggregateFunctionState> { using Type = DecimalField<AggregateFunctionStateData>; };
template <> struct Field::EnumToType<Field::Types::Bool> { using Type = UInt64; };

inline constexpr bool isInt64OrUInt64FieldType(Field::Types::Which t)
{
    return t == Field::Types::Int64
        || t == Field::Types::UInt64;
}

inline constexpr bool isInt64OrUInt64orBoolFieldType(Field::Types::Which t)
{
    return t == Field::Types::Int64
        || t == Field::Types::UInt64
        || t == Field::Types::Bool;
}

// Field value getter with type checking in debug builds.
template <typename T>
NearestFieldType<std::decay_t<T>> & Field::get()
{
    // Before storing the value in the Field, we static_cast it to the field
    // storage type, so here we return the value of storage type as well.
    // Otherwise, it is easy to make a mistake of reinterpret_casting the stored
    // value to a different and incompatible type.
    // For example, a Float32 value is stored as Float64, and it is incorrect to
    // return a reference to this value as Float32.
    using StoredType = NearestFieldType<std::decay_t<T>>;

#ifndef NDEBUG
    // Disregard signedness when converting between int64 types.
    constexpr Field::Types::Which target = TypeToEnum<StoredType>::value;
    if (target != which
           && (!isInt64OrUInt64orBoolFieldType(target) || !isInt64OrUInt64orBoolFieldType(which)))
        throw Exception(ErrorCodes::LOGICAL_ERROR,
            "Invalid Field get from type {} to type {}", which, target);
#endif

    StoredType * MAY_ALIAS ptr = reinterpret_cast<StoredType *>(&storage);

    return *ptr;
}


template <typename T>
auto & Field::safeGet()
{
    const Types::Which requested = TypeToEnum<NearestFieldType<std::decay_t<T>>>::value;

    if (which != requested)
        throw Exception(ErrorCodes::BAD_GET,
            "Bad get: has {}, requested {}", getTypeName(), requested);

    return get<T>();
}


template <typename T>
T & Field::reinterpret()
{
    assert(which != Types::String); // See specialization for char
    using ValueType = std::decay_t<T>;
    ValueType * MAY_ALIAS ptr = reinterpret_cast<ValueType *>(&storage);
    return *ptr;
}

// Specialize reinterpreting to char (used in ColumnUnique) to make sure Strings are reinterpreted correctly
// inline to avoid multiple definitions
template <>
inline char & Field::reinterpret<char>()
{
    if (which == Types::String)
    {
        // For String we want to return a pointer to the data, not the start of the class
        // as the layout of std::string depends on the STD version and options
        char * ptr = reinterpret_cast<String *>(&storage)->data();
        return *ptr;
    }
    return *reinterpret_cast<char *>(&storage);
}

template <typename T>
<<<<<<< HEAD
T get(const Field & field)
{
    return static_cast<T>(field.template get<T>());
}

template <typename T>
T get(Field & field)
{
    return static_cast<T>(field.template get<T>());
}

template <typename T>
T safeGet(const Field & field)
{
    return static_cast<T>(field.template safeGet<T>());
}

template <typename T>
T safeGet(Field & field)
{
    return static_cast<T>(field.template safeGet<T>());
}

template <typename T>
=======
>>>>>>> 05d0f48d
Field::Field(T && rhs, enable_if_not_field_or_bool_or_stringlike_t<T>) //-V730
{
    auto && val = castToNearestFieldType(std::forward<T>(rhs));
    createConcrete(std::forward<decltype(val)>(val));
}

template <typename T>
Field::enable_if_not_field_or_bool_or_stringlike_t<T, Field> & /// NOLINT
Field::operator=(T && rhs)
{
    auto && val = castToNearestFieldType(std::forward<T>(rhs));
    using U = decltype(val);
    if (which != TypeToEnum<std::decay_t<U>>::value)
    {
        destroy();
        createConcrete(std::forward<U>(val));
    }
    else
        assignConcrete(std::forward<U>(val));
    return *this;
}

inline Field & Field::operator=(std::string_view str)
{
    if (which != Types::String)
    {
        destroy();
        create(str.data(), str.size());
    }
    else
        assignString(str.data(), str.size());
    return *this;
}

inline Field & Field::operator=(String && str)
{
    if (which != Types::String)
    {
        destroy();
        create(std::move(str));
    }
    else
        assignString(std::move(str));
    return *this;
}

class ReadBuffer;
class WriteBuffer;

/// It is assumed that all elements of the array have the same type.
void readBinary(Array & x, ReadBuffer & buf);
[[noreturn]] inline void readText(Array &, ReadBuffer &) { throw Exception("Cannot read Array.", ErrorCodes::NOT_IMPLEMENTED); }
[[noreturn]] inline void readQuoted(Array &, ReadBuffer &) { throw Exception("Cannot read Array.", ErrorCodes::NOT_IMPLEMENTED); }

/// It is assumed that all elements of the array have the same type.
/// Also write size and type into buf. UInt64 and Int64 is written in variadic size form
void writeBinary(const Array & x, WriteBuffer & buf);
void writeText(const Array & x, WriteBuffer & buf);
[[noreturn]] inline void writeQuoted(const Array &, WriteBuffer &) { throw Exception("Cannot write Array quoted.", ErrorCodes::NOT_IMPLEMENTED); }

void readBinary(Tuple & x, ReadBuffer & buf);
[[noreturn]] inline void readText(Tuple &, ReadBuffer &) { throw Exception("Cannot read Tuple.", ErrorCodes::NOT_IMPLEMENTED); }
[[noreturn]] inline void readQuoted(Tuple &, ReadBuffer &) { throw Exception("Cannot read Tuple.", ErrorCodes::NOT_IMPLEMENTED); }

void writeBinary(const Tuple & x, WriteBuffer & buf);
void writeText(const Tuple & x, WriteBuffer & buf);
[[noreturn]] inline void writeQuoted(const Tuple &, WriteBuffer &) { throw Exception("Cannot write Tuple quoted.", ErrorCodes::NOT_IMPLEMENTED); }

void readBinary(Map & x, ReadBuffer & buf);
[[noreturn]] inline void readText(Map &, ReadBuffer &) { throw Exception("Cannot read Map.", ErrorCodes::NOT_IMPLEMENTED); }
[[noreturn]] inline void readQuoted(Map &, ReadBuffer &) { throw Exception("Cannot read Map.", ErrorCodes::NOT_IMPLEMENTED); }

void writeBinary(const Map & x, WriteBuffer & buf);
void writeText(const Map & x, WriteBuffer & buf);
[[noreturn]] inline void writeQuoted(const Map &, WriteBuffer &) { throw Exception("Cannot write Map quoted.", ErrorCodes::NOT_IMPLEMENTED); }

void readBinary(Object & x, ReadBuffer & buf);
[[noreturn]] inline void readText(Object &, ReadBuffer &) { throw Exception("Cannot read Object.", ErrorCodes::NOT_IMPLEMENTED); }
[[noreturn]] inline void readQuoted(Object &, ReadBuffer &) { throw Exception("Cannot read Object.", ErrorCodes::NOT_IMPLEMENTED); }

void writeBinary(const Object & x, WriteBuffer & buf);
void writeText(const Object & x, WriteBuffer & buf);
[[noreturn]] inline void writeQuoted(const Object &, WriteBuffer &) { throw Exception("Cannot write Object quoted.", ErrorCodes::NOT_IMPLEMENTED); }

__attribute__ ((noreturn)) inline void writeText(const AggregateFunctionStateData &, WriteBuffer &)
{
    // This probably doesn't make any sense, but we have to have it for
    // completeness, so that we can use toString(field_value) in field visitors.
    throw Exception(ErrorCodes::LOGICAL_ERROR, "Cannot convert a Field of type AggregateFunctionStateData to human-readable text");
}

template <typename T>
inline void writeText(const DecimalField<T> & value, WriteBuffer & buf, bool trailing_zeros = false)
{
    writeText(value.getValue(), value.getScale(), buf, trailing_zeros);
}

template <typename T>
void readQuoted(DecimalField<T> & x, ReadBuffer & buf);

void writeFieldText(const Field & x, WriteBuffer & buf);

String toString(const Field & x);

String fieldTypeToString(Field::Types::Which type);

}

template <>
struct fmt::formatter<DB::Field>
{
    static constexpr auto parse(format_parse_context & ctx)
    {
        const auto * it = ctx.begin();
        const auto * end = ctx.end();

        /// Only support {}.
        if (it != end && *it != '}')
            throw format_error("Invalid format");

        return it;
    }

    template <typename FormatContext>
    auto format(const DB::Field & x, FormatContext & ctx)
    {
        return format_to(ctx.out(), "{}", toString(x));
    }
};<|MERGE_RESOLUTION|>--- conflicted
+++ resolved
@@ -883,33 +883,6 @@
 }
 
 template <typename T>
-<<<<<<< HEAD
-T get(const Field & field)
-{
-    return static_cast<T>(field.template get<T>());
-}
-
-template <typename T>
-T get(Field & field)
-{
-    return static_cast<T>(field.template get<T>());
-}
-
-template <typename T>
-T safeGet(const Field & field)
-{
-    return static_cast<T>(field.template safeGet<T>());
-}
-
-template <typename T>
-T safeGet(Field & field)
-{
-    return static_cast<T>(field.template safeGet<T>());
-}
-
-template <typename T>
-=======
->>>>>>> 05d0f48d
 Field::Field(T && rhs, enable_if_not_field_or_bool_or_stringlike_t<T>) //-V730
 {
     auto && val = castToNearestFieldType(std::forward<T>(rhs));
