--- conflicted
+++ resolved
@@ -86,11 +86,8 @@
 static std::map<ClickHouseVersion, SettingsChangesHistory::SettingsChanges> settings_changes_history =
 {
     {"24.2", {
-<<<<<<< HEAD
               {"allow_suspicious_variant_types", true, false, "Don't allow creating Variant type with suspicious variants by default"},
-=======
               {"validate_experimental_and_suspicious_types_inside_nested_types", false, true, "Validate usage of experimental and suspicious types inside nested types"},
->>>>>>> 8a272ffd
               {"output_format_values_escape_quote_with_quote", false, false, "If true escape ' with '', otherwise quoted with \\'"},
               {"input_format_try_infer_exponent_floats", true, false, "Don't infer floats in exponential notation by default"},
               {"query_plan_optimize_prewhere", true, true, "Allow to push down filter to PREWHERE expression for supported storages"},
