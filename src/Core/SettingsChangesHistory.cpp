--- conflicted
+++ resolved
@@ -68,6 +68,9 @@
     {"24.10",
         {
             {"mongodb_throw_on_unsupported_query", false, true, "New setting."},
+            {"merge_tree_min_read_task_size", 1, 1, "New setting"},
+            {"merge_tree_min_rows_for_concurrent_read_for_remote_filesystem", (20 * 8192), 0, "Setting is deprecated"},
+            {"merge_tree_min_bytes_for_concurrent_read_for_remote_filesystem", (24 * 10 * 1024 * 1024), 0, "Setting is deprecated"},
         }
     },
     {"24.9",
@@ -87,12 +90,6 @@
             {"join_to_sort_minimum_perkey_rows", 0, 40, "The lower limit of per-key average rows in the right table to determine whether to rerange the right table by key in left or inner join. This setting ensures that the optimization is not applied for sparse table keys"},
             {"join_to_sort_maximum_table_rows", 0, 10000, "The maximum number of rows in the right table to determine whether to rerange the right table by key in left or inner join"},
             {"allow_experimental_join_right_table_sorting", false, false, "If it is set to true, and the conditions of `join_to_sort_minimum_perkey_rows` and `join_to_sort_maximum_table_rows` are met, rerange the right table by key to improve the performance in left or inner hash join"},
-<<<<<<< HEAD
-            {"merge_tree_min_read_task_size", 1, 1, "New setting"},
-            {"merge_tree_min_rows_for_concurrent_read_for_remote_filesystem", (20 * 8192), 0, "Setting is deprecated"},
-            {"merge_tree_min_bytes_for_concurrent_read_for_remote_filesystem", (24 * 10 * 1024 * 1024), 0, "Setting is deprecated"},
-=======
->>>>>>> 47a1f7ef
         }
     },
     {"24.8",
