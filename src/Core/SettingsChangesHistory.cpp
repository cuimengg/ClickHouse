#include <Core/Defines.h>
#include <Core/SettingsChangesHistory.h>
#include <IO/ReadBufferFromString.h>
#include <IO/ReadHelpers.h>
#include <boost/algorithm/string.hpp>

#include <fmt/ranges.h>


namespace DB
{

namespace ErrorCodes
{
    extern const int BAD_ARGUMENTS;
    extern const int LOGICAL_ERROR;
}

ClickHouseVersion::ClickHouseVersion(std::string_view version)
{
    Strings split;
    boost::split(split, version, [](char c){ return c == '.'; });
    components.reserve(split.size());
    if (split.empty())
        throw Exception{ErrorCodes::BAD_ARGUMENTS, "Cannot parse ClickHouse version here: {}", version};

    for (const auto & split_element : split)
    {
        size_t component;
        ReadBufferFromString buf(split_element);
        if (!tryReadIntText(component, buf) || !buf.eof())
            throw Exception{ErrorCodes::BAD_ARGUMENTS, "Cannot parse ClickHouse version here: {}", version};
        components.push_back(component);
    }
}

String ClickHouseVersion::toString() const
{
    return fmt::format("{}", fmt::join(components, "."));
}

static void addSettingsChanges(
    VersionToSettingsChangesMap & settings_changes_history,
    std::string_view version,
    SettingsChangesHistory::SettingsChanges && changes)
{
    /// Forbid duplicate versions
    auto [_, inserted] = settings_changes_history.emplace(ClickHouseVersion(version), std::move(changes));
    if (!inserted)
        throw Exception{ErrorCodes::LOGICAL_ERROR, "Detected duplicate version '{}'", ClickHouseVersion(version).toString()};
}

const VersionToSettingsChangesMap & getSettingsChangesHistory()
{
    static VersionToSettingsChangesMap settings_changes_history;
    static std::once_flag initialized_flag;
    std::call_once(initialized_flag, [&]
    {
        // clang-format off
        /// History of settings changes that controls some backward incompatible changes
        /// across all ClickHouse versions. It maps ClickHouse version to settings changes that were done
        /// in this version. This history contains both changes to existing settings and newly added settings.
        /// Settings changes is a vector of structs
        ///     {setting_name, previous_value, new_value, reason}.
        /// For newly added setting choose the most appropriate previous_value (for example, if new setting
        /// controls new feature and it's 'true' by default, use 'false' as previous_value).
        /// It's used to implement `compatibility` setting (see https://github.com/ClickHouse/ClickHouse/issues/35972)
        /// Note: please check if the key already exists to prevent duplicate entries.
        addSettingsChanges(settings_changes_history, "25.5",
        {
<<<<<<< HEAD
            {"input_format_parquet_verify_checksums", true, true, "New setting."},
            {"output_format_parquet_write_checksums", false, true, "New setting."},
=======
>>>>>>> 5d5315fb
        });
        addSettingsChanges(settings_changes_history, "25.4",
        {
            /// Release closed. Please use 25.5
            {"allow_materialized_view_with_bad_select", true, false, "Don't allow creating MVs referencing nonexistent columns or tables"},
            {"query_plan_optimize_lazy_materialization", false, true, "Added new setting to use query plan for lazy materialization optimisation"},
            {"query_plan_max_limit_for_lazy_materialization", 10, 10, "Added new setting to control maximum limit value that allows to use query plan for lazy materialization optimisation. If zero, there is no limit"},
            {"query_plan_convert_join_to_in", false, false, "New setting"},
            {"enable_hdfs_pread", true, true, "New setting."},
            {"low_priority_query_wait_time_ms", 1000, 1000, "New setting."},
            {"serialize_query_plan", false, false, "NewSetting"},
            {"allow_experimental_shared_set_join", 0, 1, "A setting for ClickHouse Cloud to enable SharedSet and SharedJoin"},
            {"allow_special_bool_values_inside_variant", true, false, "Don't allow special bool values during Variant type parsing"},
            {"cast_string_to_variant_use_inference", true, true, "New setting to enable/disable types inference during CAST from String to Variant"},
            {"distributed_cache_read_request_max_tries", 20, 20, "New setting"},
            {"query_condition_cache_store_conditions_as_plaintext", false, false, "New setting"},
            {"min_os_cpu_wait_time_ratio_to_throw", 0, 2, "New setting"},
            {"max_os_cpu_wait_time_ratio_to_throw", 0, 6, "New setting"},
            /// Release closed. Please use 25.5
        });
        addSettingsChanges(settings_changes_history, "25.3",
        {
            /// Release closed. Please use 25.4
            {"enable_json_type", false, true, "JSON data type is production-ready"},
            {"enable_dynamic_type", false, true, "Dynamic data type is production-ready"},
            {"enable_variant_type", false, true, "Variant data type is production-ready"},
            {"allow_experimental_json_type", false, true, "JSON data type is production-ready"},
            {"allow_experimental_dynamic_type", false, true, "Dynamic data type is production-ready"},
            {"allow_experimental_variant_type", false, true, "Variant data type is production-ready"},
            {"allow_experimental_database_unity_catalog", false, false, "Allow experimental database engine DataLakeCatalog with catalog_type = 'unity'"},
            {"allow_experimental_database_glue_catalog", false, false, "Allow experimental database engine DataLakeCatalog with catalog_type = 'glue'"},
            {"use_page_cache_with_distributed_cache", false, false, "New setting"},
            {"use_iceberg_metadata_files_cache", true, true, "New setting"},
            {"use_query_condition_cache", false, false, "New setting."},
            {"query_plan_join_shard_by_pk_ranges", false, false, "New setting"},
            {"iceberg_timestamp_ms", 0, 0, "New setting."},
            {"iceberg_snapshot_id", 0, 0, "New setting."},
            {"parallel_replicas_for_cluster_engines", false, true, "New setting."},
            /// Release closed. Please use 25.4
            {"use_local_cache_for_remote_storage", true, false, "Obsolete setting."},
        });
        addSettingsChanges(settings_changes_history, "25.2",
        {
            /// Release closed. Please use 25.3
            {"schema_inference_make_json_columns_nullable", false, false, "Allow to infer Nullable(JSON) during schema inference"},
            {"query_plan_use_new_logical_join_step", false, true, "Enable new step"},
            {"postgresql_fault_injection_probability", 0., 0., "New setting"},
            {"apply_settings_from_server", false, true, "Client-side code (e.g. INSERT input parsing and query output formatting) will use the same settings as the server, including settings from server config."},
            {"merge_tree_use_deserialization_prefixes_cache", true, true, "A new setting to control the usage of deserialization prefixes cache in MergeTree"},
            {"merge_tree_use_prefixes_deserialization_thread_pool", true, true, "A new setting controlling the usage of the thread pool for parallel prefixes deserialization in MergeTree"},
            {"optimize_and_compare_chain", false, true, "A new setting"},
            {"enable_adaptive_memory_spill_scheduler", false, false, "New setting. Enable spill memory data into external storage adaptively."},
            {"output_format_parquet_write_bloom_filter", false, true, "Added support for writing Parquet bloom filters."},
            {"output_format_parquet_bloom_filter_bits_per_value", 10.5, 10.5, "New setting."},
            {"output_format_parquet_bloom_filter_flush_threshold_bytes", 128 * 1024 * 1024, 128 * 1024 * 1024, "New setting."},
            {"output_format_pretty_max_rows", 10000, 1000, "It is better for usability - less amount to scroll."},
            {"restore_replicated_merge_tree_to_shared_merge_tree", false, false, "New setting."},
            {"parallel_replicas_only_with_analyzer", true, true, "Parallel replicas is supported only with analyzer enabled"},
            {"s3_allow_multipart_copy", true, true, "New setting."},
            /// Release closed. Please use 25.3
        });
        addSettingsChanges(settings_changes_history, "25.1",
        {
            /// Release closed. Please use 25.2
            {"allow_not_comparable_types_in_order_by", true, false, "Don't allow not comparable types in order by by default"},
            {"allow_not_comparable_types_in_comparison_functions", true, false, "Don't allow not comparable types in comparison functions by default"},
            {"output_format_json_pretty_print", false, true, "Print values in a pretty format in JSON output format by default"},
            {"allow_experimental_ts_to_grid_aggregate_function", false, false, "Cloud only"},
            {"formatdatetime_f_prints_scale_number_of_digits", true, false, "New setting."},
            {"distributed_cache_connect_max_tries", 20, 20, "Cloud only"},
            {"query_plan_use_new_logical_join_step", false, false, "New join step, internal change"},
            {"distributed_cache_min_bytes_for_seek", 0, 0, "New private setting."},
            {"use_iceberg_partition_pruning", false, false, "New setting"},
            {"max_bytes_ratio_before_external_group_by", 0.0, 0.5, "Enable automatic spilling to disk by default."},
            {"max_bytes_ratio_before_external_sort", 0.0, 0.5, "Enable automatic spilling to disk by default."},
            {"min_external_sort_block_bytes", 0., 100_MiB, "New setting."},
            {"s3queue_migrate_old_metadata_to_buckets", false, false, "New setting."},
            {"distributed_cache_pool_behaviour_on_limit", "allocate_bypassing_pool", "wait", "Cloud only"},
            {"use_hive_partitioning", false, true, "Enabled the setting by default."},
            {"query_plan_try_use_vector_search", false, true, "New setting."},
            {"short_circuit_function_evaluation_for_nulls", false, true, "Allow to execute functions with Nullable arguments only on rows with non-NULL values in all arguments"},
            {"short_circuit_function_evaluation_for_nulls_threshold", 1.0, 1.0, "Ratio threshold of NULL values to execute functions with Nullable arguments only on rows with non-NULL values in all arguments. Applies when setting short_circuit_function_evaluation_for_nulls is enabled."},
            {"output_format_orc_writer_time_zone_name", "GMT", "GMT", "The time zone name for ORC writer, the default ORC writer's time zone is GMT."},
            {"output_format_pretty_highlight_trailing_spaces", false, true, "A new setting."},
            {"allow_experimental_bfloat16_type", false, true, "Add new BFloat16 type"},
            {"allow_push_predicate_ast_for_distributed_subqueries", false, true, "A new setting"},
            {"output_format_pretty_squash_consecutive_ms", 0, 50, "Add new setting"},
            {"output_format_pretty_squash_max_wait_ms", 0, 1000, "Add new setting"},
            {"output_format_pretty_max_column_name_width_cut_to", 0, 24, "A new setting"},
            {"output_format_pretty_max_column_name_width_min_chars_to_cut", 0, 4, "A new setting"},
            {"output_format_pretty_multiline_fields", false, true, "A new setting"},
            {"output_format_pretty_fallback_to_vertical", false, true, "A new setting"},
            {"output_format_pretty_fallback_to_vertical_max_rows_per_chunk", 0, 100, "A new setting"},
            {"output_format_pretty_fallback_to_vertical_min_columns", 0, 5, "A new setting"},
            {"output_format_pretty_fallback_to_vertical_min_table_width", 0, 250, "A new setting"},
            {"merge_table_max_tables_to_look_for_schema_inference", 1, 1000, "A new setting"},
            {"max_autoincrement_series", 1000, 1000, "A new setting"},
            {"validate_enum_literals_in_operators", false, false, "A new setting"},
            {"allow_experimental_kusto_dialect", true, false, "A new setting"},
            {"allow_experimental_prql_dialect", true, false, "A new setting"},
            {"h3togeo_lon_lat_result_order", true, false, "A new setting"},
            {"max_parallel_replicas", 1, 1000, "Use up to 1000 parallel replicas by default."},
            {"allow_general_join_planning", false, true, "Allow more general join planning algorithm when hash join algorithm is enabled."},
            {"optimize_extract_common_expressions", false, true, "Optimize WHERE, PREWHERE, ON, HAVING and QUALIFY expressions by extracting common expressions out from disjunction of conjunctions."},
            /// Release closed. Please use 25.2
        });
        addSettingsChanges(settings_changes_history, "24.12",
        {
            /// Release closed. Please use 25.1
            {"allow_experimental_database_iceberg", false, false, "New setting."},
            {"shared_merge_tree_sync_parts_on_partition_operations", 1, 1, "New setting. By default parts are always synchronized"},
            {"query_plan_join_swap_table", "false", "auto", "New setting. Right table was always chosen before."},
            {"max_size_to_preallocate_for_aggregation", 100'000'000, 1'000'000'000'000, "Enable optimisation for bigger tables."},
            {"max_size_to_preallocate_for_joins", 100'000'000, 1'000'000'000'000, "Enable optimisation for bigger tables."},
            {"max_bytes_ratio_before_external_group_by", 0., 0., "New setting."},
            {"optimize_extract_common_expressions", false, false, "Introduce setting to optimize WHERE, PREWHERE, ON, HAVING and QUALIFY expressions by extracting common expressions out from disjunction of conjunctions."},
            {"max_bytes_ratio_before_external_sort", 0., 0., "New setting."},
            {"use_async_executor_for_materialized_views", false, false, "New setting."},
            {"http_response_headers", "", "", "New setting."},
            {"output_format_parquet_datetime_as_uint32", true, false, "Write DateTime as DateTime64(3) instead of UInt32 (these are the two Parquet types closest to DateTime)."},
            {"skip_redundant_aliases_in_udf", false, false, "When enabled, this allows you to use the same user defined function several times for several materialized columns in the same table."},
            {"parallel_replicas_index_analysis_only_on_coordinator", true, true, "Index analysis done only on replica-coordinator and skipped on other replicas. Effective only with enabled parallel_replicas_local_plan"}, // enabling it was moved to 24.10
            {"least_greatest_legacy_null_behavior", true, false, "New setting"},
            {"use_concurrency_control", false, true, "Enable concurrency control by default"},
            {"join_algorithm", "default", "direct,parallel_hash,hash", "'default' was deprecated in favor of explicitly specified join algorithms, also parallel_hash is now preferred over hash"},
            /// Release closed. Please use 25.1
        });
        addSettingsChanges(settings_changes_history, "24.11",
        {
            {"validate_mutation_query", false, true, "New setting to validate mutation queries by default."},
            {"enable_job_stack_trace", false, true, "Enable by default collecting stack traces from job's scheduling."},
            {"allow_suspicious_types_in_group_by", true, false, "Don't allow Variant/Dynamic types in GROUP BY by default"},
            {"allow_suspicious_types_in_order_by", true, false, "Don't allow Variant/Dynamic types in ORDER BY by default"},
            {"distributed_cache_discard_connection_if_unread_data", true, true, "New setting"},
            {"filesystem_cache_enable_background_download_for_metadata_files_in_packed_storage", true, true, "New setting"},
            {"filesystem_cache_enable_background_download_during_fetch", true, true, "New setting"},
            {"azure_check_objects_after_upload", false, false, "Check each uploaded object in azure blob storage to be sure that upload was successful"},
            {"backup_restore_keeper_max_retries", 20, 1000, "Should be big enough so the whole operation BACKUP or RESTORE operation won't fail because of a temporary [Zoo]Keeper failure in the middle of it."},
            {"backup_restore_failure_after_host_disconnected_for_seconds", 0, 3600, "New setting."},
            {"backup_restore_keeper_max_retries_while_initializing", 0, 20, "New setting."},
            {"backup_restore_keeper_max_retries_while_handling_error", 0, 20, "New setting."},
            {"backup_restore_finish_timeout_after_error_sec", 0, 180, "New setting."},
            {"query_plan_merge_filters", false, true, "Allow to merge filters in the query plan. This is required to properly support filter-push-down with a new analyzer."},
            {"parallel_replicas_local_plan", false, true, "Use local plan for local replica in a query with parallel replicas"},
            {"merge_tree_use_v1_object_and_dynamic_serialization", true, false, "Add new serialization V2 version for JSON and Dynamic types"},
            {"min_joined_block_size_bytes", 524288, 524288, "New setting."},
            {"allow_experimental_bfloat16_type", false, false, "Add new experimental BFloat16 type"},
            {"filesystem_cache_skip_download_if_exceeds_per_query_cache_write_limit", 1, 1, "Rename of setting skip_download_if_exceeds_query_cache_limit"},
            {"filesystem_cache_prefer_bigger_buffer_size", true, true, "New setting"},
            {"read_in_order_use_virtual_row", false, false, "Use virtual row while reading in order of primary key or its monotonic function fashion. It is useful when searching over multiple parts as only relevant ones are touched."},
            {"s3_skip_empty_files", false, true, "We hope it will provide better UX"},
            {"filesystem_cache_boundary_alignment", 0, 0, "New setting"},
            {"push_external_roles_in_interserver_queries", false, true, "New setting."},
            {"enable_variant_type", false, false, "Add alias to allow_experimental_variant_type"},
            {"enable_dynamic_type", false, false, "Add alias to allow_experimental_dynamic_type"},
            {"enable_json_type", false, false, "Add alias to allow_experimental_json_type"},
        });
        addSettingsChanges(settings_changes_history, "24.10",
        {
            {"query_metric_log_interval", 0, -1, "New setting."},
            {"enforce_strict_identifier_format", false, false, "New setting."},
            {"enable_parsing_to_custom_serialization", false, true, "New setting"},
            {"mongodb_throw_on_unsupported_query", false, true, "New setting."},
            {"enable_parallel_replicas", false, false, "Parallel replicas with read tasks became the Beta tier feature."},
            {"parallel_replicas_mode", "read_tasks", "read_tasks", "This setting was introduced as a part of making parallel replicas feature Beta"},
            {"filesystem_cache_name", "", "", "Filesystem cache name to use for stateless table engines or data lakes"},
            {"restore_replace_external_dictionary_source_to_null", false, false, "New setting."},
            {"show_create_query_identifier_quoting_rule", "when_necessary", "when_necessary", "New setting."},
            {"show_create_query_identifier_quoting_style", "Backticks", "Backticks", "New setting."},
            {"merge_tree_min_read_task_size", 8, 8, "New setting"},
            {"merge_tree_min_rows_for_concurrent_read_for_remote_filesystem", (20 * 8192), 0, "Setting is deprecated"},
            {"merge_tree_min_bytes_for_concurrent_read_for_remote_filesystem", (24 * 10 * 1024 * 1024), 0, "Setting is deprecated"},
            {"implicit_select", false, false, "A new setting."},
            {"output_format_native_write_json_as_string", false, false, "Add new setting to allow write JSON column as single String column in Native format"},
            {"output_format_binary_write_json_as_string", false, false, "Add new setting to write values of JSON type as JSON string in RowBinary output format"},
            {"input_format_binary_read_json_as_string", false, false, "Add new setting to read values of JSON type as JSON string in RowBinary input format"},
            {"min_free_disk_bytes_to_perform_insert", 0, 0, "New setting."},
            {"min_free_disk_ratio_to_perform_insert", 0.0, 0.0, "New setting."},
            {"parallel_replicas_local_plan", false, true, "Use local plan for local replica in a query with parallel replicas"},
            {"enable_named_columns_in_function_tuple", false, false, "Disabled pending usability improvements"},
            {"cloud_mode_database_engine", 1, 1, "A setting for ClickHouse Cloud"},
            {"allow_experimental_shared_set_join", 0, 0, "A setting for ClickHouse Cloud"},
            {"read_through_distributed_cache", 0, 0, "A setting for ClickHouse Cloud"},
            {"write_through_distributed_cache", 0, 0, "A setting for ClickHouse Cloud"},
            {"distributed_cache_throw_on_error", 0, 0, "A setting for ClickHouse Cloud"},
            {"distributed_cache_log_mode", "on_error", "on_error", "A setting for ClickHouse Cloud"},
            {"distributed_cache_fetch_metrics_only_from_current_az", 1, 1, "A setting for ClickHouse Cloud"},
            {"distributed_cache_connect_max_tries", 20, 20, "A setting for ClickHouse Cloud"},
            {"distributed_cache_receive_response_wait_milliseconds", 60000, 60000, "A setting for ClickHouse Cloud"},
            {"distributed_cache_receive_timeout_milliseconds", 10000, 10000, "A setting for ClickHouse Cloud"},
            {"distributed_cache_wait_connection_from_pool_milliseconds", 100, 100, "A setting for ClickHouse Cloud"},
            {"distributed_cache_bypass_connection_pool", 0, 0, "A setting for ClickHouse Cloud"},
            {"distributed_cache_pool_behaviour_on_limit", "allocate_bypassing_pool", "allocate_bypassing_pool", "A setting for ClickHouse Cloud"},
            {"distributed_cache_read_alignment", 0, 0, "A setting for ClickHouse Cloud"},
            {"distributed_cache_max_unacked_inflight_packets", 10, 10, "A setting for ClickHouse Cloud"},
            {"distributed_cache_data_packet_ack_window", 5, 5, "A setting for ClickHouse Cloud"},
            {"input_format_parquet_enable_row_group_prefetch", false, true, "Enable row group prefetching during parquet parsing. Currently, only single-threaded parsing can prefetch."},
            {"input_format_orc_dictionary_as_low_cardinality", false, true, "Treat ORC dictionary encoded columns as LowCardinality columns while reading ORC files"},
            {"allow_experimental_refreshable_materialized_view", false, true, "Not experimental anymore"},
            {"max_parts_to_move", 0, 1000, "New setting"},
            {"hnsw_candidate_list_size_for_search", 64, 256, "New setting. Previously, the value was optionally specified in CREATE INDEX and 64 by default."},
            {"allow_reorder_prewhere_conditions", true, true, "New setting"},
            {"input_format_parquet_bloom_filter_push_down", false, true, "When reading Parquet files, skip whole row groups based on the WHERE/PREWHERE expressions and bloom filter in the Parquet metadata."},
            {"date_time_64_output_format_cut_trailing_zeros_align_to_groups_of_thousands", false, false, "Dynamically trim the trailing zeros of datetime64 values to adjust the output scale to (0, 3, 6), corresponding to 'seconds', 'milliseconds', and 'microseconds'."},
            {"parallel_replicas_index_analysis_only_on_coordinator", false, true, "Index analysis done only on replica-coordinator and skipped on other replicas. Effective only with enabled parallel_replicas_local_plan"},
            {"distributed_cache_discard_connection_if_unread_data", true, true, "New setting"},
            {"azure_check_objects_after_upload", false, false, "Check each uploaded object in azure blob storage to be sure that upload was successful"},
            {"backup_restore_keeper_max_retries", 20, 1000, "Should be big enough so the whole operation BACKUP or RESTORE operation won't fail because of a temporary [Zoo]Keeper failure in the middle of it."},
            {"backup_restore_failure_after_host_disconnected_for_seconds", 0, 3600, "New setting."},
            {"backup_restore_keeper_max_retries_while_initializing", 0, 20, "New setting."},
            {"backup_restore_keeper_max_retries_while_handling_error", 0, 20, "New setting."},
            {"backup_restore_finish_timeout_after_error_sec", 0, 180, "New setting."},
        });
        addSettingsChanges(settings_changes_history, "24.9",
        {
            {"output_format_orc_dictionary_key_size_threshold", 0.0, 0.0, "For a string column in ORC output format, if the number of distinct values is greater than this fraction of the total number of non-null rows, turn off dictionary encoding. Otherwise dictionary encoding is enabled"},
            {"input_format_json_empty_as_default", false, false, "Added new setting to allow to treat empty fields in JSON input as default values."},
            {"input_format_try_infer_variants", false, false, "Try to infer Variant type in text formats when there is more than one possible type for column/array elements"},
            {"join_output_by_rowlist_perkey_rows_threshold", 0, 5, "The lower limit of per-key average rows in the right table to determine whether to output by row list in hash join."},
            {"create_if_not_exists", false, false, "New setting."},
            {"allow_materialized_view_with_bad_select", true, true, "Support (but not enable yet) stricter validation in CREATE MATERIALIZED VIEW"},
            {"parallel_replicas_mark_segment_size", 128, 0, "Value for this setting now determined automatically"},
            {"database_replicated_allow_replicated_engine_arguments", 1, 0, "Don't allow explicit arguments by default"},
            {"database_replicated_allow_explicit_uuid", 1, 0, "Added a new setting to disallow explicitly specifying table UUID"},
            {"parallel_replicas_local_plan", false, false, "Use local plan for local replica in a query with parallel replicas"},
            {"join_to_sort_minimum_perkey_rows", 0, 40, "The lower limit of per-key average rows in the right table to determine whether to rerange the right table by key in left or inner join. This setting ensures that the optimization is not applied for sparse table keys"},
            {"join_to_sort_maximum_table_rows", 0, 10000, "The maximum number of rows in the right table to determine whether to rerange the right table by key in left or inner join"},
            {"allow_experimental_join_right_table_sorting", false, false, "If it is set to true, and the conditions of `join_to_sort_minimum_perkey_rows` and `join_to_sort_maximum_table_rows` are met, rerange the right table by key to improve the performance in left or inner hash join"},
            {"mongodb_throw_on_unsupported_query", false, true, "New setting."},
            {"min_free_disk_bytes_to_perform_insert", 0, 0, "Maintain some free disk space bytes from inserts while still allowing for temporary writing."},
            {"min_free_disk_ratio_to_perform_insert", 0.0, 0.0, "Maintain some free disk space bytes expressed as ratio to total disk space from inserts while still allowing for temporary writing."},
        });
        addSettingsChanges(settings_changes_history, "24.8",
        {
            {"rows_before_aggregation", false, false, "Provide exact value for rows_before_aggregation statistic, represents the number of rows read before aggregation"},
            {"restore_replace_external_table_functions_to_null", false, false, "New setting."},
            {"restore_replace_external_engines_to_null", false, false, "New setting."},
            {"input_format_json_max_depth", 1000000, 1000, "It was unlimited in previous versions, but that was unsafe."},
            {"merge_tree_min_bytes_per_task_for_remote_reading", 4194304, 2097152, "Value is unified with `filesystem_prefetch_min_bytes_for_single_read_task`"},
            {"use_hive_partitioning", false, false, "Allows to use hive partitioning for File, URL, S3, AzureBlobStorage and HDFS engines."},
            {"allow_experimental_kafka_offsets_storage_in_keeper", false, false, "Allow the usage of experimental Kafka storage engine that stores the committed offsets in ClickHouse Keeper"},
            {"allow_archive_path_syntax", true, true, "Added new setting to allow disabling archive path syntax."},
            {"query_cache_tag", "", "", "New setting for labeling query cache settings."},
            {"allow_experimental_time_series_table", false, false, "Added new setting to allow the TimeSeries table engine"},
            {"enable_analyzer", 1, 1, "Added an alias to a setting `allow_experimental_analyzer`."},
            {"optimize_functions_to_subcolumns", false, true, "Enabled settings by default"},
            {"allow_experimental_json_type", false, false, "Add new experimental JSON type"},
            {"use_json_alias_for_old_object_type", true, false, "Use JSON type alias to create new JSON type"},
            {"type_json_skip_duplicated_paths", false, false, "Allow to skip duplicated paths during JSON parsing"},
            {"allow_experimental_vector_similarity_index", false, false, "Added new setting to allow experimental vector similarity indexes"},
            {"input_format_try_infer_datetimes_only_datetime64", true, false, "Allow to infer DateTime instead of DateTime64 in data formats"},
        });
        addSettingsChanges(settings_changes_history, "24.7",
        {
            {"output_format_parquet_write_page_index", false, true, "Add a possibility to write page index into parquet files."},
            {"output_format_binary_encode_types_in_binary_format", false, false, "Added new setting to allow to write type names in binary format in RowBinaryWithNamesAndTypes output format"},
            {"input_format_binary_decode_types_in_binary_format", false, false, "Added new setting to allow to read type names in binary format in RowBinaryWithNamesAndTypes input format"},
            {"output_format_native_encode_types_in_binary_format", false, false, "Added new setting to allow to write type names in binary format in Native output format"},
            {"input_format_native_decode_types_in_binary_format", false, false, "Added new setting to allow to read type names in binary format in Native output format"},
            {"read_in_order_use_buffering", false, true, "Use buffering before merging while reading in order of primary key"},
            {"enable_named_columns_in_function_tuple", false, false, "Generate named tuples in function tuple() when all names are unique and can be treated as unquoted identifiers."},
            {"optimize_trivial_insert_select", true, false, "The optimization does not make sense in many cases."},
            {"dictionary_validate_primary_key_type", false, false, "Validate primary key type for dictionaries. By default id type for simple layouts will be implicitly converted to UInt64."},
            {"collect_hash_table_stats_during_joins", false, true, "New setting."},
            {"max_size_to_preallocate_for_joins", 0, 100'000'000, "New setting."},
            {"input_format_orc_reader_time_zone_name", "GMT", "GMT", "The time zone name for ORC row reader, the default ORC row reader's time zone is GMT."},
            {"database_replicated_allow_heavy_create", true, false, "Long-running DDL queries (CREATE AS SELECT and POPULATE) for Replicated database engine was forbidden"},
            {"query_plan_merge_filters", false, false, "Allow to merge filters in the query plan"},
            {"azure_sdk_max_retries", 10, 10, "Maximum number of retries in azure sdk"},
            {"azure_sdk_retry_initial_backoff_ms", 10, 10, "Minimal backoff between retries in azure sdk"},
            {"azure_sdk_retry_max_backoff_ms", 1000, 1000, "Maximal backoff between retries in azure sdk"},
            {"ignore_on_cluster_for_replicated_named_collections_queries", false, false, "Ignore ON CLUSTER clause for replicated named collections management queries."},
            {"backup_restore_s3_retry_attempts", 1000,1000, "Setting for Aws::Client::RetryStrategy, Aws::Client does retries itself, 0 means no retries. It takes place only for backup/restore."},
            {"postgresql_connection_attempt_timeout", 2, 2, "Allow to control 'connect_timeout' parameter of PostgreSQL connection."},
            {"postgresql_connection_pool_retries", 2, 2, "Allow to control the number of retries in PostgreSQL connection pool."}
        });
        addSettingsChanges(settings_changes_history, "24.6",
        {
            {"materialize_skip_indexes_on_insert", true, true, "Added new setting to allow to disable materialization of skip indexes on insert"},
            {"materialize_statistics_on_insert", true, true, "Added new setting to allow to disable materialization of statistics on insert"},
            {"input_format_parquet_use_native_reader", false, false, "When reading Parquet files, to use native reader instead of arrow reader."},
            {"hdfs_throw_on_zero_files_match", false, false, "Allow to throw an error when ListObjects request cannot match any files in HDFS engine instead of empty query result"},
            {"azure_throw_on_zero_files_match", false, false, "Allow to throw an error when ListObjects request cannot match any files in AzureBlobStorage engine instead of empty query result"},
            {"s3_validate_request_settings", true, true, "Allow to disable S3 request settings validation"},
            {"allow_experimental_full_text_index", false, false, "Enable experimental full-text index"},
            {"azure_skip_empty_files", false, false, "Allow to skip empty files in azure table engine"},
            {"hdfs_ignore_file_doesnt_exist", false, false, "Allow to return 0 rows when the requested files don't exist instead of throwing an exception in HDFS table engine"},
            {"azure_ignore_file_doesnt_exist", false, false, "Allow to return 0 rows when the requested files don't exist instead of throwing an exception in AzureBlobStorage table engine"},
            {"s3_ignore_file_doesnt_exist", false, false, "Allow to return 0 rows when the requested files don't exist instead of throwing an exception in S3 table engine"},
            {"s3_max_part_number", 10000, 10000, "Maximum part number number for s3 upload part"},
            {"s3_max_single_operation_copy_size", 32 * 1024 * 1024, 32 * 1024 * 1024, "Maximum size for a single copy operation in s3"},
            {"input_format_parquet_max_block_size", 8192, DEFAULT_BLOCK_SIZE, "Increase block size for parquet reader."},
            {"input_format_parquet_prefer_block_bytes", 0, DEFAULT_BLOCK_SIZE * 256, "Average block bytes output by parquet reader."},
            {"enable_blob_storage_log", true, true, "Write information about blob storage operations to system.blob_storage_log table"},
            {"allow_deprecated_snowflake_conversion_functions", true, false, "Disabled deprecated functions snowflakeToDateTime[64] and dateTime[64]ToSnowflake."},
            {"allow_statistic_optimize", false, false, "Old setting which popped up here being renamed."},
            {"allow_experimental_statistic", false, false, "Old setting which popped up here being renamed."},
            {"allow_statistics_optimize", false, false, "The setting was renamed. The previous name is `allow_statistic_optimize`."},
            {"allow_experimental_statistics", false, false, "The setting was renamed. The previous name is `allow_experimental_statistic`."},
            {"enable_vertical_final", false, true, "Enable vertical final by default again after fixing bug"},
            {"parallel_replicas_custom_key_range_lower", 0, 0, "Add settings to control the range filter when using parallel replicas with dynamic shards"},
            {"parallel_replicas_custom_key_range_upper", 0, 0, "Add settings to control the range filter when using parallel replicas with dynamic shards. A value of 0 disables the upper limit"},
            {"output_format_pretty_display_footer_column_names", 0, 1, "Add a setting to display column names in the footer if there are many rows. Threshold value is controlled by output_format_pretty_display_footer_column_names_min_rows."},
            {"output_format_pretty_display_footer_column_names_min_rows", 0, 50, "Add a setting to control the threshold value for setting output_format_pretty_display_footer_column_names_min_rows. Default 50."},
            {"output_format_csv_serialize_tuple_into_separate_columns", true, true, "A new way of how interpret tuples in CSV format was added."},
            {"input_format_csv_deserialize_separate_columns_into_tuple", true, true, "A new way of how interpret tuples in CSV format was added."},
            {"input_format_csv_try_infer_strings_from_quoted_tuples", true, true, "A new way of how interpret tuples in CSV format was added."},
        });
        addSettingsChanges(settings_changes_history, "24.5",
        {
            {"allow_deprecated_error_prone_window_functions", true, false, "Allow usage of deprecated error prone window functions (neighbor, runningAccumulate, runningDifferenceStartingWithFirstValue, runningDifference)"},
            {"allow_experimental_join_condition", false, false, "Support join with inequal conditions which involve columns from both left and right table. e.g. t1.y < t2.y."},
            {"input_format_tsv_crlf_end_of_line", false, false, "Enables reading of CRLF line endings with TSV formats"},
            {"output_format_parquet_use_custom_encoder", false, true, "Enable custom Parquet encoder."},
            {"cross_join_min_rows_to_compress", 0, 10000000, "Minimal count of rows to compress block in CROSS JOIN. Zero value means - disable this threshold. This block is compressed when any of the two thresholds (by rows or by bytes) are reached."},
            {"cross_join_min_bytes_to_compress", 0, 1_GiB, "Minimal size of block to compress in CROSS JOIN. Zero value means - disable this threshold. This block is compressed when any of the two thresholds (by rows or by bytes) are reached."},
            {"http_max_chunk_size", 0, 0, "Internal limitation"},
            {"prefer_external_sort_block_bytes", 0, DEFAULT_BLOCK_SIZE * 256, "Prefer maximum block bytes for external sort, reduce the memory usage during merging."},
            {"input_format_force_null_for_omitted_fields", false, false, "Disable type-defaults for omitted fields when needed"},
            {"cast_string_to_dynamic_use_inference", false, false, "Add setting to allow converting String to Dynamic through parsing"},
            {"allow_experimental_dynamic_type", false, false, "Add new experimental Dynamic type"},
            {"azure_max_blocks_in_multipart_upload", 50000, 50000, "Maximum number of blocks in multipart upload for Azure."},
            {"allow_archive_path_syntax", false, true, "Added new setting to allow disabling archive path syntax."},
        });
        addSettingsChanges(settings_changes_history, "24.4",
        {
            {"input_format_json_throw_on_bad_escape_sequence", true, true, "Allow to save JSON strings with bad escape sequences"},
            {"max_parsing_threads", 0, 0, "Add a separate setting to control number of threads in parallel parsing from files"},
            {"ignore_drop_queries_probability", 0, 0, "Allow to ignore drop queries in server with specified probability for testing purposes"},
            {"lightweight_deletes_sync", 2, 2, "The same as 'mutation_sync', but controls only execution of lightweight deletes"},
            {"query_cache_system_table_handling", "save", "throw", "The query cache no longer caches results of queries against system tables"},
            {"input_format_json_ignore_unnecessary_fields", false, true, "Ignore unnecessary fields and not parse them. Enabling this may not throw exceptions on json strings of invalid format or with duplicated fields"},
            {"input_format_hive_text_allow_variable_number_of_columns", false, true, "Ignore extra columns in Hive Text input (if file has more columns than expected) and treat missing fields in Hive Text input as default values."},
            {"allow_experimental_database_replicated", false, true, "Database engine Replicated is now in Beta stage"},
            {"temporary_data_in_cache_reserve_space_wait_lock_timeout_milliseconds", (10 * 60 * 1000), (10 * 60 * 1000), "Wait time to lock cache for sapce reservation in temporary data in filesystem cache"},
            {"optimize_rewrite_sum_if_to_count_if", false, true, "Only available for the analyzer, where it works correctly"},
            {"azure_allow_parallel_part_upload", "true", "true", "Use multiple threads for azure multipart upload."},
            {"max_recursive_cte_evaluation_depth", DBMS_RECURSIVE_CTE_MAX_EVALUATION_DEPTH, DBMS_RECURSIVE_CTE_MAX_EVALUATION_DEPTH, "Maximum limit on recursive CTE evaluation depth"},
            {"query_plan_convert_outer_join_to_inner_join", false, true, "Allow to convert OUTER JOIN to INNER JOIN if filter after JOIN always filters default values"},
        });
        addSettingsChanges(settings_changes_history, "24.3",
        {
            {"s3_connect_timeout_ms", 1000, 1000, "Introduce new dedicated setting for s3 connection timeout"},
            {"allow_experimental_shared_merge_tree", false, true, "The setting is obsolete"},
            {"use_page_cache_for_disks_without_file_cache", false, false, "Added userspace page cache"},
            {"read_from_page_cache_if_exists_otherwise_bypass_cache", false, false, "Added userspace page cache"},
            {"page_cache_inject_eviction", false, false, "Added userspace page cache"},
            {"default_table_engine", "None", "MergeTree", "Set default table engine to MergeTree for better usability"},
            {"input_format_json_use_string_type_for_ambiguous_paths_in_named_tuples_inference_from_objects", false, false, "Allow to use String type for ambiguous paths during named tuple inference from JSON objects"},
            {"traverse_shadow_remote_data_paths", false, false, "Traverse shadow directory when query system.remote_data_paths."},
            {"throw_if_deduplication_in_dependent_materialized_views_enabled_with_async_insert", false, true, "Deduplication in dependent materialized view cannot work together with async inserts."},
            {"parallel_replicas_allow_in_with_subquery", false, true, "If true, subquery for IN will be executed on every follower replica"},
            {"log_processors_profiles", false, true, "Enable by default"},
            {"function_locate_has_mysql_compatible_argument_order", false, true, "Increase compatibility with MySQL's locate function."},
            {"allow_suspicious_primary_key", true, false, "Forbid suspicious PRIMARY KEY/ORDER BY for MergeTree (i.e. SimpleAggregateFunction)"},
            {"filesystem_cache_reserve_space_wait_lock_timeout_milliseconds", 1000, 1000, "Wait time to lock cache for sapce reservation in filesystem cache"},
            {"max_parser_backtracks", 0, 1000000, "Limiting the complexity of parsing"},
            {"analyzer_compatibility_join_using_top_level_identifier", false, false, "Force to resolve identifier in JOIN USING from projection"},
            {"distributed_insert_skip_read_only_replicas", false, false, "If true, INSERT into Distributed will skip read-only replicas"},
            {"keeper_max_retries", 10, 10, "Max retries for general keeper operations"},
            {"keeper_retry_initial_backoff_ms", 100, 100, "Initial backoff timeout for general keeper operations"},
            {"keeper_retry_max_backoff_ms", 5000, 5000, "Max backoff timeout for general keeper operations"},
            {"s3queue_allow_experimental_sharded_mode", false, false, "Enable experimental sharded mode of S3Queue table engine. It is experimental because it will be rewritten"},
            {"allow_experimental_analyzer", false, true, "Enable analyzer and planner by default."},
            {"merge_tree_read_split_ranges_into_intersecting_and_non_intersecting_injection_probability", 0.0, 0.0, "For testing of `PartsSplitter` - split read ranges into intersecting and non intersecting every time you read from MergeTree with the specified probability."},
            {"allow_get_client_http_header", false, false, "Introduced a new function."},
            {"output_format_pretty_row_numbers", false, true, "It is better for usability."},
            {"output_format_pretty_max_value_width_apply_for_single_value", true, false, "Single values in Pretty formats won't be cut."},
            {"output_format_parquet_string_as_string", false, true, "ClickHouse allows arbitrary binary data in the String data type, which is typically UTF-8. Parquet/ORC/Arrow Strings only support UTF-8. That's why you can choose which Arrow's data type to use for the ClickHouse String data type - String or Binary. While Binary would be more correct and compatible, using String by default will correspond to user expectations in most cases."},
            {"output_format_orc_string_as_string", false, true, "ClickHouse allows arbitrary binary data in the String data type, which is typically UTF-8. Parquet/ORC/Arrow Strings only support UTF-8. That's why you can choose which Arrow's data type to use for the ClickHouse String data type - String or Binary. While Binary would be more correct and compatible, using String by default will correspond to user expectations in most cases."},
            {"output_format_arrow_string_as_string", false, true, "ClickHouse allows arbitrary binary data in the String data type, which is typically UTF-8. Parquet/ORC/Arrow Strings only support UTF-8. That's why you can choose which Arrow's data type to use for the ClickHouse String data type - String or Binary. While Binary would be more correct and compatible, using String by default will correspond to user expectations in most cases."},
            {"output_format_parquet_compression_method", "lz4", "zstd", "Parquet/ORC/Arrow support many compression methods, including lz4 and zstd. ClickHouse supports each and every compression method. Some inferior tools, such as 'duckdb', lack support for the faster `lz4` compression method, that's why we set zstd by default."},
            {"output_format_orc_compression_method", "lz4", "zstd", "Parquet/ORC/Arrow support many compression methods, including lz4 and zstd. ClickHouse supports each and every compression method. Some inferior tools, such as 'duckdb', lack support for the faster `lz4` compression method, that's why we set zstd by default."},
            {"output_format_pretty_highlight_digit_groups", false, true, "If enabled and if output is a terminal, highlight every digit corresponding to the number of thousands, millions, etc. with underline."},
            {"geo_distance_returns_float64_on_float64_arguments", false, true, "Increase the default precision."},
            {"azure_max_inflight_parts_for_one_file", 20, 20, "The maximum number of a concurrent loaded parts in multipart upload request. 0 means unlimited."},
            {"azure_strict_upload_part_size", 0, 0, "The exact size of part to upload during multipart upload to Azure blob storage."},
            {"azure_min_upload_part_size", 16*1024*1024, 16*1024*1024, "The minimum size of part to upload during multipart upload to Azure blob storage."},
            {"azure_max_upload_part_size", 5ull*1024*1024*1024, 5ull*1024*1024*1024, "The maximum size of part to upload during multipart upload to Azure blob storage."},
            {"azure_upload_part_size_multiply_factor", 2, 2, "Multiply azure_min_upload_part_size by this factor each time azure_multiply_parts_count_threshold parts were uploaded from a single write to Azure blob storage."},
            {"azure_upload_part_size_multiply_parts_count_threshold", 500, 500, "Each time this number of parts was uploaded to Azure blob storage, azure_min_upload_part_size is multiplied by azure_upload_part_size_multiply_factor."},
            {"output_format_csv_serialize_tuple_into_separate_columns", true, true, "A new way of how interpret tuples in CSV format was added."},
            {"input_format_csv_deserialize_separate_columns_into_tuple", true, true, "A new way of how interpret tuples in CSV format was added."},
            {"input_format_csv_try_infer_strings_from_quoted_tuples", true, true, "A new way of how interpret tuples in CSV format was added."},
        });
        addSettingsChanges(settings_changes_history, "24.2",
        {
            {"allow_suspicious_variant_types", true, false, "Don't allow creating Variant type with suspicious variants by default"},
            {"validate_experimental_and_suspicious_types_inside_nested_types", false, true, "Validate usage of experimental and suspicious types inside nested types"},
            {"output_format_values_escape_quote_with_quote", false, false, "If true escape ' with '', otherwise quoted with \\'"},
            {"output_format_pretty_single_large_number_tip_threshold", 0, 1'000'000, "Print a readable number tip on the right side of the table if the block consists of a single number which exceeds this value (except 0)"},
            {"input_format_try_infer_exponent_floats", true, false, "Don't infer floats in exponential notation by default"},
            {"query_plan_optimize_prewhere", true, true, "Allow to push down filter to PREWHERE expression for supported storages"},
            {"async_insert_max_data_size", 1000000, 10485760, "The previous value appeared to be too small."},
            {"async_insert_poll_timeout_ms", 10, 10, "Timeout in milliseconds for polling data from asynchronous insert queue"},
            {"async_insert_use_adaptive_busy_timeout", false, true, "Use adaptive asynchronous insert timeout"},
            {"async_insert_busy_timeout_min_ms", 50, 50, "The minimum value of the asynchronous insert timeout in milliseconds; it also serves as the initial value, which may be increased later by the adaptive algorithm"},
            {"async_insert_busy_timeout_max_ms", 200, 200, "The minimum value of the asynchronous insert timeout in milliseconds; async_insert_busy_timeout_ms is aliased to async_insert_busy_timeout_max_ms"},
            {"async_insert_busy_timeout_increase_rate", 0.2, 0.2, "The exponential growth rate at which the adaptive asynchronous insert timeout increases"},
            {"async_insert_busy_timeout_decrease_rate", 0.2, 0.2, "The exponential growth rate at which the adaptive asynchronous insert timeout decreases"},
            {"format_template_row_format", "", "", "Template row format string can be set directly in query"},
            {"format_template_resultset_format", "", "", "Template result set format string can be set in query"},
            {"split_parts_ranges_into_intersecting_and_non_intersecting_final", true, true, "Allow to split parts ranges into intersecting and non intersecting during FINAL optimization"},
            {"split_intersecting_parts_ranges_into_layers_final", true, true, "Allow to split intersecting parts ranges into layers during FINAL optimization"},
            {"azure_max_single_part_copy_size", 256*1024*1024, 256*1024*1024, "The maximum size of object to copy using single part copy to Azure blob storage."},
            {"min_external_table_block_size_rows", DEFAULT_INSERT_BLOCK_SIZE, DEFAULT_INSERT_BLOCK_SIZE, "Squash blocks passed to external table to specified size in rows, if blocks are not big enough"},
            {"min_external_table_block_size_bytes", DEFAULT_INSERT_BLOCK_SIZE * 256, DEFAULT_INSERT_BLOCK_SIZE * 256, "Squash blocks passed to external table to specified size in bytes, if blocks are not big enough."},
            {"parallel_replicas_prefer_local_join", true, true, "If true, and JOIN can be executed with parallel replicas algorithm, and all storages of right JOIN part are *MergeTree, local JOIN will be used instead of GLOBAL JOIN."},
            {"optimize_time_filter_with_preimage", true, true, "Optimize Date and DateTime predicates by converting functions into equivalent comparisons without conversions (e.g. toYear(col) = 2023 -> col >= '2023-01-01' AND col <= '2023-12-31')"},
            {"extract_key_value_pairs_max_pairs_per_row", 0, 0, "Max number of pairs that can be produced by the `extractKeyValuePairs` function. Used as a safeguard against consuming too much memory."},
            {"default_view_definer", "CURRENT_USER", "CURRENT_USER", "Allows to set default `DEFINER` option while creating a view"},
            {"default_materialized_view_sql_security", "DEFINER", "DEFINER", "Allows to set a default value for SQL SECURITY option when creating a materialized view"},
            {"default_normal_view_sql_security", "INVOKER", "INVOKER", "Allows to set default `SQL SECURITY` option while creating a normal view"},
            {"mysql_map_string_to_text_in_show_columns", false, true, "Reduce the configuration effort to connect ClickHouse with BI tools."},
            {"mysql_map_fixed_string_to_text_in_show_columns", false, true, "Reduce the configuration effort to connect ClickHouse with BI tools."},
        });
        addSettingsChanges(settings_changes_history, "24.1",
        {
            {"print_pretty_type_names", false, true, "Better user experience."},
            {"input_format_json_read_bools_as_strings", false, true, "Allow to read bools as strings in JSON formats by default"},
            {"output_format_arrow_use_signed_indexes_for_dictionary", false, true, "Use signed indexes type for Arrow dictionaries by default as it's recommended"},
            {"allow_experimental_variant_type", false, false, "Add new experimental Variant type"},
            {"use_variant_as_common_type", false, false, "Allow to use Variant in if/multiIf if there is no common type"},
            {"output_format_arrow_use_64_bit_indexes_for_dictionary", false, false, "Allow to use 64 bit indexes type in Arrow dictionaries"},
            {"parallel_replicas_mark_segment_size", 128, 128, "Add new setting to control segment size in new parallel replicas coordinator implementation"},
            {"ignore_materialized_views_with_dropped_target_table", false, false, "Add new setting to allow to ignore materialized views with dropped target table"},
            {"output_format_compression_level", 3, 3, "Allow to change compression level in the query output"},
            {"output_format_compression_zstd_window_log", 0, 0, "Allow to change zstd window log in the query output when zstd compression is used"},
            {"enable_zstd_qat_codec", false, false, "Add new ZSTD_QAT codec"},
            {"enable_vertical_final", false, true, "Use vertical final by default"},
            {"output_format_arrow_use_64_bit_indexes_for_dictionary", false, false, "Allow to use 64 bit indexes type in Arrow dictionaries"},
            {"max_rows_in_set_to_optimize_join", 100000, 0, "Disable join optimization as it prevents from read in order optimization"},
            {"output_format_pretty_color", true, "auto", "Setting is changed to allow also for auto value, disabling ANSI escapes if output is not a tty"},
            {"function_visible_width_behavior", 0, 1, "We changed the default behavior of `visibleWidth` to be more precise"},
            {"max_estimated_execution_time", 0, 0, "Separate max_execution_time and max_estimated_execution_time"},
            {"iceberg_engine_ignore_schema_evolution", false, false, "Allow to ignore schema evolution in Iceberg table engine"},
            {"optimize_injective_functions_in_group_by", false, true, "Replace injective functions by it's arguments in GROUP BY section in analyzer"},
            {"update_insert_deduplication_token_in_dependent_materialized_views", false, false, "Allow to update insert deduplication token with table identifier during insert in dependent materialized views"},
            {"azure_max_unexpected_write_error_retries", 4, 4, "The maximum number of retries in case of unexpected errors during Azure blob storage write"},
            {"split_parts_ranges_into_intersecting_and_non_intersecting_final", false, true, "Allow to split parts ranges into intersecting and non intersecting during FINAL optimization"},
            {"split_intersecting_parts_ranges_into_layers_final", true, true, "Allow to split intersecting parts ranges into layers during FINAL optimization"}
        });
        addSettingsChanges(settings_changes_history, "23.12",
        {
            {"allow_suspicious_ttl_expressions", true, false, "It is a new setting, and in previous versions the behavior was equivalent to allowing."},
            {"input_format_parquet_allow_missing_columns", false, true, "Allow missing columns in Parquet files by default"},
            {"input_format_orc_allow_missing_columns", false, true, "Allow missing columns in ORC files by default"},
            {"input_format_arrow_allow_missing_columns", false, true, "Allow missing columns in Arrow files by default"}
        });
        addSettingsChanges(settings_changes_history, "23.11",
        {
            {"parsedatetime_parse_without_leading_zeros", false, true, "Improved compatibility with MySQL DATE_FORMAT/STR_TO_DATE"}
        });
        addSettingsChanges(settings_changes_history, "23.9",
        {
            {"optimize_group_by_constant_keys", false, true, "Optimize group by constant keys by default"},
            {"input_format_json_try_infer_named_tuples_from_objects", false, true, "Try to infer named Tuples from JSON objects by default"},
            {"input_format_json_read_numbers_as_strings", false, true, "Allow to read numbers as strings in JSON formats by default"},
            {"input_format_json_read_arrays_as_strings", false, true, "Allow to read arrays as strings in JSON formats by default"},
            {"input_format_json_infer_incomplete_types_as_strings", false, true, "Allow to infer incomplete types as Strings in JSON formats by default"},
            {"input_format_json_try_infer_numbers_from_strings", true, false, "Don't infer numbers from strings in JSON formats by default to prevent possible parsing errors"},
            {"http_write_exception_in_output_format", false, true, "Output valid JSON/XML on exception in HTTP streaming."}
        });
        addSettingsChanges(settings_changes_history, "23.8",
        {
            {"rewrite_count_distinct_if_with_count_distinct_implementation", false, true, "Rewrite countDistinctIf with count_distinct_implementation configuration"}
        });
        addSettingsChanges(settings_changes_history, "23.7",
        {
            {"function_sleep_max_microseconds_per_block", 0, 3000000, "In previous versions, the maximum sleep time of 3 seconds was applied only for `sleep`, but not for `sleepEachRow` function. In the new version, we introduce this setting. If you set compatibility with the previous versions, we will disable the limit altogether."}
        });
        addSettingsChanges(settings_changes_history, "23.6",
        {
            {"http_send_timeout", 180, 30, "3 minutes seems crazy long. Note that this is timeout for a single network write call, not for the whole upload operation."},
            {"http_receive_timeout", 180, 30, "See http_send_timeout."}
        });
        addSettingsChanges(settings_changes_history, "23.5",
        {
            {"input_format_parquet_preserve_order", true, false, "Allow Parquet reader to reorder rows for better parallelism."},
            {"parallelize_output_from_storages", false, true, "Allow parallelism when executing queries that read from file/url/s3/etc. This may reorder rows."},
            {"use_with_fill_by_sorting_prefix", false, true, "Columns preceding WITH FILL columns in ORDER BY clause form sorting prefix. Rows with different values in sorting prefix are filled independently"},
            {"output_format_parquet_compliant_nested_types", false, true, "Change an internal field name in output Parquet file schema."}
        });
        addSettingsChanges(settings_changes_history, "23.4",
        {
            {"allow_suspicious_indices", true, false, "If true, index can defined with identical expressions"},
            {"allow_nonconst_timezone_arguments", true, false, "Allow non-const timezone arguments in certain time-related functions like toTimeZone(), fromUnixTimestamp*(), snowflakeToDateTime*()."},
            {"connect_timeout_with_failover_ms", 50, 1000, "Increase default connect timeout because of async connect"},
            {"connect_timeout_with_failover_secure_ms", 100, 1000, "Increase default secure connect timeout because of async connect"},
            {"hedged_connection_timeout_ms", 100, 50, "Start new connection in hedged requests after 50 ms instead of 100 to correspond with previous connect timeout"},
            {"formatdatetime_f_prints_single_zero", true, false, "Improved compatibility with MySQL DATE_FORMAT()/STR_TO_DATE()"},
            {"formatdatetime_parsedatetime_m_is_month_name", false, true, "Improved compatibility with MySQL DATE_FORMAT/STR_TO_DATE"}
        });
        addSettingsChanges(settings_changes_history, "23.3",
        {
            {"output_format_parquet_version", "1.0", "2.latest", "Use latest Parquet format version for output format"},
            {"input_format_json_ignore_unknown_keys_in_named_tuple", false, true, "Improve parsing JSON objects as named tuples"},
            {"input_format_native_allow_types_conversion", false, true, "Allow types conversion in Native input forma"},
            {"output_format_arrow_compression_method", "none", "lz4_frame", "Use lz4 compression in Arrow output format by default"},
            {"output_format_parquet_compression_method", "snappy", "lz4", "Use lz4 compression in Parquet output format by default"},
            {"output_format_orc_compression_method", "none", "lz4_frame", "Use lz4 compression in ORC output format by default"},
            {"async_query_sending_for_remote", false, true, "Create connections and send query async across shards"}
        });
        addSettingsChanges(settings_changes_history, "23.2",
        {
            {"output_format_parquet_fixed_string_as_fixed_byte_array", false, true, "Use Parquet FIXED_LENGTH_BYTE_ARRAY type for FixedString by default"},
            {"output_format_arrow_fixed_string_as_fixed_byte_array", false, true, "Use Arrow FIXED_SIZE_BINARY type for FixedString by default"},
            {"query_plan_remove_redundant_distinct", false, true, "Remove redundant Distinct step in query plan"},
            {"optimize_duplicate_order_by_and_distinct", true, false, "Remove duplicate ORDER BY and DISTINCT if it's possible"},
            {"insert_keeper_max_retries", 0, 20, "Enable reconnections to Keeper on INSERT, improve reliability"}
        });
        addSettingsChanges(settings_changes_history, "23.1",
        {
            {"input_format_json_read_objects_as_strings", 0, 1, "Enable reading nested json objects as strings while object type is experimental"},
            {"input_format_json_defaults_for_missing_elements_in_named_tuple", false, true, "Allow missing elements in JSON objects while reading named tuples by default"},
            {"input_format_csv_detect_header", false, true, "Detect header in CSV format by default"},
            {"input_format_tsv_detect_header", false, true, "Detect header in TSV format by default"},
            {"input_format_custom_detect_header", false, true, "Detect header in CustomSeparated format by default"},
            {"query_plan_remove_redundant_sorting", false, true, "Remove redundant sorting in query plan. For example, sorting steps related to ORDER BY clauses in subqueries"}
        });
        addSettingsChanges(settings_changes_history, "22.12",
        {
            {"max_size_to_preallocate_for_aggregation", 10'000'000, 100'000'000, "This optimizes performance"},
            {"query_plan_aggregation_in_order", 0, 1, "Enable some refactoring around query plan"},
            {"format_binary_max_string_size", 0, 1_GiB, "Prevent allocating large amount of memory"}
        });
        addSettingsChanges(settings_changes_history, "22.11",
        {
            {"use_structure_from_insertion_table_in_table_functions", 0, 2, "Improve using structure from insertion table in table functions"}
        });
        addSettingsChanges(settings_changes_history, "22.9",
        {
            {"force_grouping_standard_compatibility", false, true, "Make GROUPING function output the same as in SQL standard and other DBMS"}
        });
        addSettingsChanges(settings_changes_history, "22.7",
        {
            {"cross_to_inner_join_rewrite", 1, 2, "Force rewrite comma join to inner"},
            {"enable_positional_arguments", false, true, "Enable positional arguments feature by default"},
            {"format_csv_allow_single_quotes", true, false, "Most tools don't treat single quote in CSV specially, don't do it by default too"}
        });
        addSettingsChanges(settings_changes_history, "22.6",
        {
            {"output_format_json_named_tuples_as_objects", false, true, "Allow to serialize named tuples as JSON objects in JSON formats by default"},
            {"input_format_skip_unknown_fields", false, true, "Optimize reading subset of columns for some input formats"}
        });
        addSettingsChanges(settings_changes_history, "22.5",
        {
            {"memory_overcommit_ratio_denominator", 0, 1073741824, "Enable memory overcommit feature by default"},
            {"memory_overcommit_ratio_denominator_for_user", 0, 1073741824, "Enable memory overcommit feature by default"}
        });
        addSettingsChanges(settings_changes_history, "22.4",
        {
            {"allow_settings_after_format_in_insert", true, false, "Do not allow SETTINGS after FORMAT for INSERT queries because ClickHouse interpret SETTINGS as some values, which is misleading"}
        });
        addSettingsChanges(settings_changes_history, "22.3",
        {
            {"cast_ipv4_ipv6_default_on_conversion_error", true, false, "Make functions cast(value, 'IPv4') and cast(value, 'IPv6') behave same as toIPv4 and toIPv6 functions"}
        });
        addSettingsChanges(settings_changes_history, "21.12",
        {
            {"stream_like_engine_allow_direct_select", true, false, "Do not allow direct select for Kafka/RabbitMQ/FileLog by default"}
        });
        addSettingsChanges(settings_changes_history, "21.9",
        {
            {"output_format_decimal_trailing_zeros", true, false, "Do not output trailing zeros in text representation of Decimal types by default for better looking output"},
            {"use_hedged_requests", false, true, "Enable Hedged Requests feature by default"}
        });
        addSettingsChanges(settings_changes_history, "21.7",
        {
            {"legacy_column_name_of_tuple_literal", true, false, "Add this setting only for compatibility reasons. It makes sense to set to 'true', while doing rolling update of cluster from version lower than 21.7 to higher"}
        });
        addSettingsChanges(settings_changes_history, "21.5",
        {
            {"async_socket_for_remote", false, true, "Fix all problems and turn on asynchronous reads from socket for remote queries by default again"}
        });
        addSettingsChanges(settings_changes_history, "21.3",
        {
            {"async_socket_for_remote", true, false, "Turn off asynchronous reads from socket for remote queries because of some problems"},
            {"optimize_normalize_count_variants", false, true, "Rewrite aggregate functions that semantically equals to count() as count() by default"},
            {"normalize_function_names", false, true, "Normalize function names to their canonical names, this was needed for projection query routing"}
        });
        addSettingsChanges(settings_changes_history, "21.2",
        {
            {"enable_global_with_statement", false, true, "Propagate WITH statements to UNION queries and all subqueries by default"}
        });
        addSettingsChanges(settings_changes_history, "21.1",
        {
            {"insert_quorum_parallel", false, true, "Use parallel quorum inserts by default. It is significantly more convenient to use than sequential quorum inserts"},
            {"input_format_null_as_default", false, true, "Allow to insert NULL as default for input formats by default"},
            {"optimize_on_insert", false, true, "Enable data optimization on INSERT by default for better user experience"},
            {"use_compact_format_in_distributed_parts_names", false, true, "Use compact format for async INSERT into Distributed tables by default"}
        });
        addSettingsChanges(settings_changes_history, "20.10",
        {
            {"format_regexp_escaping_rule", "Escaped", "Raw", "Use Raw as default escaping rule for Regexp format to male the behaviour more like to what users expect"}
        });
        addSettingsChanges(settings_changes_history, "20.7",
        {
            {"show_table_uuid_in_table_create_query_if_not_nil", true, false, "Stop showing  UID of the table in its CREATE query for Engine=Atomic"}
        });
        addSettingsChanges(settings_changes_history, "20.5",
        {
            {"input_format_with_names_use_header", false, true, "Enable using header with names for formats with WithNames/WithNamesAndTypes suffixes"},
            {"allow_suspicious_codecs", true, false, "Don't allow to specify meaningless compression codecs"}
        });
        addSettingsChanges(settings_changes_history, "20.4",
        {
            {"validate_polygons", false, true, "Throw exception if polygon is invalid in function pointInPolygon by default instead of returning possibly wrong results"}
        });
        addSettingsChanges(settings_changes_history, "19.18",
        {
            {"enable_scalar_subquery_optimization", false, true, "Prevent scalar subqueries from (de)serializing large scalar values and possibly avoid running the same subquery more than once"}
        });
        addSettingsChanges(settings_changes_history, "19.14",
        {
            {"any_join_distinct_right_table_keys", true, false, "Disable ANY RIGHT and ANY FULL JOINs by default to avoid inconsistency"}
        });
        addSettingsChanges(settings_changes_history, "19.12",
        {
            {"input_format_defaults_for_omitted_fields", false, true, "Enable calculation of complex default expressions for omitted fields for some input formats, because it should be the expected behaviour"}
        });
        addSettingsChanges(settings_changes_history, "19.5",
        {
            {"max_partitions_per_insert_block", 0, 100, "Add a limit for the number of partitions in one block"}
        });
        addSettingsChanges(settings_changes_history, "18.12.17",
        {
            {"enable_optimize_predicate_expression", 0, 1, "Optimize predicates to subqueries by default"}
        });
    });
    return settings_changes_history;
}

const VersionToSettingsChangesMap & getMergeTreeSettingsChangesHistory()
{
    static VersionToSettingsChangesMap merge_tree_settings_changes_history;
    static std::once_flag initialized_flag;
    std::call_once(initialized_flag, [&]
    {
        addSettingsChanges(merge_tree_settings_changes_history, "25.5",
        {
        });
        addSettingsChanges(merge_tree_settings_changes_history, "25.4",
        {
            /// Release closed. Please use 25.5
            {"refresh_parts_interval", 0, 0, "A new setting"},
            {"max_merge_delayed_streams_for_parallel_write", 1000, 100, "New setting"},
            {"max_postpone_time_for_failed_replicated_fetches_ms", 1ULL * 60 * 1000, 1ULL * 60 * 1000, "Added new setting to enable postponing fetch tasks in the replication queue."},
            {"max_postpone_time_for_failed_replicated_merges_ms", 1ULL * 60 * 1000, 1ULL * 60 * 1000, "Added new setting to enable postponing merge tasks in the replication queue."},
            {"max_postpone_time_for_failed_replicated_tasks_ms", 5ULL * 60 * 1000, 5ULL * 60 * 1000, "Added new setting to enable postponing tasks in the replication queue."},
            {"allow_summing_columns_in_partition_or_order_key", true, false, "New setting to allow summing of partition or sorting key columns"},
            /// Release closed. Please use 25.5
        });
        addSettingsChanges(merge_tree_settings_changes_history, "25.3",
        {
            /// Release closed. Please use 25.4
            {"shared_merge_tree_enable_keeper_parts_extra_data", false, false, "New setting"},
            {"zero_copy_merge_mutation_min_parts_size_sleep_no_scale_before_lock", 0, 0, "New setting"},
            {"enable_replacing_merge_with_cleanup_for_min_age_to_force_merge", false, false, "New setting to allow automatic cleanup merges for ReplacingMergeTree"},
            /// Release closed. Please use 25.4
        });
        addSettingsChanges(merge_tree_settings_changes_history, "25.2",
        {
            /// Release closed. Please use 25.3
            {"shared_merge_tree_initial_parts_update_backoff_ms", 50, 50, "New setting"},
            {"shared_merge_tree_max_parts_update_backoff_ms", 5000, 5000, "New setting"},
            {"shared_merge_tree_interserver_http_connection_timeout_ms", 100, 100, "New setting"},
            {"columns_and_secondary_indices_sizes_lazy_calculation", true, true, "New setting to calculate columns and indices sizes lazily"},
            {"table_disk", false, false, "New setting"},
            {"allow_reduce_blocking_parts_task", false, true, "Now SMT will remove stale blocking parts from ZooKeeper by default"},
            {"shared_merge_tree_max_suspicious_broken_parts", 0, 0, "Max broken parts for SMT, if more - deny automatic detach"},
            {"shared_merge_tree_max_suspicious_broken_parts_bytes", 0, 0, "Max size of all broken parts for SMT, if more - deny automatic detach"},
            /// Release closed. Please use 25.3
        });
        addSettingsChanges(merge_tree_settings_changes_history, "25.1",
        {
            /// Release closed. Please use 25.2
            {"shared_merge_tree_try_fetch_part_in_memory_data_from_replicas", false, false, "New setting to fetch parts data from other replicas"},
            {"enable_max_bytes_limit_for_min_age_to_force_merge", false, false, "Added new setting to limit max bytes for min_age_to_force_merge."},
            {"enable_max_bytes_limit_for_min_age_to_force_merge", false, false, "New setting"},
            {"add_minmax_index_for_numeric_columns", false, false, "New setting"},
            {"add_minmax_index_for_string_columns", false, false, "New setting"},
            {"materialize_skip_indexes_on_merge", true, true, "New setting"},
            {"merge_max_bytes_to_prewarm_cache", 1ULL * 1024 * 1024 * 1024, 1ULL * 1024 * 1024 * 1024, "Cloud sync"},
            {"merge_total_max_bytes_to_prewarm_cache", 15ULL * 1024 * 1024 * 1024, 15ULL * 1024 * 1024 * 1024, "Cloud sync"},
            {"reduce_blocking_parts_sleep_ms", 5000, 5000, "Cloud sync"},
            {"number_of_partitions_to_consider_for_merge", 10, 10, "Cloud sync"},
            {"shared_merge_tree_enable_outdated_parts_check", true, true, "Cloud sync"},
            {"shared_merge_tree_max_parts_update_leaders_in_total", 6, 6, "Cloud sync"},
            {"shared_merge_tree_max_parts_update_leaders_per_az", 2, 2, "Cloud sync"},
            {"shared_merge_tree_leader_update_period_seconds", 30, 30, "Cloud sync"},
            {"shared_merge_tree_leader_update_period_random_add_seconds", 10, 10, "Cloud sync"},
            {"shared_merge_tree_read_virtual_parts_from_leader", true, true, "Cloud sync"},
            {"shared_merge_tree_interserver_http_timeout_ms", 10000, 10000, "Cloud sync"},
            {"shared_merge_tree_max_replicas_for_parts_deletion", 10, 10, "Cloud sync"},
            {"shared_merge_tree_max_replicas_to_merge_parts_for_each_parts_range", 5, 5, "Cloud sync"},
            {"shared_merge_tree_use_outdated_parts_compact_format", false, false, "Cloud sync"},
            {"shared_merge_tree_memo_ids_remove_timeout_seconds", 1800, 1800, "Cloud sync"},
            {"shared_merge_tree_idle_parts_update_seconds", 3600, 3600, "Cloud sync"},
            {"shared_merge_tree_max_outdated_parts_to_process_at_once", 1000, 1000, "Cloud sync"},
            {"shared_merge_tree_postpone_next_merge_for_locally_merged_parts_rows_threshold", 1000000, 1000000, "Cloud sync"},
            {"shared_merge_tree_postpone_next_merge_for_locally_merged_parts_ms", 0, 0, "Cloud sync"},
            {"shared_merge_tree_range_for_merge_window_size", 10, 10, "Cloud sync"},
            {"shared_merge_tree_use_too_many_parts_count_from_virtual_parts", 0, 0, "Cloud sync"},
            {"shared_merge_tree_create_per_replica_metadata_nodes", true, true, "Cloud sync"},
            {"shared_merge_tree_use_metadata_hints_cache", true, true, "Cloud sync"},
            {"notify_newest_block_number", false, false, "Cloud sync"},
            {"allow_reduce_blocking_parts_task", false, false, "Cloud sync"},
            /// Release closed. Please use 25.2
        });
        addSettingsChanges(merge_tree_settings_changes_history, "24.12",
        {
            /// Release closed. Please use 25.1
            {"enforce_index_structure_match_on_partition_manipulation", true, false, "New setting"},
            {"use_primary_key_cache", false, false, "New setting"},
            {"prewarm_primary_key_cache", false, false, "New setting"},
            {"min_bytes_to_prewarm_caches", 0, 0, "New setting"},
            {"allow_experimental_reverse_key", false, false, "New setting"},
            /// Release closed. Please use 25.1
        });
        addSettingsChanges(merge_tree_settings_changes_history, "24.11",
        {
        });
        addSettingsChanges(merge_tree_settings_changes_history, "24.10",
        {
        });
        addSettingsChanges(merge_tree_settings_changes_history, "24.9",
        {
        });
        addSettingsChanges(merge_tree_settings_changes_history, "24.8",
        {
            {"deduplicate_merge_projection_mode", "ignore", "throw", "Do not allow to create inconsistent projection"}
        });
    });

    return merge_tree_settings_changes_history;
}

}<|MERGE_RESOLUTION|>--- conflicted
+++ resolved
@@ -68,11 +68,8 @@
         /// Note: please check if the key already exists to prevent duplicate entries.
         addSettingsChanges(settings_changes_history, "25.5",
         {
-<<<<<<< HEAD
             {"input_format_parquet_verify_checksums", true, true, "New setting."},
             {"output_format_parquet_write_checksums", false, true, "New setting."},
-=======
->>>>>>> 5d5315fb
         });
         addSettingsChanges(settings_changes_history, "25.4",
         {
