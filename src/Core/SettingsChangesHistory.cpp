--- conflicted
+++ resolved
@@ -99,13 +99,10 @@
             {"allow_experimental_lightweight_update", false, false, "A new setting"},
             {"allow_experimental_delta_kernel_rs", true, true, "New setting"},
             {"allow_experimental_database_hms_catalog", false, false, "Allow experimental database engine DataLakeCatalog with catalog_type = 'hive'"},
-<<<<<<< HEAD
             {"compile_expressions", false, true, "We believe that the LLVM infrastructure behind the JIT compiler is stable enough to enable this setting by default."},
             {"use_legacy_to_time", false, false, "New setting. Allows for user to use the old function logic for toTime, which works as toTimeWithFixedDate."},
             {"input_format_parquet_allow_geoparquet_parser", false, true, "A new setting to use geo columns in parquet file"},
-=======
             {"enable_producing_buckets_out_of_order_in_aggregation", false, true, "New setting"},
->>>>>>> 277f1bfc
         });
         addSettingsChanges(settings_changes_history, "25.4",
         {
