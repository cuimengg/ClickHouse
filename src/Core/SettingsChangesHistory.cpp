--- conflicted
+++ resolved
@@ -625,12 +625,9 @@
             {"use_primary_key_cache", false, false, "New setting"},
             {"prewarm_primary_key_cache", false, false, "New setting"},
             {"min_bytes_to_prewarm_caches", 0, 0, "New setting"},
-<<<<<<< HEAD
             {"enable_minmax_index_for_all_numeric_columns", false, false, "New setting to enable secondary indices for all numeric columns"},
             {"enable_minmax_index_for_all_string_columns", false, false, "New setting to enable secondary indices for all string columns"},
-=======
             {"allow_experimental_reverse_key", false, false, "New setting"},
->>>>>>> 204fd5b5
         }
     },
     {"24.11",
