--- conflicted
+++ resolved
@@ -680,11 +680,7 @@
     {
         addSettingsChanges(merge_tree_settings_changes_history, "25.4",
         {
-<<<<<<< HEAD
             {"write_marks_for_substreams_in_compact_parts", false, true, "New setting"},
-=======
-
->>>>>>> 87274093
         });
         addSettingsChanges(merge_tree_settings_changes_history, "25.3",
         {
