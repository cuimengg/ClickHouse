--- conflicted
+++ resolved
@@ -69,12 +69,9 @@
         addSettingsChanges(settings_changes_history, "25.3",
         {
             {"use_page_cache_with_distributed_cache", false, false, "New setting"},
-<<<<<<< HEAD
             {"use_datalake_metadata_cache", false, false, "New setting"},
-=======
             {"use_query_condition_cache", false, false, "New setting."},
             {"parallel_replicas_for_cluster_engines", false, true, "New setting."},
->>>>>>> 1aec2d50
         });
         addSettingsChanges(settings_changes_history, "25.2",
         {
