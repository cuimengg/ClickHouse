--- conflicted
+++ resolved
@@ -88,9 +88,7 @@
             {"backup_restore_finish_timeout_after_error_sec", 0, 180, "New setting."},
             {"query_plan_merge_filters", false, true, "Allow to merge filters in the query plan. This is required to properly support filter-push-down with a new analyzer."},
             {"parallel_replicas_local_plan", false, true, "Use local plan for local replica in a query with parallel replicas"},
-<<<<<<< HEAD
             {"schema_inference_make_columns_nullable", 1, 3, "Take nullability information from Parquet/ORC/Arrow metadata by default, instead of making everything nullable."},
-=======
             {"allow_experimental_shared_set_join", 1, 0, "Disable a setting for ClickHouse Cloud"},
             {"merge_tree_use_v1_object_and_dynamic_serialization", true, false, "Add new serialization V2 version for JSON and Dynamic types"},
             {"min_joined_block_size_bytes", 524288, 524288, "New setting."},
@@ -104,7 +102,6 @@
             {"enable_variant_type", false, false, "Add alias to allow_experimental_variant_type"},
             {"enable_dynamic_type", false, false, "Add alias to allow_experimental_dynamic_type"},
             {"enable_json_type", false, false, "Add alias to allow_experimental_json_type"},
->>>>>>> 617af1d3
         }
     },
     {"24.10",
