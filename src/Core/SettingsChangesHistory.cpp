#include <Core/Defines.h>
#include <Core/SettingsChangesHistory.h>
#include <IO/ReadBufferFromString.h>
#include <IO/ReadHelpers.h>
#include <boost/algorithm/string.hpp>


namespace DB
{

namespace ErrorCodes
{
    extern const int BAD_ARGUMENTS;
    extern const int LOGICAL_ERROR;
}

ClickHouseVersion::ClickHouseVersion(const String & version)
{
    Strings split;
    boost::split(split, version, [](char c){ return c == '.'; });
    components.reserve(split.size());
    if (split.empty())
        throw Exception{ErrorCodes::BAD_ARGUMENTS, "Cannot parse ClickHouse version here: {}", version};

    for (const auto & split_element : split)
    {
        size_t component;
        ReadBufferFromString buf(split_element);
        if (!tryReadIntText(component, buf) || !buf.eof())
            throw Exception{ErrorCodes::BAD_ARGUMENTS, "Cannot parse ClickHouse version here: {}", version};
        components.push_back(component);
    }
}

ClickHouseVersion::ClickHouseVersion(const char * version)
    : ClickHouseVersion(String(version))
{
}

String ClickHouseVersion::toString() const
{
    String version = std::to_string(components[0]);
    for (size_t i = 1; i < components.size(); ++i)
        version += "." + std::to_string(components[i]);

    return version;
}

// clang-format off
/// History of settings changes that controls some backward incompatible changes
/// across all ClickHouse versions. It maps ClickHouse version to settings changes that were done
/// in this version. This history contains both changes to existing settings and newly added settings.
/// Settings changes is a vector of structs
///     {setting_name, previous_value, new_value, reason}.
/// For newly added setting choose the most appropriate previous_value (for example, if new setting
/// controls new feature and it's 'true' by default, use 'false' as previous_value).
/// It's used to implement `compatibility` setting (see https://github.com/ClickHouse/ClickHouse/issues/35972)
/// Note: please check if the key already exists to prevent duplicate entries.
static std::initializer_list<std::pair<ClickHouseVersion, SettingsChangesHistory::SettingsChanges>> settings_changes_history_initializer =
{
    {"24.12",
        {
        }
    },
    {"24.11",
        {
        }
    },
    {"24.10",
        {
            {"enable_parsing_to_custom_serialization", false, true, "New setting"},
            {"mongodb_throw_on_unsupported_query", false, true, "New setting."},
            {"enable_parallel_replicas", false, false, "Parallel replicas with read tasks became the Beta tier feature."},
            {"parallel_replicas_mode", "read_tasks", "read_tasks", "This setting was introduced as a part of making parallel replicas feature Beta"},
            {"restore_replace_external_dictionary_source_to_null", false, false, "New setting."},
            {"show_create_query_identifier_quoting_rule", "when_necessary", "when_necessary", "New setting."},
            {"show_create_query_identifier_quoting_style", "Backticks", "Backticks", "New setting."},
            {"output_format_native_write_json_as_string", false, false, "Add new setting to allow write JSON column as single String column in Native format"},
            {"output_format_binary_write_json_as_string", false, false, "Add new setting to write values of JSON type as JSON string in RowBinary output format"},
            {"input_format_binary_read_json_as_string", false, false, "Add new setting to read values of JSON type as JSON string in RowBinary input format"},
            {"enable_secure_identifiers", false, false, "New setting."},
            {"min_free_disk_bytes_to_perform_insert", 0, 0, "New setting."},
            {"min_free_disk_ratio_to_perform_insert", 0.0, 0.0, "New setting."},
            {"cloud_mode_database_engine", 1, 1, "A setting for ClickHouse Cloud"},
            {"allow_experimental_shared_set_join", 1, 1, "A setting for ClickHouse Cloud"},
            {"read_through_distributed_cache", 0, 0, "A setting for ClickHouse Cloud"},
            {"write_through_distributed_cache", 0, 0, "A setting for ClickHouse Cloud"},
            {"distributed_cache_throw_on_error", 0, 0, "A setting for ClickHouse Cloud"},
            {"distributed_cache_log_mode", "on_error", "on_error", "A setting for ClickHouse Cloud"},
            {"distributed_cache_fetch_metrics_only_from_current_az", 1, 1, "A setting for ClickHouse Cloud"},
            {"distributed_cache_connect_max_tries", 100, 100, "A setting for ClickHouse Cloud"},
            {"distributed_cache_receive_response_wait_milliseconds", 60000, 60000, "A setting for ClickHouse Cloud"},
            {"distributed_cache_receive_timeout_milliseconds", 10000, 10000, "A setting for ClickHouse Cloud"},
            {"distributed_cache_wait_connection_from_pool_milliseconds", 100, 100, "A setting for ClickHouse Cloud"},
            {"distributed_cache_bypass_connection_pool", 0, 0, "A setting for ClickHouse Cloud"},
            {"distributed_cache_pool_behaviour_on_limit", "allocate_bypassing_pool", "allocate_bypassing_pool", "A setting for ClickHouse Cloud"},
            {"distributed_cache_read_alignment", 0, 0, "A setting for ClickHouse Cloud"},
            {"distributed_cache_max_unacked_inflight_packets", 10, 10, "A setting for ClickHouse Cloud"},
            {"distributed_cache_data_packet_ack_window", 5, 5, "A setting for ClickHouse Cloud"},
<<<<<<< HEAD
            {"allow_experimental_refreshable_materialized_view", false, true, "Not experimental anymore"},
=======
            {"max_parts_to_move", 1000, 1000, "New setting"},
>>>>>>> 9876841c
        }
    },
    {"24.9",
        {
            {"output_format_orc_dictionary_key_size_threshold", 0.0, 0.0, "For a string column in ORC output format, if the number of distinct values is greater than this fraction of the total number of non-null rows, turn off dictionary encoding. Otherwise dictionary encoding is enabled"},
            {"input_format_json_empty_as_default", false, false, "Added new setting to allow to treat empty fields in JSON input as default values."},
            {"input_format_try_infer_variants", false, false, "Try to infer Variant type in text formats when there is more than one possible type for column/array elements"},
            {"join_output_by_rowlist_perkey_rows_threshold", 0, 5, "The lower limit of per-key average rows in the right table to determine whether to output by row list in hash join."},
            {"create_if_not_exists", false, false, "New setting."},
            {"allow_materialized_view_with_bad_select", true, true, "Support (but not enable yet) stricter validation in CREATE MATERIALIZED VIEW"},
            {"parallel_replicas_mark_segment_size", 128, 0, "Value for this setting now determined automatically"},
            {"database_replicated_allow_replicated_engine_arguments", 1, 0, "Don't allow explicit arguments by default"},
            {"database_replicated_allow_explicit_uuid", 0, 0, "Added a new setting to disallow explicitly specifying table UUID"},
            {"parallel_replicas_local_plan", false, false, "Use local plan for local replica in a query with parallel replicas"},
            {"join_to_sort_minimum_perkey_rows", 0, 40, "The lower limit of per-key average rows in the right table to determine whether to rerange the right table by key in left or inner join. This setting ensures that the optimization is not applied for sparse table keys"},
            {"join_to_sort_maximum_table_rows", 0, 10000, "The maximum number of rows in the right table to determine whether to rerange the right table by key in left or inner join"},
            {"allow_experimental_join_right_table_sorting", false, false, "If it is set to true, and the conditions of `join_to_sort_minimum_perkey_rows` and `join_to_sort_maximum_table_rows` are met, rerange the right table by key to improve the performance in left or inner hash join"},
            {"mongodb_throw_on_unsupported_query", false, true, "New setting."},
            {"min_free_disk_bytes_to_perform_insert", 0, 0, "Maintain some free disk space bytes from inserts while still allowing for temporary writing."},
            {"min_free_disk_ratio_to_perform_insert", 0.0, 0.0, "Maintain some free disk space bytes expressed as ratio to total disk space from inserts while still allowing for temporary writing."},
        }
    },
    {"24.8",
        {
            {"rows_before_aggregation", false, false, "Provide exact value for rows_before_aggregation statistic, represents the number of rows read before aggregation"},
            {"restore_replace_external_table_functions_to_null", false, false, "New setting."},
            {"restore_replace_external_engines_to_null", false, false, "New setting."},
            {"input_format_json_max_depth", 1000000, 1000, "It was unlimited in previous versions, but that was unsafe."},
            {"merge_tree_min_bytes_per_task_for_remote_reading", 4194304, 2097152, "Value is unified with `filesystem_prefetch_min_bytes_for_single_read_task`"},
            {"use_hive_partitioning", false, false, "Allows to use hive partitioning for File, URL, S3, AzureBlobStorage and HDFS engines."},
            {"allow_experimental_kafka_offsets_storage_in_keeper", false, false, "Allow the usage of experimental Kafka storage engine that stores the committed offsets in ClickHouse Keeper"},
            {"allow_archive_path_syntax", true, true, "Added new setting to allow disabling archive path syntax."},
            {"query_cache_tag", "", "", "New setting for labeling query cache settings."},
            {"allow_experimental_time_series_table", false, false, "Added new setting to allow the TimeSeries table engine"},
            {"enable_analyzer", 1, 1, "Added an alias to a setting `allow_experimental_analyzer`."},
            {"optimize_functions_to_subcolumns", false, true, "Enabled settings by default"},
            {"allow_experimental_json_type", false, false, "Add new experimental JSON type"},
            {"use_json_alias_for_old_object_type", true, false, "Use JSON type alias to create new JSON type"},
            {"type_json_skip_duplicated_paths", false, false, "Allow to skip duplicated paths during JSON parsing"},
            {"allow_experimental_vector_similarity_index", false, false, "Added new setting to allow experimental vector similarity indexes"},
            {"input_format_try_infer_datetimes_only_datetime64", true, false, "Allow to infer DateTime instead of DateTime64 in data formats"},
        }
    },
    {"24.7",
        {
            {"output_format_parquet_write_page_index", false, true, "Add a possibility to write page index into parquet files."},
            {"output_format_binary_encode_types_in_binary_format", false, false, "Added new setting to allow to write type names in binary format in RowBinaryWithNamesAndTypes output format"},
            {"input_format_binary_decode_types_in_binary_format", false, false, "Added new setting to allow to read type names in binary format in RowBinaryWithNamesAndTypes input format"},
            {"output_format_native_encode_types_in_binary_format", false, false, "Added new setting to allow to write type names in binary format in Native output format"},
            {"input_format_native_decode_types_in_binary_format", false, false, "Added new setting to allow to read type names in binary format in Native output format"},
            {"read_in_order_use_buffering", false, true, "Use buffering before merging while reading in order of primary key"},
            {"enable_named_columns_in_function_tuple", false, true, "Generate named tuples in function tuple() when all names are unique and can be treated as unquoted identifiers."},
            {"optimize_trivial_insert_select", true, false, "The optimization does not make sense in many cases."},
            {"dictionary_validate_primary_key_type", false, false, "Validate primary key type for dictionaries. By default id type for simple layouts will be implicitly converted to UInt64."},
            {"collect_hash_table_stats_during_joins", false, true, "New setting."},
            {"max_size_to_preallocate_for_joins", 0, 100'000'000, "New setting."},
            {"input_format_orc_reader_time_zone_name", "GMT", "GMT", "The time zone name for ORC row reader, the default ORC row reader's time zone is GMT."},
            {"database_replicated_allow_heavy_create", true, false, "Long-running DDL queries (CREATE AS SELECT and POPULATE) for Replicated database engine was forbidden"},
            {"query_plan_merge_filters", false, false, "Allow to merge filters in the query plan"},
            {"azure_sdk_max_retries", 10, 10, "Maximum number of retries in azure sdk"},
            {"azure_sdk_retry_initial_backoff_ms", 10, 10, "Minimal backoff between retries in azure sdk"},
            {"azure_sdk_retry_max_backoff_ms", 1000, 1000, "Maximal backoff between retries in azure sdk"},
            {"ignore_on_cluster_for_replicated_named_collections_queries", false, false, "Ignore ON CLUSTER clause for replicated named collections management queries."},
            {"backup_restore_s3_retry_attempts", 1000,1000, "Setting for Aws::Client::RetryStrategy, Aws::Client does retries itself, 0 means no retries. It takes place only for backup/restore."},
            {"postgresql_connection_attempt_timeout", 2, 2, "Allow to control 'connect_timeout' parameter of PostgreSQL connection."},
            {"postgresql_connection_pool_retries", 2, 2, "Allow to control the number of retries in PostgreSQL connection pool."}
        }
    },
    {"24.6",
        {
            {"materialize_skip_indexes_on_insert", true, true, "Added new setting to allow to disable materialization of skip indexes on insert"},
            {"materialize_statistics_on_insert", true, true, "Added new setting to allow to disable materialization of statistics on insert"},
            {"input_format_parquet_use_native_reader", false, false, "When reading Parquet files, to use native reader instead of arrow reader."},
            {"hdfs_throw_on_zero_files_match", false, false, "Allow to throw an error when ListObjects request cannot match any files in HDFS engine instead of empty query result"},
            {"azure_throw_on_zero_files_match", false, false, "Allow to throw an error when ListObjects request cannot match any files in AzureBlobStorage engine instead of empty query result"},
            {"s3_validate_request_settings", true, true, "Allow to disable S3 request settings validation"},
            {"allow_experimental_full_text_index", false, false, "Enable experimental full-text index"},
            {"azure_skip_empty_files", false, false, "Allow to skip empty files in azure table engine"},
            {"hdfs_ignore_file_doesnt_exist", false, false, "Allow to return 0 rows when the requested files don't exist instead of throwing an exception in HDFS table engine"},
            {"azure_ignore_file_doesnt_exist", false, false, "Allow to return 0 rows when the requested files don't exist instead of throwing an exception in AzureBlobStorage table engine"},
            {"s3_ignore_file_doesnt_exist", false, false, "Allow to return 0 rows when the requested files don't exist instead of throwing an exception in S3 table engine"},
            {"s3_max_part_number", 10000, 10000, "Maximum part number number for s3 upload part"},
            {"s3_max_single_operation_copy_size", 32 * 1024 * 1024, 32 * 1024 * 1024, "Maximum size for a single copy operation in s3"},
            {"input_format_parquet_max_block_size", 8192, DEFAULT_BLOCK_SIZE, "Increase block size for parquet reader."},
            {"input_format_parquet_prefer_block_bytes", 0, DEFAULT_BLOCK_SIZE * 256, "Average block bytes output by parquet reader."},
            {"enable_blob_storage_log", true, true, "Write information about blob storage operations to system.blob_storage_log table"},
            {"allow_deprecated_snowflake_conversion_functions", true, false, "Disabled deprecated functions snowflakeToDateTime[64] and dateTime[64]ToSnowflake."},
            {"allow_statistic_optimize", false, false, "Old setting which popped up here being renamed."},
            {"allow_experimental_statistic", false, false, "Old setting which popped up here being renamed."},
            {"allow_statistics_optimize", false, false, "The setting was renamed. The previous name is `allow_statistic_optimize`."},
            {"allow_experimental_statistics", false, false, "The setting was renamed. The previous name is `allow_experimental_statistic`."},
            {"enable_vertical_final", false, true, "Enable vertical final by default again after fixing bug"},
            {"parallel_replicas_custom_key_range_lower", 0, 0, "Add settings to control the range filter when using parallel replicas with dynamic shards"},
            {"parallel_replicas_custom_key_range_upper", 0, 0, "Add settings to control the range filter when using parallel replicas with dynamic shards. A value of 0 disables the upper limit"},
            {"output_format_pretty_display_footer_column_names", 0, 1, "Add a setting to display column names in the footer if there are many rows. Threshold value is controlled by output_format_pretty_display_footer_column_names_min_rows."},
            {"output_format_pretty_display_footer_column_names_min_rows", 0, 50, "Add a setting to control the threshold value for setting output_format_pretty_display_footer_column_names_min_rows. Default 50."},
            {"output_format_csv_serialize_tuple_into_separate_columns", true, true, "A new way of how interpret tuples in CSV format was added."},
            {"input_format_csv_deserialize_separate_columns_into_tuple", true, true, "A new way of how interpret tuples in CSV format was added."},
            {"input_format_csv_try_infer_strings_from_quoted_tuples", true, true, "A new way of how interpret tuples in CSV format was added."},
        }
    },
    {"24.5",
        {
            {"allow_deprecated_error_prone_window_functions", true, false, "Allow usage of deprecated error prone window functions (neighbor, runningAccumulate, runningDifferenceStartingWithFirstValue, runningDifference)"},
            {"allow_experimental_join_condition", false, false, "Support join with inequal conditions which involve columns from both left and right table. e.g. t1.y < t2.y."},
            {"input_format_tsv_crlf_end_of_line", false, false, "Enables reading of CRLF line endings with TSV formats"},
            {"output_format_parquet_use_custom_encoder", false, true, "Enable custom Parquet encoder."},
            {"cross_join_min_rows_to_compress", 0, 10000000, "Minimal count of rows to compress block in CROSS JOIN. Zero value means - disable this threshold. This block is compressed when any of the two thresholds (by rows or by bytes) are reached."},
            {"cross_join_min_bytes_to_compress", 0, 1_GiB, "Minimal size of block to compress in CROSS JOIN. Zero value means - disable this threshold. This block is compressed when any of the two thresholds (by rows or by bytes) are reached."},
            {"http_max_chunk_size", 0, 0, "Internal limitation"},
            {"prefer_external_sort_block_bytes", 0, DEFAULT_BLOCK_SIZE * 256, "Prefer maximum block bytes for external sort, reduce the memory usage during merging."},
            {"input_format_force_null_for_omitted_fields", false, false, "Disable type-defaults for omitted fields when needed"},
            {"cast_string_to_dynamic_use_inference", false, false, "Add setting to allow converting String to Dynamic through parsing"},
            {"allow_experimental_dynamic_type", false, false, "Add new experimental Dynamic type"},
            {"azure_max_blocks_in_multipart_upload", 50000, 50000, "Maximum number of blocks in multipart upload for Azure."},
            {"allow_archive_path_syntax", false, true, "Added new setting to allow disabling archive path syntax."},
        }
    },
    {"24.4",
        {
            {"input_format_json_throw_on_bad_escape_sequence", true, true, "Allow to save JSON strings with bad escape sequences"},
            {"max_parsing_threads", 0, 0, "Add a separate setting to control number of threads in parallel parsing from files"},
            {"ignore_drop_queries_probability", 0, 0, "Allow to ignore drop queries in server with specified probability for testing purposes"},
            {"lightweight_deletes_sync", 2, 2, "The same as 'mutation_sync', but controls only execution of lightweight deletes"},
            {"query_cache_system_table_handling", "save", "throw", "The query cache no longer caches results of queries against system tables"},
            {"input_format_json_ignore_unnecessary_fields", false, true, "Ignore unnecessary fields and not parse them. Enabling this may not throw exceptions on json strings of invalid format or with duplicated fields"},
            {"input_format_hive_text_allow_variable_number_of_columns", false, true, "Ignore extra columns in Hive Text input (if file has more columns than expected) and treat missing fields in Hive Text input as default values."},
            {"allow_experimental_database_replicated", false, true, "Database engine Replicated is now in Beta stage"},
            {"temporary_data_in_cache_reserve_space_wait_lock_timeout_milliseconds", (10 * 60 * 1000), (10 * 60 * 1000), "Wait time to lock cache for sapce reservation in temporary data in filesystem cache"},
            {"optimize_rewrite_sum_if_to_count_if", false, true, "Only available for the analyzer, where it works correctly"},
            {"azure_allow_parallel_part_upload", "true", "true", "Use multiple threads for azure multipart upload."},
            {"max_recursive_cte_evaluation_depth", DBMS_RECURSIVE_CTE_MAX_EVALUATION_DEPTH, DBMS_RECURSIVE_CTE_MAX_EVALUATION_DEPTH, "Maximum limit on recursive CTE evaluation depth"},
            {"query_plan_convert_outer_join_to_inner_join", false, true, "Allow to convert OUTER JOIN to INNER JOIN if filter after JOIN always filters default values"},
        }
    },
    {"24.3",
        {
            {"s3_connect_timeout_ms", 1000, 1000, "Introduce new dedicated setting for s3 connection timeout"},
            {"allow_experimental_shared_merge_tree", false, true, "The setting is obsolete"},
            {"use_page_cache_for_disks_without_file_cache", false, false, "Added userspace page cache"},
            {"read_from_page_cache_if_exists_otherwise_bypass_cache", false, false, "Added userspace page cache"},
            {"page_cache_inject_eviction", false, false, "Added userspace page cache"},
            {"default_table_engine", "None", "MergeTree", "Set default table engine to MergeTree for better usability"},
            {"input_format_json_use_string_type_for_ambiguous_paths_in_named_tuples_inference_from_objects", false, false, "Allow to use String type for ambiguous paths during named tuple inference from JSON objects"},
            {"traverse_shadow_remote_data_paths", false, false, "Traverse shadow directory when query system.remote_data_paths."},
            {"throw_if_deduplication_in_dependent_materialized_views_enabled_with_async_insert", false, true, "Deduplication in dependent materialized view cannot work together with async inserts."},
            {"parallel_replicas_allow_in_with_subquery", false, true, "If true, subquery for IN will be executed on every follower replica"},
            {"log_processors_profiles", false, true, "Enable by default"},
            {"function_locate_has_mysql_compatible_argument_order", false, true, "Increase compatibility with MySQL's locate function."},
            {"allow_suspicious_primary_key", true, false, "Forbid suspicious PRIMARY KEY/ORDER BY for MergeTree (i.e. SimpleAggregateFunction)"},
            {"filesystem_cache_reserve_space_wait_lock_timeout_milliseconds", 1000, 1000, "Wait time to lock cache for sapce reservation in filesystem cache"},
            {"max_parser_backtracks", 0, 1000000, "Limiting the complexity of parsing"},
            {"analyzer_compatibility_join_using_top_level_identifier", false, false, "Force to resolve identifier in JOIN USING from projection"},
            {"distributed_insert_skip_read_only_replicas", false, false, "If true, INSERT into Distributed will skip read-only replicas"},
            {"keeper_max_retries", 10, 10, "Max retries for general keeper operations"},
            {"keeper_retry_initial_backoff_ms", 100, 100, "Initial backoff timeout for general keeper operations"},
            {"keeper_retry_max_backoff_ms", 5000, 5000, "Max backoff timeout for general keeper operations"},
            {"s3queue_allow_experimental_sharded_mode", false, false, "Enable experimental sharded mode of S3Queue table engine. It is experimental because it will be rewritten"},
            {"allow_experimental_analyzer", false, true, "Enable analyzer and planner by default."},
            {"merge_tree_read_split_ranges_into_intersecting_and_non_intersecting_injection_probability", 0.0, 0.0, "For testing of `PartsSplitter` - split read ranges into intersecting and non intersecting every time you read from MergeTree with the specified probability."},
            {"allow_get_client_http_header", false, false, "Introduced a new function."},
            {"output_format_pretty_row_numbers", false, true, "It is better for usability."},
            {"output_format_pretty_max_value_width_apply_for_single_value", true, false, "Single values in Pretty formats won't be cut."},
            {"output_format_parquet_string_as_string", false, true, "ClickHouse allows arbitrary binary data in the String data type, which is typically UTF-8. Parquet/ORC/Arrow Strings only support UTF-8. That's why you can choose which Arrow's data type to use for the ClickHouse String data type - String or Binary. While Binary would be more correct and compatible, using String by default will correspond to user expectations in most cases."},
            {"output_format_orc_string_as_string", false, true, "ClickHouse allows arbitrary binary data in the String data type, which is typically UTF-8. Parquet/ORC/Arrow Strings only support UTF-8. That's why you can choose which Arrow's data type to use for the ClickHouse String data type - String or Binary. While Binary would be more correct and compatible, using String by default will correspond to user expectations in most cases."},
            {"output_format_arrow_string_as_string", false, true, "ClickHouse allows arbitrary binary data in the String data type, which is typically UTF-8. Parquet/ORC/Arrow Strings only support UTF-8. That's why you can choose which Arrow's data type to use for the ClickHouse String data type - String or Binary. While Binary would be more correct and compatible, using String by default will correspond to user expectations in most cases."},
            {"output_format_parquet_compression_method", "lz4", "zstd", "Parquet/ORC/Arrow support many compression methods, including lz4 and zstd. ClickHouse supports each and every compression method. Some inferior tools, such as 'duckdb', lack support for the faster `lz4` compression method, that's why we set zstd by default."},
            {"output_format_orc_compression_method", "lz4", "zstd", "Parquet/ORC/Arrow support many compression methods, including lz4 and zstd. ClickHouse supports each and every compression method. Some inferior tools, such as 'duckdb', lack support for the faster `lz4` compression method, that's why we set zstd by default."},
            {"output_format_pretty_highlight_digit_groups", false, true, "If enabled and if output is a terminal, highlight every digit corresponding to the number of thousands, millions, etc. with underline."},
            {"geo_distance_returns_float64_on_float64_arguments", false, true, "Increase the default precision."},
            {"azure_max_inflight_parts_for_one_file", 20, 20, "The maximum number of a concurrent loaded parts in multipart upload request. 0 means unlimited."},
            {"azure_strict_upload_part_size", 0, 0, "The exact size of part to upload during multipart upload to Azure blob storage."},
            {"azure_min_upload_part_size", 16*1024*1024, 16*1024*1024, "The minimum size of part to upload during multipart upload to Azure blob storage."},
            {"azure_max_upload_part_size", 5ull*1024*1024*1024, 5ull*1024*1024*1024, "The maximum size of part to upload during multipart upload to Azure blob storage."},
            {"azure_upload_part_size_multiply_factor", 2, 2, "Multiply azure_min_upload_part_size by this factor each time azure_multiply_parts_count_threshold parts were uploaded from a single write to Azure blob storage."},
            {"azure_upload_part_size_multiply_parts_count_threshold", 500, 500, "Each time this number of parts was uploaded to Azure blob storage, azure_min_upload_part_size is multiplied by azure_upload_part_size_multiply_factor."},
            {"output_format_csv_serialize_tuple_into_separate_columns", true, true, "A new way of how interpret tuples in CSV format was added."},
            {"input_format_csv_deserialize_separate_columns_into_tuple", true, true, "A new way of how interpret tuples in CSV format was added."},
            {"input_format_csv_try_infer_strings_from_quoted_tuples", true, true, "A new way of how interpret tuples in CSV format was added."},
        }
    },
    {"24.2",
        {
            {"allow_suspicious_variant_types", true, false, "Don't allow creating Variant type with suspicious variants by default"},
            {"validate_experimental_and_suspicious_types_inside_nested_types", false, true, "Validate usage of experimental and suspicious types inside nested types"},
            {"output_format_values_escape_quote_with_quote", false, false, "If true escape ' with '', otherwise quoted with \\'"},
            {"output_format_pretty_single_large_number_tip_threshold", 0, 1'000'000, "Print a readable number tip on the right side of the table if the block consists of a single number which exceeds this value (except 0)"},
            {"input_format_try_infer_exponent_floats", true, false, "Don't infer floats in exponential notation by default"},
            {"query_plan_optimize_prewhere", true, true, "Allow to push down filter to PREWHERE expression for supported storages"},
            {"async_insert_max_data_size", 1000000, 10485760, "The previous value appeared to be too small."},
            {"async_insert_poll_timeout_ms", 10, 10, "Timeout in milliseconds for polling data from asynchronous insert queue"},
            {"async_insert_use_adaptive_busy_timeout", false, true, "Use adaptive asynchronous insert timeout"},
            {"async_insert_busy_timeout_min_ms", 50, 50, "The minimum value of the asynchronous insert timeout in milliseconds; it also serves as the initial value, which may be increased later by the adaptive algorithm"},
            {"async_insert_busy_timeout_max_ms", 200, 200, "The minimum value of the asynchronous insert timeout in milliseconds; async_insert_busy_timeout_ms is aliased to async_insert_busy_timeout_max_ms"},
            {"async_insert_busy_timeout_increase_rate", 0.2, 0.2, "The exponential growth rate at which the adaptive asynchronous insert timeout increases"},
            {"async_insert_busy_timeout_decrease_rate", 0.2, 0.2, "The exponential growth rate at which the adaptive asynchronous insert timeout decreases"},
            {"format_template_row_format", "", "", "Template row format string can be set directly in query"},
            {"format_template_resultset_format", "", "", "Template result set format string can be set in query"},
            {"split_parts_ranges_into_intersecting_and_non_intersecting_final", true, true, "Allow to split parts ranges into intersecting and non intersecting during FINAL optimization"},
            {"split_intersecting_parts_ranges_into_layers_final", true, true, "Allow to split intersecting parts ranges into layers during FINAL optimization"},
            {"azure_max_single_part_copy_size", 256*1024*1024, 256*1024*1024, "The maximum size of object to copy using single part copy to Azure blob storage."},
            {"min_external_table_block_size_rows", DEFAULT_INSERT_BLOCK_SIZE, DEFAULT_INSERT_BLOCK_SIZE, "Squash blocks passed to external table to specified size in rows, if blocks are not big enough"},
            {"min_external_table_block_size_bytes", DEFAULT_INSERT_BLOCK_SIZE * 256, DEFAULT_INSERT_BLOCK_SIZE * 256, "Squash blocks passed to external table to specified size in bytes, if blocks are not big enough."},
            {"parallel_replicas_prefer_local_join", true, true, "If true, and JOIN can be executed with parallel replicas algorithm, and all storages of right JOIN part are *MergeTree, local JOIN will be used instead of GLOBAL JOIN."},
            {"optimize_time_filter_with_preimage", true, true, "Optimize Date and DateTime predicates by converting functions into equivalent comparisons without conversions (e.g. toYear(col) = 2023 -> col >= '2023-01-01' AND col <= '2023-12-31')"},
            {"extract_key_value_pairs_max_pairs_per_row", 0, 0, "Max number of pairs that can be produced by the `extractKeyValuePairs` function. Used as a safeguard against consuming too much memory."},
            {"default_view_definer", "CURRENT_USER", "CURRENT_USER", "Allows to set default `DEFINER` option while creating a view"},
            {"default_materialized_view_sql_security", "DEFINER", "DEFINER", "Allows to set a default value for SQL SECURITY option when creating a materialized view"},
            {"default_normal_view_sql_security", "INVOKER", "INVOKER", "Allows to set default `SQL SECURITY` option while creating a normal view"},
            {"mysql_map_string_to_text_in_show_columns", false, true, "Reduce the configuration effort to connect ClickHouse with BI tools."},
            {"mysql_map_fixed_string_to_text_in_show_columns", false, true, "Reduce the configuration effort to connect ClickHouse with BI tools."},
        }
    },
    {"24.1",
        {
            {"print_pretty_type_names", false, true, "Better user experience."},
            {"input_format_json_read_bools_as_strings", false, true, "Allow to read bools as strings in JSON formats by default"},
            {"output_format_arrow_use_signed_indexes_for_dictionary", false, true, "Use signed indexes type for Arrow dictionaries by default as it's recommended"},
            {"allow_experimental_variant_type", false, false, "Add new experimental Variant type"},
            {"use_variant_as_common_type", false, false, "Allow to use Variant in if/multiIf if there is no common type"},
            {"output_format_arrow_use_64_bit_indexes_for_dictionary", false, false, "Allow to use 64 bit indexes type in Arrow dictionaries"},
            {"parallel_replicas_mark_segment_size", 128, 128, "Add new setting to control segment size in new parallel replicas coordinator implementation"},
            {"ignore_materialized_views_with_dropped_target_table", false, false, "Add new setting to allow to ignore materialized views with dropped target table"},
            {"output_format_compression_level", 3, 3, "Allow to change compression level in the query output"},
            {"output_format_compression_zstd_window_log", 0, 0, "Allow to change zstd window log in the query output when zstd compression is used"},
            {"enable_zstd_qat_codec", false, false, "Add new ZSTD_QAT codec"},
            {"enable_vertical_final", false, true, "Use vertical final by default"},
            {"output_format_arrow_use_64_bit_indexes_for_dictionary", false, false, "Allow to use 64 bit indexes type in Arrow dictionaries"},
            {"max_rows_in_set_to_optimize_join", 100000, 0, "Disable join optimization as it prevents from read in order optimization"},
            {"output_format_pretty_color", true, "auto", "Setting is changed to allow also for auto value, disabling ANSI escapes if output is not a tty"},
            {"function_visible_width_behavior", 0, 1, "We changed the default behavior of `visibleWidth` to be more precise"},
            {"max_estimated_execution_time", 0, 0, "Separate max_execution_time and max_estimated_execution_time"},
            {"iceberg_engine_ignore_schema_evolution", false, false, "Allow to ignore schema evolution in Iceberg table engine"},
            {"optimize_injective_functions_in_group_by", false, true, "Replace injective functions by it's arguments in GROUP BY section in analyzer"},
            {"update_insert_deduplication_token_in_dependent_materialized_views", false, false, "Allow to update insert deduplication token with table identifier during insert in dependent materialized views"},
            {"azure_max_unexpected_write_error_retries", 4, 4, "The maximum number of retries in case of unexpected errors during Azure blob storage write"},
            {"split_parts_ranges_into_intersecting_and_non_intersecting_final", false, true, "Allow to split parts ranges into intersecting and non intersecting during FINAL optimization"},
            {"split_intersecting_parts_ranges_into_layers_final", true, true, "Allow to split intersecting parts ranges into layers during FINAL optimization"}
        }
    },
    {"23.12",
        {
            {"allow_suspicious_ttl_expressions", true, false, "It is a new setting, and in previous versions the behavior was equivalent to allowing."},
            {"input_format_parquet_allow_missing_columns", false, true, "Allow missing columns in Parquet files by default"},
            {"input_format_orc_allow_missing_columns", false, true, "Allow missing columns in ORC files by default"},
            {"input_format_arrow_allow_missing_columns", false, true, "Allow missing columns in Arrow files by default"}
        }
    },
    {"23.11",
        {
            {"parsedatetime_parse_without_leading_zeros", false, true, "Improved compatibility with MySQL DATE_FORMAT/STR_TO_DATE"}
        }
    },
    {"23.9",
        {
            {"optimize_group_by_constant_keys", false, true, "Optimize group by constant keys by default"},
            {"input_format_json_try_infer_named_tuples_from_objects", false, true, "Try to infer named Tuples from JSON objects by default"},
            {"input_format_json_read_numbers_as_strings", false, true, "Allow to read numbers as strings in JSON formats by default"},
            {"input_format_json_read_arrays_as_strings", false, true, "Allow to read arrays as strings in JSON formats by default"},
            {"input_format_json_infer_incomplete_types_as_strings", false, true, "Allow to infer incomplete types as Strings in JSON formats by default"},
            {"input_format_json_try_infer_numbers_from_strings", true, false, "Don't infer numbers from strings in JSON formats by default to prevent possible parsing errors"},
            {"http_write_exception_in_output_format", false, true, "Output valid JSON/XML on exception in HTTP streaming."}
        }
    },
    {"23.8",
        {
            {"rewrite_count_distinct_if_with_count_distinct_implementation", false, true, "Rewrite countDistinctIf with count_distinct_implementation configuration"}
        }
    },
    {"23.7",
        {
            {"function_sleep_max_microseconds_per_block", 0, 3000000, "In previous versions, the maximum sleep time of 3 seconds was applied only for `sleep`, but not for `sleepEachRow` function. In the new version, we introduce this setting. If you set compatibility with the previous versions, we will disable the limit altogether."}
        }
    },
    {"23.6",
        {
            {"http_send_timeout", 180, 30, "3 minutes seems crazy long. Note that this is timeout for a single network write call, not for the whole upload operation."},
            {"http_receive_timeout", 180, 30, "See http_send_timeout."}
        }
    },
    {"23.5",
        {
            {"input_format_parquet_preserve_order", true, false, "Allow Parquet reader to reorder rows for better parallelism."},
            {"parallelize_output_from_storages", false, true, "Allow parallelism when executing queries that read from file/url/s3/etc. This may reorder rows."},
            {"use_with_fill_by_sorting_prefix", false, true, "Columns preceding WITH FILL columns in ORDER BY clause form sorting prefix. Rows with different values in sorting prefix are filled independently"},
            {"output_format_parquet_compliant_nested_types", false, true, "Change an internal field name in output Parquet file schema."}
        }
    },
    {"23.4",
        {
            {"allow_suspicious_indices", true, false, "If true, index can defined with identical expressions"},
            {"allow_nonconst_timezone_arguments", true, false, "Allow non-const timezone arguments in certain time-related functions like toTimeZone(), fromUnixTimestamp*(), snowflakeToDateTime*()."},
            {"connect_timeout_with_failover_ms", 50, 1000, "Increase default connect timeout because of async connect"},
            {"connect_timeout_with_failover_secure_ms", 100, 1000, "Increase default secure connect timeout because of async connect"},
            {"hedged_connection_timeout_ms", 100, 50, "Start new connection in hedged requests after 50 ms instead of 100 to correspond with previous connect timeout"},
            {"formatdatetime_f_prints_single_zero", true, false, "Improved compatibility with MySQL DATE_FORMAT()/STR_TO_DATE()"},
            {"formatdatetime_parsedatetime_m_is_month_name", false, true, "Improved compatibility with MySQL DATE_FORMAT/STR_TO_DATE"}
        }
    },
    {"23.3",
        {
            {"output_format_parquet_version", "1.0", "2.latest", "Use latest Parquet format version for output format"},
            {"input_format_json_ignore_unknown_keys_in_named_tuple", false, true, "Improve parsing JSON objects as named tuples"},
            {"input_format_native_allow_types_conversion", false, true, "Allow types conversion in Native input forma"},
            {"output_format_arrow_compression_method", "none", "lz4_frame", "Use lz4 compression in Arrow output format by default"},
            {"output_format_parquet_compression_method", "snappy", "lz4", "Use lz4 compression in Parquet output format by default"},
            {"output_format_orc_compression_method", "none", "lz4_frame", "Use lz4 compression in ORC output format by default"},
            {"async_query_sending_for_remote", false, true, "Create connections and send query async across shards"}
        }
    },
    {"23.2",
        {
            {"output_format_parquet_fixed_string_as_fixed_byte_array", false, true, "Use Parquet FIXED_LENGTH_BYTE_ARRAY type for FixedString by default"},
            {"output_format_arrow_fixed_string_as_fixed_byte_array", false, true, "Use Arrow FIXED_SIZE_BINARY type for FixedString by default"},
            {"query_plan_remove_redundant_distinct", false, true, "Remove redundant Distinct step in query plan"},
            {"optimize_duplicate_order_by_and_distinct", true, false, "Remove duplicate ORDER BY and DISTINCT if it's possible"},
            {"insert_keeper_max_retries", 0, 20, "Enable reconnections to Keeper on INSERT, improve reliability"}
        }
    },
    {"23.1",
        {
            {"input_format_json_read_objects_as_strings", 0, 1, "Enable reading nested json objects as strings while object type is experimental"},
            {"input_format_json_defaults_for_missing_elements_in_named_tuple", false, true, "Allow missing elements in JSON objects while reading named tuples by default"},
            {"input_format_csv_detect_header", false, true, "Detect header in CSV format by default"},
            {"input_format_tsv_detect_header", false, true, "Detect header in TSV format by default"},
            {"input_format_custom_detect_header", false, true, "Detect header in CustomSeparated format by default"},
            {"query_plan_remove_redundant_sorting", false, true, "Remove redundant sorting in query plan. For example, sorting steps related to ORDER BY clauses in subqueries"}
        }
    },
    {"22.12",
        {
            {"max_size_to_preallocate_for_aggregation", 10'000'000, 100'000'000, "This optimizes performance"},
            {"query_plan_aggregation_in_order", 0, 1, "Enable some refactoring around query plan"},
            {"format_binary_max_string_size", 0, 1_GiB, "Prevent allocating large amount of memory"}
        }
    },
    {"22.11",
        {
            {"use_structure_from_insertion_table_in_table_functions", 0, 2, "Improve using structure from insertion table in table functions"}
        }
    },
    {"22.9",
        {
            {"force_grouping_standard_compatibility", false, true, "Make GROUPING function output the same as in SQL standard and other DBMS"}
        }
    },
    {"22.7",
        {
            {"cross_to_inner_join_rewrite", 1, 2, "Force rewrite comma join to inner"},
            {"enable_positional_arguments", false, true, "Enable positional arguments feature by default"},
            {"format_csv_allow_single_quotes", true, false, "Most tools don't treat single quote in CSV specially, don't do it by default too"}
        }
    },
    {"22.6",
        {
            {"output_format_json_named_tuples_as_objects", false, true, "Allow to serialize named tuples as JSON objects in JSON formats by default"},
            {"input_format_skip_unknown_fields", false, true, "Optimize reading subset of columns for some input formats"}
        }
    },
    {"22.5",
        {
            {"memory_overcommit_ratio_denominator", 0, 1073741824, "Enable memory overcommit feature by default"},
            {"memory_overcommit_ratio_denominator_for_user", 0, 1073741824, "Enable memory overcommit feature by default"}
        }
    },
    {"22.4",
        {
            {"allow_settings_after_format_in_insert", true, false, "Do not allow SETTINGS after FORMAT for INSERT queries because ClickHouse interpret SETTINGS as some values, which is misleading"}
        }
    },
    {"22.3",
        {
            {"cast_ipv4_ipv6_default_on_conversion_error", true, false, "Make functions cast(value, 'IPv4') and cast(value, 'IPv6') behave same as toIPv4 and toIPv6 functions"}
        }
    },
    {"21.12",
        {
            {"stream_like_engine_allow_direct_select", true, false, "Do not allow direct select for Kafka/RabbitMQ/FileLog by default"}
        }
    },
    {"21.9",
        {
            {"output_format_decimal_trailing_zeros", true, false, "Do not output trailing zeros in text representation of Decimal types by default for better looking output"},
            {"use_hedged_requests", false, true, "Enable Hedged Requests feature by default"}
        }
    },
    {"21.7",
        {
            {"legacy_column_name_of_tuple_literal", true, false, "Add this setting only for compatibility reasons. It makes sense to set to 'true', while doing rolling update of cluster from version lower than 21.7 to higher"}
        }
    },
    {"21.5",
        {
            {"async_socket_for_remote", false, true, "Fix all problems and turn on asynchronous reads from socket for remote queries by default again"}
        }
    },
    {"21.3",
        {
            {"async_socket_for_remote", true, false, "Turn off asynchronous reads from socket for remote queries because of some problems"},
            {"optimize_normalize_count_variants", false, true, "Rewrite aggregate functions that semantically equals to count() as count() by default"},
            {"normalize_function_names", false, true, "Normalize function names to their canonical names, this was needed for projection query routing"}
        }
    },
    {"21.2",
        {
            {"enable_global_with_statement", false, true, "Propagate WITH statements to UNION queries and all subqueries by default"}
        }
    },
    {"21.1",
        {
            {"insert_quorum_parallel", false, true, "Use parallel quorum inserts by default. It is significantly more convenient to use than sequential quorum inserts"},
            {"input_format_null_as_default", false, true, "Allow to insert NULL as default for input formats by default"},
            {"optimize_on_insert", false, true, "Enable data optimization on INSERT by default for better user experience"},
            {"use_compact_format_in_distributed_parts_names", false, true, "Use compact format for async INSERT into Distributed tables by default"}
        }
    },
    {"20.10",
        {
            {"format_regexp_escaping_rule", "Escaped", "Raw", "Use Raw as default escaping rule for Regexp format to male the behaviour more like to what users expect"}
        }
    },
    {"20.7",
        {
            {"show_table_uuid_in_table_create_query_if_not_nil", true, false, "Stop showing  UID of the table in its CREATE query for Engine=Atomic"}
        }
    },
    {"20.5",
        {
            {"input_format_with_names_use_header", false, true, "Enable using header with names for formats with WithNames/WithNamesAndTypes suffixes"},
            {"allow_suspicious_codecs", true, false, "Don't allow to specify meaningless compression codecs"}
        }
    },
    {"20.4",
        {
            {"validate_polygons", false, true, "Throw exception if polygon is invalid in function pointInPolygon by default instead of returning possibly wrong results"}
        }
    },
    {"19.18",
        {
            {"enable_scalar_subquery_optimization", false, true, "Prevent scalar subqueries from (de)serializing large scalar values and possibly avoid running the same subquery more than once"}
        }
    },
    {"19.14",
        {
            {"any_join_distinct_right_table_keys", true, false, "Disable ANY RIGHT and ANY FULL JOINs by default to avoid inconsistency"}
        }
    },
    {"19.12",
        {
            {"input_format_defaults_for_omitted_fields", false, true, "Enable calculation of complex default expressions for omitted fields for some input formats, because it should be the expected behaviour"}
        }
    },
    {"19.5",
        {
            {"max_partitions_per_insert_block", 0, 100, "Add a limit for the number of partitions in one block"}
        }
    },
    {"18.12.17",
        {
            {"enable_optimize_predicate_expression", 0, 1, "Optimize predicates to subqueries by default"}
        }
    },
};

static std::initializer_list<std::pair<ClickHouseVersion, SettingsChangesHistory::SettingsChanges>> merge_tree_settings_changes_history_initializer =
{
    {"24.12",
        {
        }
    },
    {"24.11",
        {
        }
    },
    {"24.10",
        {
        }
    },
    {"24.9",
        {
        }
    },
    {"24.8",
        {
            {"deduplicate_merge_projection_mode", "ignore", "throw", "Do not allow to create inconsistent projection"}
        }
    },
};

static void initSettingsChangesHistory(
    std::map<ClickHouseVersion, SettingsChangesHistory::SettingsChanges> & settings_changes_history,
    std::once_flag & initialized_flag,
    std::initializer_list<std::pair<ClickHouseVersion, SettingsChangesHistory::SettingsChanges>> & initializer
)
{
    std::call_once(initialized_flag, [&]()
    {
        for (const auto & setting_change : initializer)
        {
            /// Disallow duplicate keys in the settings changes history. Example:
            ///     {"21.2", {{"some_setting_1", false, true, "[...]"}}},
            ///     [...]
            ///     {"21.2", {{"some_setting_2", false, true, "[...]"}}},
            /// As std::set has unique keys, one of the entries would be overwritten.
            if (settings_changes_history.contains(setting_change.first))
                throw Exception{ErrorCodes::LOGICAL_ERROR, "Detected duplicate version '{}'", setting_change.first.toString()};

            settings_changes_history[setting_change.first] = setting_change.second;
        }
    });
}

const std::map<ClickHouseVersion, SettingsChangesHistory::SettingsChanges> & getSettingsChangesHistory()
{
    static std::map<ClickHouseVersion, SettingsChangesHistory::SettingsChanges> settings_changes_history;
    static std::once_flag initialized_flag;
    initSettingsChangesHistory(settings_changes_history, initialized_flag, settings_changes_history_initializer);

    return settings_changes_history;
}

const std::map<ClickHouseVersion, SettingsChangesHistory::SettingsChanges> & getMergeTreeSettingsChangesHistory()
{
    static std::map<ClickHouseVersion, SettingsChangesHistory::SettingsChanges> merge_tree_settings_changes_history;
    static std::once_flag initialized_flag;
    initSettingsChangesHistory(merge_tree_settings_changes_history, initialized_flag, merge_tree_settings_changes_history_initializer);

    return merge_tree_settings_changes_history;
}

}<|MERGE_RESOLUTION|>--- conflicted
+++ resolved
@@ -97,11 +97,8 @@
             {"distributed_cache_read_alignment", 0, 0, "A setting for ClickHouse Cloud"},
             {"distributed_cache_max_unacked_inflight_packets", 10, 10, "A setting for ClickHouse Cloud"},
             {"distributed_cache_data_packet_ack_window", 5, 5, "A setting for ClickHouse Cloud"},
-<<<<<<< HEAD
             {"allow_experimental_refreshable_materialized_view", false, true, "Not experimental anymore"},
-=======
             {"max_parts_to_move", 1000, 1000, "New setting"},
->>>>>>> 9876841c
         }
     },
     {"24.9",
