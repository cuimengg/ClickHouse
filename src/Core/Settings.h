#pragma once

#include <Core/BaseSettingsFwdMacros.h>
#include <Core/Field.h>
#include <Core/SettingsEnums.h>
#include <Core/SettingsFields.h>
#include <Core/SettingsWriteFormat.h>
#include <base/types.h>
#include <Common/SettingConstraintWritability.h>
#include <Common/SettingsChanges.h>

#include <string_view>
#include <unordered_map>
#include <vector>

namespace boost
{
namespace program_options
{
class options_description;
class variables_map;
}
}

namespace Poco
{
namespace Util
{
class AbstractConfiguration;
class LayeredConfiguration;
}
}

using NameToNameMap = std::unordered_map<std::string, std::string>;

<<<<<<< HEAD
#define FORMAT_FACTORY_SETTINGS(M, ALIAS) \
    M(Char, format_csv_delimiter, ',', "The character to be considered as a delimiter in CSV data. If setting with a string, a string has to have a length of 1.", 0) \
    M(Bool, format_csv_allow_single_quotes, false, "If it is set to true, allow strings in single quotes.", 0) \
    M(Bool, format_csv_allow_double_quotes, true, "If it is set to true, allow strings in double quotes.", 0) \
    M(Bool, output_format_csv_serialize_tuple_into_separate_columns, true, "If it set to true, then Tuples in CSV format are serialized as separate columns (that is, their nesting in the tuple is lost)", 0) \
    M(Bool, input_format_csv_deserialize_separate_columns_into_tuple, true, "If it set to true, then separate columns written in CSV format can be deserialized to Tuple column.", 0) \
    M(Bool, output_format_csv_crlf_end_of_line, false, "If it is set true, end of line in CSV format will be \\r\\n instead of \\n.", 0) \
    M(Bool, input_format_csv_allow_cr_end_of_line, false, "If it is set true, \\r will be allowed at end of line not followed by \\n", 0) \
    M(Bool, input_format_csv_enum_as_number, false, "Treat inserted enum values in CSV formats as enum indices", 0) \
    M(Bool, input_format_csv_arrays_as_nested_csv, false, R"(When reading Array from CSV, expect that its elements were serialized in nested CSV and then put into string. Example: "[""Hello"", ""world"", ""42"""" TV""]". Braces around array can be omitted.)", 0) \
    M(Bool, input_format_skip_unknown_fields, true, "Skip columns with unknown names from input data (it works for JSONEachRow, -WithNames, -WithNamesAndTypes and TSKV formats).", 0) \
    M(Bool, input_format_with_names_use_header, true, "For -WithNames input formats this controls whether format parser is to assume that column data appear in the input exactly as they are specified in the header.", 0) \
    M(Bool, input_format_with_types_use_header, true, "For -WithNamesAndTypes input formats this controls whether format parser should check if data types from the input match data types from the header.", 0) \
    M(Bool, input_format_import_nested_json, false, "Map nested JSON data to nested tables (it works for JSONEachRow format).", 0) \
    M(Bool, input_format_defaults_for_omitted_fields, true, "For input data calculate default expressions for omitted fields (it works for JSONEachRow, -WithNames, -WithNamesAndTypes formats).", IMPORTANT) \
    M(Bool, input_format_csv_empty_as_default, true, "Treat empty fields in CSV input as default values.", 0) \
    M(Bool, input_format_tsv_empty_as_default, false, "Treat empty fields in TSV input as default values.", 0) \
    M(Bool, input_format_tsv_enum_as_number, false, "Treat inserted enum values in TSV formats as enum indices.", 0) \
    M(Bool, input_format_null_as_default, true, "Initialize null fields with default values if the data type of this field is not nullable and it is supported by the input format", 0) \
    M(Bool, input_format_force_null_for_omitted_fields, false, "Force initialize omitted fields with null values", 0) \
    M(Bool, input_format_arrow_case_insensitive_column_matching, false, "Ignore case when matching Arrow columns with CH columns.", 0) \
    M(Int64, input_format_orc_row_batch_size, 100'000, "Batch size when reading ORC stripes.", 0) \
    M(Bool, input_format_orc_case_insensitive_column_matching, false, "Ignore case when matching ORC columns with CH columns.", 0) \
    M(Bool, input_format_parquet_case_insensitive_column_matching, false, "Ignore case when matching Parquet columns with CH columns.", 0) \
    M(Bool, input_format_parquet_preserve_order, false, "Avoid reordering rows when reading from Parquet files. Usually makes it much slower.", 0) \
    M(Bool, input_format_parquet_filter_push_down, true, "When reading Parquet files, skip whole row groups based on the WHERE/PREWHERE expressions and min/max statistics in the Parquet metadata.", 0) \
    M(Bool, input_format_parquet_use_native_reader, false, "When reading Parquet files, to use native reader instead of arrow reader.", 0) \
    M(Bool, input_format_allow_seeks, true, "Allow seeks while reading in ORC/Parquet/Arrow input formats", 0) \
    M(Bool, input_format_orc_allow_missing_columns, true, "Allow missing columns while reading ORC input formats", 0) \
    M(Bool, input_format_orc_use_fast_decoder, true, "Use a faster ORC decoder implementation.", 0) \
    M(Bool, input_format_orc_filter_push_down, true, "When reading ORC files, skip whole stripes or row groups based on the WHERE/PREWHERE expressions, min/max statistics or bloom filter in the ORC metadata.", 0) \
    M(Bool, input_format_orc_read_use_writer_time_zone, false, "Whether use the writer's time zone in ORC stripe for ORC row reader, the default ORC row reader's time zone is GMT.", 0) \
    M(Bool, input_format_parquet_allow_missing_columns, true, "Allow missing columns while reading Parquet input formats", 0) \
    M(UInt64, input_format_parquet_local_file_min_bytes_for_seek, 8192, "Min bytes required for local read (file) to do seek, instead of read with ignore in Parquet input format", 0) \
    M(Bool, input_format_arrow_allow_missing_columns, true, "Allow missing columns while reading Arrow input formats", 0) \
    M(Char, input_format_hive_text_fields_delimiter, '\x01', "Delimiter between fields in Hive Text File", 0) \
    M(Char, input_format_hive_text_collection_items_delimiter, '\x02', "Delimiter between collection(array or map) items in Hive Text File", 0) \
    M(Char, input_format_hive_text_map_keys_delimiter, '\x03', "Delimiter between a pair of map key/values in Hive Text File", 0) \
    M(Bool, input_format_hive_text_allow_variable_number_of_columns, true, "Ignore extra columns in Hive Text input (if file has more columns than expected) and treat missing fields in Hive Text input as default values", 0) \
    M(UInt64, input_format_msgpack_number_of_columns, 0, "The number of columns in inserted MsgPack data. Used for automatic schema inference from data.", 0) \
    M(MsgPackUUIDRepresentation, output_format_msgpack_uuid_representation, FormatSettings::MsgPackUUIDRepresentation::EXT, "The way how to output UUID in MsgPack format.", 0) \
    M(UInt64, input_format_max_rows_to_read_for_schema_inference, 25000, "The maximum rows of data to read for automatic schema inference", 0) \
    M(UInt64, input_format_max_bytes_to_read_for_schema_inference, 32 * 1024 * 1024, "The maximum bytes of data to read for automatic schema inference", 0) \
    M(Bool, input_format_csv_use_best_effort_in_schema_inference, true, "Use some tweaks and heuristics to infer schema in CSV format", 0) \
    M(Bool, input_format_csv_try_infer_numbers_from_strings, false, "Try to infer numbers from string fields while schema inference in CSV format", 0) \
    M(Bool, input_format_csv_try_infer_strings_from_quoted_tuples, true, "Interpret quoted tuples in the input data as a value of type String.", 0) \
    M(Bool, input_format_tsv_use_best_effort_in_schema_inference, true, "Use some tweaks and heuristics to infer schema in TSV format", 0) \
    M(Bool, input_format_csv_detect_header, true, "Automatically detect header with names and types in CSV format", 0) \
    M(Bool, input_format_csv_allow_whitespace_or_tab_as_delimiter, false, "Allow to use spaces and tabs(\\t) as field delimiter in the CSV strings", 0) \
    M(Bool, input_format_csv_trim_whitespaces, true, "Trims spaces and tabs (\\t) characters at the beginning and end in CSV strings", 0) \
    M(Bool, input_format_csv_use_default_on_bad_values, false, "Allow to set default value to column when CSV field deserialization failed on bad value", 0) \
    M(Bool, input_format_csv_allow_variable_number_of_columns, false, "Ignore extra columns in CSV input (if file has more columns than expected) and treat missing fields in CSV input as default values", 0) \
    M(Bool, input_format_tsv_allow_variable_number_of_columns, false, "Ignore extra columns in TSV input (if file has more columns than expected) and treat missing fields in TSV input as default values", 0) \
    M(Bool, input_format_custom_allow_variable_number_of_columns, false, "Ignore extra columns in CustomSeparated input (if file has more columns than expected) and treat missing fields in CustomSeparated input as default values", 0) \
    M(Bool, input_format_json_compact_allow_variable_number_of_columns, false, "Ignore extra columns in JSONCompact(EachRow) input (if file has more columns than expected) and treat missing fields in JSONCompact(EachRow) input as default values", 0) \
    M(Bool, input_format_tsv_detect_header, true, "Automatically detect header with names and types in TSV format", 0) \
    M(Bool, input_format_custom_detect_header, true, "Automatically detect header with names and types in CustomSeparated format", 0) \
    M(Bool, input_format_parquet_skip_columns_with_unsupported_types_in_schema_inference, false, "Skip columns with unsupported types while schema inference for format Parquet", 0) \
    M(UInt64, input_format_parquet_max_block_size, DEFAULT_BLOCK_SIZE, "Max block size for parquet reader.", 0) \
    M(UInt64, input_format_parquet_prefer_block_bytes, DEFAULT_BLOCK_SIZE * 256, "Average block bytes output by parquet reader", 0) \
    M(Bool, input_format_protobuf_skip_fields_with_unsupported_types_in_schema_inference, false, "Skip fields with unsupported types while schema inference for format Protobuf", 0) \
    M(Bool, input_format_capn_proto_skip_fields_with_unsupported_types_in_schema_inference, false, "Skip columns with unsupported types while schema inference for format CapnProto", 0) \
    M(Bool, input_format_orc_skip_columns_with_unsupported_types_in_schema_inference, false, "Skip columns with unsupported types while schema inference for format ORC", 0) \
    M(Bool, input_format_arrow_skip_columns_with_unsupported_types_in_schema_inference, false, "Skip columns with unsupported types while schema inference for format Arrow", 0) \
    M(String, column_names_for_schema_inference, "", "The list of column names to use in schema inference for formats without column names. The format: 'column1,column2,column3,...'", 0) \
    M(String, schema_inference_hints, "", "The list of column names and types to use in schema inference for formats without column names. The format: 'column_name1 column_type1, column_name2 column_type2, ...'", 0) \
    M(SchemaInferenceMode, schema_inference_mode, "default", "Mode of schema inference. 'default' - assume that all files have the same schema and schema can be inferred from any file, 'union' - files can have different schemas and the resulting schema should be the a union of schemas of all files", 0) \
    M(Bool, schema_inference_make_columns_nullable, true, "If set to true, all inferred types will be Nullable in schema inference for formats without information about nullability.", 0) \
    M(Bool, input_format_json_read_bools_as_numbers, true, "Allow to parse bools as numbers in JSON input formats", 0) \
    M(Bool, input_format_json_read_bools_as_strings, true, "Allow to parse bools as strings in JSON input formats", 0) \
    M(Bool, input_format_json_try_infer_numbers_from_strings, false, "Try to infer numbers from string fields while schema inference", 0) \
    M(Bool, input_format_json_validate_types_from_metadata, true, "For JSON/JSONCompact/JSONColumnsWithMetadata input formats this controls whether format parser should check if data types from input metadata match data types of the corresponding columns from the table", 0) \
    M(Bool, input_format_json_read_numbers_as_strings, true, "Allow to parse numbers as strings in JSON input formats", 0) \
    M(Bool, input_format_json_read_objects_as_strings, true, "Allow to parse JSON objects as strings in JSON input formats", 0) \
    M(Bool, input_format_json_read_arrays_as_strings, true, "Allow to parse JSON arrays as strings in JSON input formats", 0) \
    M(Bool, input_format_json_try_infer_named_tuples_from_objects, true, "Try to infer named tuples from JSON objects in JSON input formats", 0) \
    M(Bool, input_format_json_use_string_type_for_ambiguous_paths_in_named_tuples_inference_from_objects, false, "Use String type instead of an exception in case of ambiguous paths in JSON objects during named tuples inference", 0) \
    M(Bool, input_format_json_infer_incomplete_types_as_strings, true, "Use type String for keys that contains only Nulls or empty objects/arrays during schema inference in JSON input formats", 0) \
    M(Bool, input_format_json_named_tuples_as_objects, true, "Deserialize named tuple columns as JSON objects", 0) \
    M(Bool, input_format_json_ignore_unknown_keys_in_named_tuple, true, "Ignore unknown keys in json object for named tuples", 0) \
    M(Bool, input_format_json_defaults_for_missing_elements_in_named_tuple, true, "Insert default value in named tuple element if it's missing in json object", 0) \
    M(Bool, input_format_json_throw_on_bad_escape_sequence, true, "Throw an exception if JSON string contains bad escape sequence in JSON input formats. If disabled, bad escape sequences will remain as is in the data", 0) \
    M(Bool, input_format_json_ignore_unnecessary_fields, true, "Ignore unnecessary fields and not parse them. Enabling this may not throw exceptions on json strings of invalid format or with duplicated fields", 0) \
    M(Bool, input_format_json_case_insensitive_column_matching, false, "Ignore case when matching JSON keys with CH columns", 0) \
    M(Bool, input_format_try_infer_integers, true, "Try to infer integers instead of floats while schema inference in text formats", 0) \
    M(Bool, input_format_try_infer_dates, true, "Try to infer dates from string fields while schema inference in text formats", 0) \
    M(Bool, input_format_try_infer_datetimes, true, "Try to infer datetimes from string fields while schema inference in text formats", 0) \
    M(Bool, input_format_try_infer_exponent_floats, false, "Try to infer floats in exponential notation while schema inference in text formats (except JSON, where exponent numbers are always inferred)", 0) \
    M(Bool, output_format_markdown_escape_special_characters, false, "Escape special characters in Markdown", 0) \
    M(Bool, input_format_protobuf_flatten_google_wrappers, false, "Enable Google wrappers for regular non-nested columns, e.g. google.protobuf.StringValue 'str' for String column 'str'. For Nullable columns empty wrappers are recognized as defaults, and missing as nulls", 0) \
    M(Bool, output_format_protobuf_nullables_with_google_wrappers, false, "When serializing Nullable columns with Google wrappers, serialize default values as empty wrappers. If turned off, default and null values are not serialized", 0) \
    M(UInt64, input_format_csv_skip_first_lines, 0, "Skip specified number of lines at the beginning of data in CSV format", 0) \
    M(UInt64, input_format_tsv_skip_first_lines, 0, "Skip specified number of lines at the beginning of data in TSV format", 0) \
    M(Bool, input_format_csv_skip_trailing_empty_lines, false, "Skip trailing empty lines in CSV format", 0) \
    M(Bool, input_format_tsv_skip_trailing_empty_lines, false, "Skip trailing empty lines in TSV format", 0) \
    M(Bool, input_format_custom_skip_trailing_empty_lines, false, "Skip trailing empty lines in CustomSeparated format", 0) \
    M(Bool, input_format_tsv_crlf_end_of_line, false, "If it is set true, file function will read TSV format with \\r\\n instead of \\n.", 0) \
    \
    M(Bool, input_format_native_allow_types_conversion, true, "Allow data types conversion in Native input format", 0) \
    M(Bool, input_format_native_decode_types_in_binary_format, false, "Read data types in binary format instead of type names in Native input format", 0) \
    M(Bool, output_format_native_encode_types_in_binary_format, false, "Write data types in binary format instead of type names in Native output format", 0) \
    \
    M(DateTimeInputFormat, date_time_input_format, FormatSettings::DateTimeInputFormat::Basic, "Method to read DateTime from text input formats. Possible values: 'basic', 'best_effort' and 'best_effort_us'.", 0) \
    M(DateTimeOutputFormat, date_time_output_format, FormatSettings::DateTimeOutputFormat::Simple, "Method to write DateTime to text output. Possible values: 'simple', 'iso', 'unix_timestamp'.", 0) \
    M(IntervalOutputFormat, interval_output_format, FormatSettings::IntervalOutputFormat::Numeric, "Textual representation of Interval. Possible values: 'kusto', 'numeric'.", 0) \
    \
    M(Bool, input_format_ipv4_default_on_conversion_error, false, "Deserialization of IPv4 will use default values instead of throwing exception on conversion error.", 0) \
    M(Bool, input_format_ipv6_default_on_conversion_error, false, "Deserialization of IPV6 will use default values instead of throwing exception on conversion error.", 0) \
    M(String, bool_true_representation, "true", "Text to represent bool value in TSV/CSV formats.", 0) \
    M(String, bool_false_representation, "false", "Text to represent bool value in TSV/CSV formats.", 0) \
    \
    M(Bool, input_format_values_interpret_expressions, true, "For Values format: if the field could not be parsed by streaming parser, run SQL parser and try to interpret it as SQL expression.", 0) \
    M(Bool, input_format_values_deduce_templates_of_expressions, true, "For Values format: if the field could not be parsed by streaming parser, run SQL parser, deduce template of the SQL expression, try to parse all rows using template and then interpret expression for all rows.", 0) \
    M(Bool, input_format_values_accurate_types_of_literals, true, "For Values format: when parsing and interpreting expressions using template, check actual type of literal to avoid possible overflow and precision issues.", 0) \
    M(Bool, input_format_values_allow_data_after_semicolon, false, "For Values format: allow extra data after semicolon (used by client to interpret comments).", 0) \
    M(Bool, input_format_avro_allow_missing_fields, false, "For Avro/AvroConfluent format: when field is not found in schema use default value instead of error", 0) \
    /** This setting is obsolete and do nothing, left for compatibility reasons. */ \
    M(Bool, input_format_avro_null_as_default, false, "For Avro/AvroConfluent format: insert default in case of null and non Nullable column", 0) \
    M(UInt64, format_binary_max_string_size, 1_GiB, "The maximum allowed size for String in RowBinary format. It prevents allocating large amount of memory in case of corrupted data. 0 means there is no limit", 0) \
    M(UInt64, format_binary_max_array_size, 1_GiB, "The maximum allowed size for Array in RowBinary format. It prevents allocating large amount of memory in case of corrupted data. 0 means there is no limit", 0) \
    M(Bool, input_format_binary_decode_types_in_binary_format, false, "Read data types in binary format instead of type names in RowBinaryWithNamesAndTypes input format", 0) \
    M(Bool, output_format_binary_encode_types_in_binary_format, false, "Write data types in binary format instead of type names in RowBinaryWithNamesAndTypes output format ", 0) \
    M(URI, format_avro_schema_registry_url, "", "For AvroConfluent format: Confluent Schema Registry URL.", 0) \
    \
    M(Bool, output_format_json_quote_64bit_integers, true, "Controls quoting of 64-bit integers in JSON output format.", 0) \
    M(Bool, output_format_json_quote_denormals, false, "Enables '+nan', '-nan', '+inf', '-inf' outputs in JSON output format.", 0) \
    M(Bool, output_format_json_quote_decimals, false, "Controls quoting of decimals in JSON output format.", 0) \
    M(Bool, output_format_json_quote_64bit_floats, false, "Controls quoting of 64-bit float numbers in JSON output format.", 0) \
    \
    M(Bool, output_format_json_escape_forward_slashes, true, "Controls escaping forward slashes for string outputs in JSON output format. This is intended for compatibility with JavaScript. Don't confuse with backslashes that are always escaped.", 0) \
    M(Bool, output_format_json_named_tuples_as_objects, true, "Serialize named tuple columns as JSON objects.", 0) \
    M(Bool, output_format_json_skip_null_value_in_named_tuples, false, "Skip key value pairs with null value when serialize named tuple columns as JSON objects. It is only valid when output_format_json_named_tuples_as_objects is true.", 0) \
    M(Bool, output_format_json_array_of_rows, false, "Output a JSON array of all rows in JSONEachRow(Compact) format.", 0) \
    M(Bool, output_format_json_validate_utf8, false, "Validate UTF-8 sequences in JSON output formats, doesn't impact formats JSON/JSONCompact/JSONColumnsWithMetadata, they always validate utf8", 0) \
    \
    M(String, format_json_object_each_row_column_for_object_name, "", "The name of column that will be used as object names in JSONObjectEachRow format. Column type should be String", 0) \
    \
    M(UInt64, output_format_pretty_max_rows, 10000, "Rows limit for Pretty formats.", 0) \
    M(UInt64, output_format_pretty_max_column_pad_width, 250, "Maximum width to pad all values in a column in Pretty formats.", 0) \
    M(UInt64, output_format_pretty_max_value_width, 10000, "Maximum width of value to display in Pretty formats. If greater - it will be cut.", 0) \
    M(UInt64, output_format_pretty_max_value_width_apply_for_single_value, false, "Only cut values (see the `output_format_pretty_max_value_width` setting) when it is not a single value in a block. Otherwise output it entirely, which is useful for the `SHOW CREATE TABLE` query.", 0) \
    M(UInt64Auto, output_format_pretty_color, "auto", "Use ANSI escape sequences in Pretty formats. 0 - disabled, 1 - enabled, 'auto' - enabled if a terminal.", 0) \
    M(String, output_format_pretty_grid_charset, "UTF-8", "Charset for printing grid borders. Available charsets: ASCII, UTF-8 (default one).", 0) \
    M(UInt64, output_format_pretty_display_footer_column_names, true, "Display column names in the footer if there are 999 or more rows.", 0) \
    M(UInt64, output_format_pretty_display_footer_column_names_min_rows, 50, "Sets the minimum threshold value of rows for which to enable displaying column names in the footer. 50 (default)", 0) \
    M(UInt64, output_format_parquet_row_group_size, 1000000, "Target row group size in rows.", 0) \
    M(UInt64, output_format_parquet_row_group_size_bytes, 512 * 1024 * 1024, "Target row group size in bytes, before compression.", 0) \
    M(Bool, output_format_parquet_string_as_string, true, "Use Parquet String type instead of Binary for String columns.", 0) \
    M(Bool, output_format_parquet_fixed_string_as_fixed_byte_array, true, "Use Parquet FIXED_LENGTH_BYTE_ARRAY type instead of Binary for FixedString columns.", 0) \
    M(ParquetVersion, output_format_parquet_version, "2.latest", "Parquet format version for output format. Supported versions: 1.0, 2.4, 2.6 and 2.latest (default)", 0) \
    M(ParquetCompression, output_format_parquet_compression_method, "zstd", "Compression method for Parquet output format. Supported codecs: snappy, lz4, brotli, zstd, gzip, none (uncompressed)", 0) \
    M(Bool, output_format_parquet_compliant_nested_types, true, "In parquet file schema, use name 'element' instead of 'item' for list elements. This is a historical artifact of Arrow library implementation. Generally increases compatibility, except perhaps with some old versions of Arrow.", 0) \
    M(Bool, output_format_parquet_use_custom_encoder, true, "Use a faster Parquet encoder implementation.", 0) \
    M(Bool, output_format_parquet_parallel_encoding, true, "Do Parquet encoding in multiple threads. Requires output_format_parquet_use_custom_encoder.", 0) \
    M(UInt64, output_format_parquet_data_page_size, 1024 * 1024, "Target page size in bytes, before compression.", 0) \
    M(UInt64, output_format_parquet_batch_size, 1024, "Check page size every this many rows. Consider decreasing if you have columns with average values size above a few KBs.", 0) \
    M(Bool, output_format_parquet_write_page_index, true, "Add a possibility to write page index into parquet files.", 0) \
    M(String, output_format_avro_codec, "", "Compression codec used for output. Possible values: 'null', 'deflate', 'snappy', 'zstd'.", 0) \
    M(UInt64, output_format_avro_sync_interval, 16 * 1024, "Sync interval in bytes.", 0) \
    M(String, output_format_avro_string_column_pattern, "", "For Avro format: regexp of String columns to select as AVRO string.", 0) \
    M(UInt64, output_format_avro_rows_in_file, 1, "Max rows in a file (if permitted by storage)", 0) \
    M(Bool, output_format_tsv_crlf_end_of_line, false, "If it is set true, end of line in TSV format will be \\r\\n instead of \\n.", 0) \
    M(String, format_csv_null_representation, "\\N", "Custom NULL representation in CSV format", 0) \
    M(String, format_tsv_null_representation, "\\N", "Custom NULL representation in TSV format", 0) \
    M(Bool, output_format_decimal_trailing_zeros, false, "Output trailing zeros when printing Decimal values. E.g. 1.230000 instead of 1.23.", 0) \
    \
    M(UInt64, input_format_allow_errors_num, 0, "Maximum absolute amount of errors while reading text formats (like CSV, TSV). In case of error, if at least absolute or relative amount of errors is lower than corresponding value, will skip until next line and continue.", 0) \
    M(Float, input_format_allow_errors_ratio, 0, "Maximum relative amount of errors while reading text formats (like CSV, TSV). In case of error, if at least absolute or relative amount of errors is lower than corresponding value, will skip until next line and continue.", 0) \
    M(String, input_format_record_errors_file_path, "", "Path of the file used to record errors while reading text formats (CSV, TSV).", 0) \
    M(String, errors_output_format, "CSV", "Method to write Errors to text output.", 0) \
    \
    M(String, format_schema, "", "Schema identifier (used by schema-based formats)", 0) \
    M(String, format_template_resultset, "", "Path to file which contains format string for result set (for Template format)", 0) \
    M(String, format_template_row, "", "Path to file which contains format string for rows (for Template format)", 0) \
    M(String, format_template_row_format, "", "Format string for rows (for Template format)", 0) \
    M(String, format_template_resultset_format, "", "Format string for result set (for Template format)", 0) \
    M(String, format_template_rows_between_delimiter, "\n", "Delimiter between rows (for Template format)", 0) \
    \
    M(EscapingRule, format_custom_escaping_rule, "Escaped", "Field escaping rule (for CustomSeparated format)", 0) \
    M(String, format_custom_field_delimiter, "\t", "Delimiter between fields (for CustomSeparated format)", 0) \
    M(String, format_custom_row_before_delimiter, "", "Delimiter before field of the first column (for CustomSeparated format)", 0) \
    M(String, format_custom_row_after_delimiter, "\n", "Delimiter after field of the last column (for CustomSeparated format)", 0) \
    M(String, format_custom_row_between_delimiter, "", "Delimiter between rows (for CustomSeparated format)", 0) \
    M(String, format_custom_result_before_delimiter, "", "Prefix before result set (for CustomSeparated format)", 0) \
    M(String, format_custom_result_after_delimiter, "", "Suffix after result set (for CustomSeparated format)", 0) \
    \
    M(String, format_regexp, "", "Regular expression (for Regexp format)", 0) \
    M(EscapingRule, format_regexp_escaping_rule, "Raw", "Field escaping rule (for Regexp format)", 0) \
    M(Bool, format_regexp_skip_unmatched, false, "Skip lines unmatched by regular expression (for Regexp format)", 0) \
    \
    M(Bool, output_format_enable_streaming, false, "Enable streaming in output formats that support it.", 0) \
    M(Bool, output_format_write_statistics, true, "Write statistics about read rows, bytes, time elapsed in suitable output formats.", 0) \
    M(Bool, output_format_pretty_row_numbers, true, "Add row numbers before each row for pretty output format", 0) \
    M(Bool, output_format_pretty_highlight_digit_groups, true, "If enabled and if output is a terminal, highlight every digit corresponding to the number of thousands, millions, etc. with underline.", 0) \
    M(UInt64, output_format_pretty_single_large_number_tip_threshold, 1'000'000, "Print a readable number tip on the right side of the table if the block consists of a single number which exceeds this value (except 0)", 0) \
    M(Bool, insert_distributed_one_random_shard, false, "If setting is enabled, inserting into distributed table will choose a random shard to write when there is no sharding key", 0) \
    \
    M(Bool, exact_rows_before_limit, false, "When enabled, ClickHouse will provide exact value for rows_before_limit_at_least statistic, but with the cost that the data before limit will have to be read completely", 0) \
    M(UInt64, cross_to_inner_join_rewrite, 1, "Use inner join instead of comma/cross join if there are joining expressions in the WHERE section. Values: 0 - no rewrite, 1 - apply if possible for comma/cross, 2 - force rewrite all comma joins, cross - if possible", 0) \
    \
    M(Bool, output_format_arrow_low_cardinality_as_dictionary, false, "Enable output LowCardinality type as Dictionary Arrow type", 0) \
    M(Bool, output_format_arrow_use_signed_indexes_for_dictionary, true, "Use signed integers for dictionary indexes in Arrow format", 0) \
    M(Bool, output_format_arrow_use_64_bit_indexes_for_dictionary, false, "Always use 64 bit integers for dictionary indexes in Arrow format", 0) \
    M(Bool, output_format_arrow_string_as_string, true, "Use Arrow String type instead of Binary for String columns", 0) \
    M(Bool, output_format_arrow_fixed_string_as_fixed_byte_array, true, "Use Arrow FIXED_SIZE_BINARY type instead of Binary for FixedString columns.", 0) \
    M(ArrowCompression, output_format_arrow_compression_method, "lz4_frame", "Compression method for Arrow output format. Supported codecs: lz4_frame, zstd, none (uncompressed)", 0) \
    \
    M(Bool, output_format_orc_string_as_string, true, "Use ORC String type instead of Binary for String columns", 0) \
    M(ORCCompression, output_format_orc_compression_method, "zstd", "Compression method for ORC output format. Supported codecs: lz4, snappy, zlib, zstd, none (uncompressed)", 0) \
    M(UInt64, output_format_orc_row_index_stride, 10'000, "Target row index stride in ORC output format", 0) \
    \
    M(CapnProtoEnumComparingMode, format_capn_proto_enum_comparising_mode, FormatSettings::CapnProtoEnumComparingMode::BY_VALUES, "How to map ClickHouse Enum and CapnProto Enum", 0) \
    \
    M(Bool, format_capn_proto_use_autogenerated_schema, true, "Use autogenerated CapnProto schema when format_schema is not set", 0) \
    M(Bool, format_protobuf_use_autogenerated_schema, true, "Use autogenerated Protobuf when format_schema is not set", 0) \
    M(String, output_format_schema, "", "The path to the file where the automatically generated schema will be saved", 0) \
    \
    M(String, input_format_mysql_dump_table_name, "", "Name of the table in MySQL dump from which to read data", 0) \
    M(Bool, input_format_mysql_dump_map_column_names, true, "Match columns from table in MySQL dump and columns from ClickHouse table by names", 0) \
    \
    M(UInt64, output_format_sql_insert_max_batch_size, DEFAULT_BLOCK_SIZE, "The maximum number  of rows in one INSERT statement.", 0) \
    M(String, output_format_sql_insert_table_name, "table", "The name of table in the output INSERT query", 0) \
    M(Bool, output_format_sql_insert_include_column_names, true, "Include column names in INSERT query", 0) \
    M(Bool, output_format_sql_insert_use_replace, false, "Use REPLACE statement instead of INSERT", 0) \
    M(Bool, output_format_sql_insert_quote_names, true, "Quote column names with '`' characters", 0) \
    \
    M(Bool, output_format_values_escape_quote_with_quote, false, "If true escape ' with '', otherwise quoted with \\'", 0) \
    \
    M(Bool, output_format_bson_string_as_string, false, "Use BSON String type instead of Binary for String columns.", 0) \
    M(Bool, input_format_bson_skip_fields_with_unsupported_types_in_schema_inference, false, "Skip fields with unsupported types while schema inference for format BSON.", 0) \
    \
    M(Bool, format_display_secrets_in_show_and_select, false, "Do not hide secrets in SHOW and SELECT queries.", IMPORTANT) \
    M(Bool, regexp_dict_allow_hyperscan, true, "Allow regexp_tree dictionary using Hyperscan library.", 0) \
    M(Bool, regexp_dict_flag_case_insensitive, false, "Use case-insensitive matching for a regexp_tree dictionary. Can be overridden in individual expressions with (?i) and (?-i).", 0) \
    M(Bool, regexp_dict_flag_dotall, false, "Allow '.' to match newline characters for a regexp_tree dictionary.", 0) \
    \
    M(Bool, dictionary_use_async_executor, false, "Execute a pipeline for reading dictionary source in several threads. It's supported only by dictionaries with local CLICKHOUSE source.", 0) \
    M(Bool, precise_float_parsing, false, "Prefer more precise (but slower) float parsing algorithm", 0) \
    M(DateTimeOverflowBehavior, date_time_overflow_behavior, "ignore", "Overflow mode for Date, Date32, DateTime, DateTime64 types. Possible values: 'ignore', 'throw', 'saturate'.", 0) \
    M(Bool, validate_experimental_and_suspicious_types_inside_nested_types, true, "Validate usage of experimental and suspicious types inside nested types like Array/Map/Tuple", 0) \
    M(Bool, s3_use_parallel_listing, false, "Either to use parallel listing in s3", 0) \
    M(UInt64, s3_num_workers, 1, "Number of threads in parallel s3 listing", 0) \
    M(UInt64, s3_num_parallel_requests, 1, "Number of parallel requests", 0) \
    M(Double, s3_multiplication_length, 0.9, "Ratio of length of first request and other requests", 0) \
=======
namespace DB
{
class IColumn;
struct MutableColumnsAndConstraints;
class ReadBuffer;
struct SettingsImpl;
class WriteBuffer;

/// List of available types supported in Settings object (!= MergeTreeSettings, MySQLSettings, etc)
#define COMMON_SETTINGS_SUPPORTED_TYPES(CLASS_NAME, M) \
    M(CLASS_NAME, ArrowCompression) \
    M(CLASS_NAME, Bool) \
    M(CLASS_NAME, CapnProtoEnumComparingMode) \
    M(CLASS_NAME, Char) \
    M(CLASS_NAME, DateTimeInputFormat) \
    M(CLASS_NAME, DateTimeOutputFormat) \
    M(CLASS_NAME, DateTimeOverflowBehavior) \
    M(CLASS_NAME, DefaultDatabaseEngine) \
    M(CLASS_NAME, DefaultTableEngine) \
    M(CLASS_NAME, Dialect) \
    M(CLASS_NAME, DistributedDDLOutputMode) \
    M(CLASS_NAME, DistributedProductMode) \
    M(CLASS_NAME, Double) \
    M(CLASS_NAME, EscapingRule) \
    M(CLASS_NAME, Float) \
    M(CLASS_NAME, IdentifierQuotingStyle) \
    M(CLASS_NAME, Int32) \
    M(CLASS_NAME, Int64) \
    M(CLASS_NAME, IntervalOutputFormat) \
    M(CLASS_NAME, JoinAlgorithm) \
    M(CLASS_NAME, JoinStrictness) \
    M(CLASS_NAME, LightweightMutationProjectionMode) \
    M(CLASS_NAME, LoadBalancing) \
    M(CLASS_NAME, LocalFSReadMethod) \
    M(CLASS_NAME, LogQueriesType) \
    M(CLASS_NAME, LogsLevel) \
    M(CLASS_NAME, Map) \
    M(CLASS_NAME, MaxThreads) \
    M(CLASS_NAME, Milliseconds) \
    M(CLASS_NAME, MsgPackUUIDRepresentation) \
    M(CLASS_NAME, MySQLDataTypesSupport) \
    M(CLASS_NAME, NonZeroUInt64) \
    M(CLASS_NAME, ORCCompression) \
    M(CLASS_NAME, OverflowMode) \
    M(CLASS_NAME, OverflowModeGroupBy) \
    M(CLASS_NAME, ParallelReplicasCustomKeyFilterType) \
    M(CLASS_NAME, ParquetCompression) \
    M(CLASS_NAME, ParquetVersion) \
    M(CLASS_NAME, QueryCacheNondeterministicFunctionHandling) \
    M(CLASS_NAME, QueryCacheSystemTableHandling) \
    M(CLASS_NAME, SchemaInferenceMode) \
    M(CLASS_NAME, Seconds) \
    M(CLASS_NAME, SetOperationMode) \
    M(CLASS_NAME, ShortCircuitFunctionEvaluation) \
    M(CLASS_NAME, SQLSecurityType) \
    M(CLASS_NAME, StreamingHandleErrorMode) \
    M(CLASS_NAME, String) \
    M(CLASS_NAME, Timezone) \
    M(CLASS_NAME, TotalsMode) \
    M(CLASS_NAME, TransactionsWaitCSNMode) \
    M(CLASS_NAME, UInt64) \
    M(CLASS_NAME, UInt64Auto) \
    M(CLASS_NAME, URI)


COMMON_SETTINGS_SUPPORTED_TYPES(Settings, DECLARE_SETTING_TRAIT)
struct Settings
{
    Settings();
    Settings(const Settings & settings);
    Settings(Settings && settings) noexcept;
    ~Settings();
>>>>>>> b0c3c7f5

    Settings & operator=(const Settings & other);
    bool operator==(const Settings & other) const;

    COMMON_SETTINGS_SUPPORTED_TYPES(Settings, DECLARE_SETTING_SUBSCRIPT_OPERATOR)

    /// General API as needed
    bool has(std::string_view name) const;
    bool isChanged(std::string_view name) const;

    bool tryGet(std::string_view name, Field & value) const;
    Field get(std::string_view name) const;

    void set(std::string_view name, const Field & value);
    void setDefaultValue(std::string_view name);

    std::vector<String> getHints(const String & name) const;
    String toString() const;

    SettingsChanges changes() const;
    void applyChanges(const SettingsChanges & changes);
    std::vector<std::string_view> getAllRegisteredNames() const;
    std::vector<std::string_view> getChangedAndObsoleteNames() const;
    std::vector<std::string_view> getUnchangedNames() const;

    void dumpToSystemSettingsColumns(MutableColumnsAndConstraints & params) const;
    void dumpToMapColumn(IColumn * column, bool changed_only = true) const;
    NameToNameMap toNameToNameMap() const;

    void write(WriteBuffer & out, SettingsWriteFormat format = SettingsWriteFormat::DEFAULT) const;
    void read(ReadBuffer & in, SettingsWriteFormat format = SettingsWriteFormat::DEFAULT);

    void addToProgramOptions(boost::program_options::options_description & options);
    void addToProgramOptions(std::string_view setting_name, boost::program_options::options_description & options);
    void addToProgramOptionsAsMultitokens(boost::program_options::options_description & options) const;
    void addToClientOptions(
        Poco::Util::LayeredConfiguration & config, const boost::program_options::variables_map & options, bool repeated_settings) const;

    static Field castValueUtil(std::string_view name, const Field & value);
    static String valueToStringUtil(std::string_view name, const Field & value);
    static Field stringToValueUtil(std::string_view name, const String & str);
    static bool hasBuiltin(std::string_view name);
    static std::string_view resolveName(std::string_view name);
    static void checkNoSettingNamesAtTopLevel(const Poco::Util::AbstractConfiguration & config, const String & config_path);

private:
    std::unique_ptr<SettingsImpl> impl;
};
}<|MERGE_RESOLUTION|>--- conflicted
+++ resolved
@@ -33,252 +33,6 @@
 
 using NameToNameMap = std::unordered_map<std::string, std::string>;
 
-<<<<<<< HEAD
-#define FORMAT_FACTORY_SETTINGS(M, ALIAS) \
-    M(Char, format_csv_delimiter, ',', "The character to be considered as a delimiter in CSV data. If setting with a string, a string has to have a length of 1.", 0) \
-    M(Bool, format_csv_allow_single_quotes, false, "If it is set to true, allow strings in single quotes.", 0) \
-    M(Bool, format_csv_allow_double_quotes, true, "If it is set to true, allow strings in double quotes.", 0) \
-    M(Bool, output_format_csv_serialize_tuple_into_separate_columns, true, "If it set to true, then Tuples in CSV format are serialized as separate columns (that is, their nesting in the tuple is lost)", 0) \
-    M(Bool, input_format_csv_deserialize_separate_columns_into_tuple, true, "If it set to true, then separate columns written in CSV format can be deserialized to Tuple column.", 0) \
-    M(Bool, output_format_csv_crlf_end_of_line, false, "If it is set true, end of line in CSV format will be \\r\\n instead of \\n.", 0) \
-    M(Bool, input_format_csv_allow_cr_end_of_line, false, "If it is set true, \\r will be allowed at end of line not followed by \\n", 0) \
-    M(Bool, input_format_csv_enum_as_number, false, "Treat inserted enum values in CSV formats as enum indices", 0) \
-    M(Bool, input_format_csv_arrays_as_nested_csv, false, R"(When reading Array from CSV, expect that its elements were serialized in nested CSV and then put into string. Example: "[""Hello"", ""world"", ""42"""" TV""]". Braces around array can be omitted.)", 0) \
-    M(Bool, input_format_skip_unknown_fields, true, "Skip columns with unknown names from input data (it works for JSONEachRow, -WithNames, -WithNamesAndTypes and TSKV formats).", 0) \
-    M(Bool, input_format_with_names_use_header, true, "For -WithNames input formats this controls whether format parser is to assume that column data appear in the input exactly as they are specified in the header.", 0) \
-    M(Bool, input_format_with_types_use_header, true, "For -WithNamesAndTypes input formats this controls whether format parser should check if data types from the input match data types from the header.", 0) \
-    M(Bool, input_format_import_nested_json, false, "Map nested JSON data to nested tables (it works for JSONEachRow format).", 0) \
-    M(Bool, input_format_defaults_for_omitted_fields, true, "For input data calculate default expressions for omitted fields (it works for JSONEachRow, -WithNames, -WithNamesAndTypes formats).", IMPORTANT) \
-    M(Bool, input_format_csv_empty_as_default, true, "Treat empty fields in CSV input as default values.", 0) \
-    M(Bool, input_format_tsv_empty_as_default, false, "Treat empty fields in TSV input as default values.", 0) \
-    M(Bool, input_format_tsv_enum_as_number, false, "Treat inserted enum values in TSV formats as enum indices.", 0) \
-    M(Bool, input_format_null_as_default, true, "Initialize null fields with default values if the data type of this field is not nullable and it is supported by the input format", 0) \
-    M(Bool, input_format_force_null_for_omitted_fields, false, "Force initialize omitted fields with null values", 0) \
-    M(Bool, input_format_arrow_case_insensitive_column_matching, false, "Ignore case when matching Arrow columns with CH columns.", 0) \
-    M(Int64, input_format_orc_row_batch_size, 100'000, "Batch size when reading ORC stripes.", 0) \
-    M(Bool, input_format_orc_case_insensitive_column_matching, false, "Ignore case when matching ORC columns with CH columns.", 0) \
-    M(Bool, input_format_parquet_case_insensitive_column_matching, false, "Ignore case when matching Parquet columns with CH columns.", 0) \
-    M(Bool, input_format_parquet_preserve_order, false, "Avoid reordering rows when reading from Parquet files. Usually makes it much slower.", 0) \
-    M(Bool, input_format_parquet_filter_push_down, true, "When reading Parquet files, skip whole row groups based on the WHERE/PREWHERE expressions and min/max statistics in the Parquet metadata.", 0) \
-    M(Bool, input_format_parquet_use_native_reader, false, "When reading Parquet files, to use native reader instead of arrow reader.", 0) \
-    M(Bool, input_format_allow_seeks, true, "Allow seeks while reading in ORC/Parquet/Arrow input formats", 0) \
-    M(Bool, input_format_orc_allow_missing_columns, true, "Allow missing columns while reading ORC input formats", 0) \
-    M(Bool, input_format_orc_use_fast_decoder, true, "Use a faster ORC decoder implementation.", 0) \
-    M(Bool, input_format_orc_filter_push_down, true, "When reading ORC files, skip whole stripes or row groups based on the WHERE/PREWHERE expressions, min/max statistics or bloom filter in the ORC metadata.", 0) \
-    M(Bool, input_format_orc_read_use_writer_time_zone, false, "Whether use the writer's time zone in ORC stripe for ORC row reader, the default ORC row reader's time zone is GMT.", 0) \
-    M(Bool, input_format_parquet_allow_missing_columns, true, "Allow missing columns while reading Parquet input formats", 0) \
-    M(UInt64, input_format_parquet_local_file_min_bytes_for_seek, 8192, "Min bytes required for local read (file) to do seek, instead of read with ignore in Parquet input format", 0) \
-    M(Bool, input_format_arrow_allow_missing_columns, true, "Allow missing columns while reading Arrow input formats", 0) \
-    M(Char, input_format_hive_text_fields_delimiter, '\x01', "Delimiter between fields in Hive Text File", 0) \
-    M(Char, input_format_hive_text_collection_items_delimiter, '\x02', "Delimiter between collection(array or map) items in Hive Text File", 0) \
-    M(Char, input_format_hive_text_map_keys_delimiter, '\x03', "Delimiter between a pair of map key/values in Hive Text File", 0) \
-    M(Bool, input_format_hive_text_allow_variable_number_of_columns, true, "Ignore extra columns in Hive Text input (if file has more columns than expected) and treat missing fields in Hive Text input as default values", 0) \
-    M(UInt64, input_format_msgpack_number_of_columns, 0, "The number of columns in inserted MsgPack data. Used for automatic schema inference from data.", 0) \
-    M(MsgPackUUIDRepresentation, output_format_msgpack_uuid_representation, FormatSettings::MsgPackUUIDRepresentation::EXT, "The way how to output UUID in MsgPack format.", 0) \
-    M(UInt64, input_format_max_rows_to_read_for_schema_inference, 25000, "The maximum rows of data to read for automatic schema inference", 0) \
-    M(UInt64, input_format_max_bytes_to_read_for_schema_inference, 32 * 1024 * 1024, "The maximum bytes of data to read for automatic schema inference", 0) \
-    M(Bool, input_format_csv_use_best_effort_in_schema_inference, true, "Use some tweaks and heuristics to infer schema in CSV format", 0) \
-    M(Bool, input_format_csv_try_infer_numbers_from_strings, false, "Try to infer numbers from string fields while schema inference in CSV format", 0) \
-    M(Bool, input_format_csv_try_infer_strings_from_quoted_tuples, true, "Interpret quoted tuples in the input data as a value of type String.", 0) \
-    M(Bool, input_format_tsv_use_best_effort_in_schema_inference, true, "Use some tweaks and heuristics to infer schema in TSV format", 0) \
-    M(Bool, input_format_csv_detect_header, true, "Automatically detect header with names and types in CSV format", 0) \
-    M(Bool, input_format_csv_allow_whitespace_or_tab_as_delimiter, false, "Allow to use spaces and tabs(\\t) as field delimiter in the CSV strings", 0) \
-    M(Bool, input_format_csv_trim_whitespaces, true, "Trims spaces and tabs (\\t) characters at the beginning and end in CSV strings", 0) \
-    M(Bool, input_format_csv_use_default_on_bad_values, false, "Allow to set default value to column when CSV field deserialization failed on bad value", 0) \
-    M(Bool, input_format_csv_allow_variable_number_of_columns, false, "Ignore extra columns in CSV input (if file has more columns than expected) and treat missing fields in CSV input as default values", 0) \
-    M(Bool, input_format_tsv_allow_variable_number_of_columns, false, "Ignore extra columns in TSV input (if file has more columns than expected) and treat missing fields in TSV input as default values", 0) \
-    M(Bool, input_format_custom_allow_variable_number_of_columns, false, "Ignore extra columns in CustomSeparated input (if file has more columns than expected) and treat missing fields in CustomSeparated input as default values", 0) \
-    M(Bool, input_format_json_compact_allow_variable_number_of_columns, false, "Ignore extra columns in JSONCompact(EachRow) input (if file has more columns than expected) and treat missing fields in JSONCompact(EachRow) input as default values", 0) \
-    M(Bool, input_format_tsv_detect_header, true, "Automatically detect header with names and types in TSV format", 0) \
-    M(Bool, input_format_custom_detect_header, true, "Automatically detect header with names and types in CustomSeparated format", 0) \
-    M(Bool, input_format_parquet_skip_columns_with_unsupported_types_in_schema_inference, false, "Skip columns with unsupported types while schema inference for format Parquet", 0) \
-    M(UInt64, input_format_parquet_max_block_size, DEFAULT_BLOCK_SIZE, "Max block size for parquet reader.", 0) \
-    M(UInt64, input_format_parquet_prefer_block_bytes, DEFAULT_BLOCK_SIZE * 256, "Average block bytes output by parquet reader", 0) \
-    M(Bool, input_format_protobuf_skip_fields_with_unsupported_types_in_schema_inference, false, "Skip fields with unsupported types while schema inference for format Protobuf", 0) \
-    M(Bool, input_format_capn_proto_skip_fields_with_unsupported_types_in_schema_inference, false, "Skip columns with unsupported types while schema inference for format CapnProto", 0) \
-    M(Bool, input_format_orc_skip_columns_with_unsupported_types_in_schema_inference, false, "Skip columns with unsupported types while schema inference for format ORC", 0) \
-    M(Bool, input_format_arrow_skip_columns_with_unsupported_types_in_schema_inference, false, "Skip columns with unsupported types while schema inference for format Arrow", 0) \
-    M(String, column_names_for_schema_inference, "", "The list of column names to use in schema inference for formats without column names. The format: 'column1,column2,column3,...'", 0) \
-    M(String, schema_inference_hints, "", "The list of column names and types to use in schema inference for formats without column names. The format: 'column_name1 column_type1, column_name2 column_type2, ...'", 0) \
-    M(SchemaInferenceMode, schema_inference_mode, "default", "Mode of schema inference. 'default' - assume that all files have the same schema and schema can be inferred from any file, 'union' - files can have different schemas and the resulting schema should be the a union of schemas of all files", 0) \
-    M(Bool, schema_inference_make_columns_nullable, true, "If set to true, all inferred types will be Nullable in schema inference for formats without information about nullability.", 0) \
-    M(Bool, input_format_json_read_bools_as_numbers, true, "Allow to parse bools as numbers in JSON input formats", 0) \
-    M(Bool, input_format_json_read_bools_as_strings, true, "Allow to parse bools as strings in JSON input formats", 0) \
-    M(Bool, input_format_json_try_infer_numbers_from_strings, false, "Try to infer numbers from string fields while schema inference", 0) \
-    M(Bool, input_format_json_validate_types_from_metadata, true, "For JSON/JSONCompact/JSONColumnsWithMetadata input formats this controls whether format parser should check if data types from input metadata match data types of the corresponding columns from the table", 0) \
-    M(Bool, input_format_json_read_numbers_as_strings, true, "Allow to parse numbers as strings in JSON input formats", 0) \
-    M(Bool, input_format_json_read_objects_as_strings, true, "Allow to parse JSON objects as strings in JSON input formats", 0) \
-    M(Bool, input_format_json_read_arrays_as_strings, true, "Allow to parse JSON arrays as strings in JSON input formats", 0) \
-    M(Bool, input_format_json_try_infer_named_tuples_from_objects, true, "Try to infer named tuples from JSON objects in JSON input formats", 0) \
-    M(Bool, input_format_json_use_string_type_for_ambiguous_paths_in_named_tuples_inference_from_objects, false, "Use String type instead of an exception in case of ambiguous paths in JSON objects during named tuples inference", 0) \
-    M(Bool, input_format_json_infer_incomplete_types_as_strings, true, "Use type String for keys that contains only Nulls or empty objects/arrays during schema inference in JSON input formats", 0) \
-    M(Bool, input_format_json_named_tuples_as_objects, true, "Deserialize named tuple columns as JSON objects", 0) \
-    M(Bool, input_format_json_ignore_unknown_keys_in_named_tuple, true, "Ignore unknown keys in json object for named tuples", 0) \
-    M(Bool, input_format_json_defaults_for_missing_elements_in_named_tuple, true, "Insert default value in named tuple element if it's missing in json object", 0) \
-    M(Bool, input_format_json_throw_on_bad_escape_sequence, true, "Throw an exception if JSON string contains bad escape sequence in JSON input formats. If disabled, bad escape sequences will remain as is in the data", 0) \
-    M(Bool, input_format_json_ignore_unnecessary_fields, true, "Ignore unnecessary fields and not parse them. Enabling this may not throw exceptions on json strings of invalid format or with duplicated fields", 0) \
-    M(Bool, input_format_json_case_insensitive_column_matching, false, "Ignore case when matching JSON keys with CH columns", 0) \
-    M(Bool, input_format_try_infer_integers, true, "Try to infer integers instead of floats while schema inference in text formats", 0) \
-    M(Bool, input_format_try_infer_dates, true, "Try to infer dates from string fields while schema inference in text formats", 0) \
-    M(Bool, input_format_try_infer_datetimes, true, "Try to infer datetimes from string fields while schema inference in text formats", 0) \
-    M(Bool, input_format_try_infer_exponent_floats, false, "Try to infer floats in exponential notation while schema inference in text formats (except JSON, where exponent numbers are always inferred)", 0) \
-    M(Bool, output_format_markdown_escape_special_characters, false, "Escape special characters in Markdown", 0) \
-    M(Bool, input_format_protobuf_flatten_google_wrappers, false, "Enable Google wrappers for regular non-nested columns, e.g. google.protobuf.StringValue 'str' for String column 'str'. For Nullable columns empty wrappers are recognized as defaults, and missing as nulls", 0) \
-    M(Bool, output_format_protobuf_nullables_with_google_wrappers, false, "When serializing Nullable columns with Google wrappers, serialize default values as empty wrappers. If turned off, default and null values are not serialized", 0) \
-    M(UInt64, input_format_csv_skip_first_lines, 0, "Skip specified number of lines at the beginning of data in CSV format", 0) \
-    M(UInt64, input_format_tsv_skip_first_lines, 0, "Skip specified number of lines at the beginning of data in TSV format", 0) \
-    M(Bool, input_format_csv_skip_trailing_empty_lines, false, "Skip trailing empty lines in CSV format", 0) \
-    M(Bool, input_format_tsv_skip_trailing_empty_lines, false, "Skip trailing empty lines in TSV format", 0) \
-    M(Bool, input_format_custom_skip_trailing_empty_lines, false, "Skip trailing empty lines in CustomSeparated format", 0) \
-    M(Bool, input_format_tsv_crlf_end_of_line, false, "If it is set true, file function will read TSV format with \\r\\n instead of \\n.", 0) \
-    \
-    M(Bool, input_format_native_allow_types_conversion, true, "Allow data types conversion in Native input format", 0) \
-    M(Bool, input_format_native_decode_types_in_binary_format, false, "Read data types in binary format instead of type names in Native input format", 0) \
-    M(Bool, output_format_native_encode_types_in_binary_format, false, "Write data types in binary format instead of type names in Native output format", 0) \
-    \
-    M(DateTimeInputFormat, date_time_input_format, FormatSettings::DateTimeInputFormat::Basic, "Method to read DateTime from text input formats. Possible values: 'basic', 'best_effort' and 'best_effort_us'.", 0) \
-    M(DateTimeOutputFormat, date_time_output_format, FormatSettings::DateTimeOutputFormat::Simple, "Method to write DateTime to text output. Possible values: 'simple', 'iso', 'unix_timestamp'.", 0) \
-    M(IntervalOutputFormat, interval_output_format, FormatSettings::IntervalOutputFormat::Numeric, "Textual representation of Interval. Possible values: 'kusto', 'numeric'.", 0) \
-    \
-    M(Bool, input_format_ipv4_default_on_conversion_error, false, "Deserialization of IPv4 will use default values instead of throwing exception on conversion error.", 0) \
-    M(Bool, input_format_ipv6_default_on_conversion_error, false, "Deserialization of IPV6 will use default values instead of throwing exception on conversion error.", 0) \
-    M(String, bool_true_representation, "true", "Text to represent bool value in TSV/CSV formats.", 0) \
-    M(String, bool_false_representation, "false", "Text to represent bool value in TSV/CSV formats.", 0) \
-    \
-    M(Bool, input_format_values_interpret_expressions, true, "For Values format: if the field could not be parsed by streaming parser, run SQL parser and try to interpret it as SQL expression.", 0) \
-    M(Bool, input_format_values_deduce_templates_of_expressions, true, "For Values format: if the field could not be parsed by streaming parser, run SQL parser, deduce template of the SQL expression, try to parse all rows using template and then interpret expression for all rows.", 0) \
-    M(Bool, input_format_values_accurate_types_of_literals, true, "For Values format: when parsing and interpreting expressions using template, check actual type of literal to avoid possible overflow and precision issues.", 0) \
-    M(Bool, input_format_values_allow_data_after_semicolon, false, "For Values format: allow extra data after semicolon (used by client to interpret comments).", 0) \
-    M(Bool, input_format_avro_allow_missing_fields, false, "For Avro/AvroConfluent format: when field is not found in schema use default value instead of error", 0) \
-    /** This setting is obsolete and do nothing, left for compatibility reasons. */ \
-    M(Bool, input_format_avro_null_as_default, false, "For Avro/AvroConfluent format: insert default in case of null and non Nullable column", 0) \
-    M(UInt64, format_binary_max_string_size, 1_GiB, "The maximum allowed size for String in RowBinary format. It prevents allocating large amount of memory in case of corrupted data. 0 means there is no limit", 0) \
-    M(UInt64, format_binary_max_array_size, 1_GiB, "The maximum allowed size for Array in RowBinary format. It prevents allocating large amount of memory in case of corrupted data. 0 means there is no limit", 0) \
-    M(Bool, input_format_binary_decode_types_in_binary_format, false, "Read data types in binary format instead of type names in RowBinaryWithNamesAndTypes input format", 0) \
-    M(Bool, output_format_binary_encode_types_in_binary_format, false, "Write data types in binary format instead of type names in RowBinaryWithNamesAndTypes output format ", 0) \
-    M(URI, format_avro_schema_registry_url, "", "For AvroConfluent format: Confluent Schema Registry URL.", 0) \
-    \
-    M(Bool, output_format_json_quote_64bit_integers, true, "Controls quoting of 64-bit integers in JSON output format.", 0) \
-    M(Bool, output_format_json_quote_denormals, false, "Enables '+nan', '-nan', '+inf', '-inf' outputs in JSON output format.", 0) \
-    M(Bool, output_format_json_quote_decimals, false, "Controls quoting of decimals in JSON output format.", 0) \
-    M(Bool, output_format_json_quote_64bit_floats, false, "Controls quoting of 64-bit float numbers in JSON output format.", 0) \
-    \
-    M(Bool, output_format_json_escape_forward_slashes, true, "Controls escaping forward slashes for string outputs in JSON output format. This is intended for compatibility with JavaScript. Don't confuse with backslashes that are always escaped.", 0) \
-    M(Bool, output_format_json_named_tuples_as_objects, true, "Serialize named tuple columns as JSON objects.", 0) \
-    M(Bool, output_format_json_skip_null_value_in_named_tuples, false, "Skip key value pairs with null value when serialize named tuple columns as JSON objects. It is only valid when output_format_json_named_tuples_as_objects is true.", 0) \
-    M(Bool, output_format_json_array_of_rows, false, "Output a JSON array of all rows in JSONEachRow(Compact) format.", 0) \
-    M(Bool, output_format_json_validate_utf8, false, "Validate UTF-8 sequences in JSON output formats, doesn't impact formats JSON/JSONCompact/JSONColumnsWithMetadata, they always validate utf8", 0) \
-    \
-    M(String, format_json_object_each_row_column_for_object_name, "", "The name of column that will be used as object names in JSONObjectEachRow format. Column type should be String", 0) \
-    \
-    M(UInt64, output_format_pretty_max_rows, 10000, "Rows limit for Pretty formats.", 0) \
-    M(UInt64, output_format_pretty_max_column_pad_width, 250, "Maximum width to pad all values in a column in Pretty formats.", 0) \
-    M(UInt64, output_format_pretty_max_value_width, 10000, "Maximum width of value to display in Pretty formats. If greater - it will be cut.", 0) \
-    M(UInt64, output_format_pretty_max_value_width_apply_for_single_value, false, "Only cut values (see the `output_format_pretty_max_value_width` setting) when it is not a single value in a block. Otherwise output it entirely, which is useful for the `SHOW CREATE TABLE` query.", 0) \
-    M(UInt64Auto, output_format_pretty_color, "auto", "Use ANSI escape sequences in Pretty formats. 0 - disabled, 1 - enabled, 'auto' - enabled if a terminal.", 0) \
-    M(String, output_format_pretty_grid_charset, "UTF-8", "Charset for printing grid borders. Available charsets: ASCII, UTF-8 (default one).", 0) \
-    M(UInt64, output_format_pretty_display_footer_column_names, true, "Display column names in the footer if there are 999 or more rows.", 0) \
-    M(UInt64, output_format_pretty_display_footer_column_names_min_rows, 50, "Sets the minimum threshold value of rows for which to enable displaying column names in the footer. 50 (default)", 0) \
-    M(UInt64, output_format_parquet_row_group_size, 1000000, "Target row group size in rows.", 0) \
-    M(UInt64, output_format_parquet_row_group_size_bytes, 512 * 1024 * 1024, "Target row group size in bytes, before compression.", 0) \
-    M(Bool, output_format_parquet_string_as_string, true, "Use Parquet String type instead of Binary for String columns.", 0) \
-    M(Bool, output_format_parquet_fixed_string_as_fixed_byte_array, true, "Use Parquet FIXED_LENGTH_BYTE_ARRAY type instead of Binary for FixedString columns.", 0) \
-    M(ParquetVersion, output_format_parquet_version, "2.latest", "Parquet format version for output format. Supported versions: 1.0, 2.4, 2.6 and 2.latest (default)", 0) \
-    M(ParquetCompression, output_format_parquet_compression_method, "zstd", "Compression method for Parquet output format. Supported codecs: snappy, lz4, brotli, zstd, gzip, none (uncompressed)", 0) \
-    M(Bool, output_format_parquet_compliant_nested_types, true, "In parquet file schema, use name 'element' instead of 'item' for list elements. This is a historical artifact of Arrow library implementation. Generally increases compatibility, except perhaps with some old versions of Arrow.", 0) \
-    M(Bool, output_format_parquet_use_custom_encoder, true, "Use a faster Parquet encoder implementation.", 0) \
-    M(Bool, output_format_parquet_parallel_encoding, true, "Do Parquet encoding in multiple threads. Requires output_format_parquet_use_custom_encoder.", 0) \
-    M(UInt64, output_format_parquet_data_page_size, 1024 * 1024, "Target page size in bytes, before compression.", 0) \
-    M(UInt64, output_format_parquet_batch_size, 1024, "Check page size every this many rows. Consider decreasing if you have columns with average values size above a few KBs.", 0) \
-    M(Bool, output_format_parquet_write_page_index, true, "Add a possibility to write page index into parquet files.", 0) \
-    M(String, output_format_avro_codec, "", "Compression codec used for output. Possible values: 'null', 'deflate', 'snappy', 'zstd'.", 0) \
-    M(UInt64, output_format_avro_sync_interval, 16 * 1024, "Sync interval in bytes.", 0) \
-    M(String, output_format_avro_string_column_pattern, "", "For Avro format: regexp of String columns to select as AVRO string.", 0) \
-    M(UInt64, output_format_avro_rows_in_file, 1, "Max rows in a file (if permitted by storage)", 0) \
-    M(Bool, output_format_tsv_crlf_end_of_line, false, "If it is set true, end of line in TSV format will be \\r\\n instead of \\n.", 0) \
-    M(String, format_csv_null_representation, "\\N", "Custom NULL representation in CSV format", 0) \
-    M(String, format_tsv_null_representation, "\\N", "Custom NULL representation in TSV format", 0) \
-    M(Bool, output_format_decimal_trailing_zeros, false, "Output trailing zeros when printing Decimal values. E.g. 1.230000 instead of 1.23.", 0) \
-    \
-    M(UInt64, input_format_allow_errors_num, 0, "Maximum absolute amount of errors while reading text formats (like CSV, TSV). In case of error, if at least absolute or relative amount of errors is lower than corresponding value, will skip until next line and continue.", 0) \
-    M(Float, input_format_allow_errors_ratio, 0, "Maximum relative amount of errors while reading text formats (like CSV, TSV). In case of error, if at least absolute or relative amount of errors is lower than corresponding value, will skip until next line and continue.", 0) \
-    M(String, input_format_record_errors_file_path, "", "Path of the file used to record errors while reading text formats (CSV, TSV).", 0) \
-    M(String, errors_output_format, "CSV", "Method to write Errors to text output.", 0) \
-    \
-    M(String, format_schema, "", "Schema identifier (used by schema-based formats)", 0) \
-    M(String, format_template_resultset, "", "Path to file which contains format string for result set (for Template format)", 0) \
-    M(String, format_template_row, "", "Path to file which contains format string for rows (for Template format)", 0) \
-    M(String, format_template_row_format, "", "Format string for rows (for Template format)", 0) \
-    M(String, format_template_resultset_format, "", "Format string for result set (for Template format)", 0) \
-    M(String, format_template_rows_between_delimiter, "\n", "Delimiter between rows (for Template format)", 0) \
-    \
-    M(EscapingRule, format_custom_escaping_rule, "Escaped", "Field escaping rule (for CustomSeparated format)", 0) \
-    M(String, format_custom_field_delimiter, "\t", "Delimiter between fields (for CustomSeparated format)", 0) \
-    M(String, format_custom_row_before_delimiter, "", "Delimiter before field of the first column (for CustomSeparated format)", 0) \
-    M(String, format_custom_row_after_delimiter, "\n", "Delimiter after field of the last column (for CustomSeparated format)", 0) \
-    M(String, format_custom_row_between_delimiter, "", "Delimiter between rows (for CustomSeparated format)", 0) \
-    M(String, format_custom_result_before_delimiter, "", "Prefix before result set (for CustomSeparated format)", 0) \
-    M(String, format_custom_result_after_delimiter, "", "Suffix after result set (for CustomSeparated format)", 0) \
-    \
-    M(String, format_regexp, "", "Regular expression (for Regexp format)", 0) \
-    M(EscapingRule, format_regexp_escaping_rule, "Raw", "Field escaping rule (for Regexp format)", 0) \
-    M(Bool, format_regexp_skip_unmatched, false, "Skip lines unmatched by regular expression (for Regexp format)", 0) \
-    \
-    M(Bool, output_format_enable_streaming, false, "Enable streaming in output formats that support it.", 0) \
-    M(Bool, output_format_write_statistics, true, "Write statistics about read rows, bytes, time elapsed in suitable output formats.", 0) \
-    M(Bool, output_format_pretty_row_numbers, true, "Add row numbers before each row for pretty output format", 0) \
-    M(Bool, output_format_pretty_highlight_digit_groups, true, "If enabled and if output is a terminal, highlight every digit corresponding to the number of thousands, millions, etc. with underline.", 0) \
-    M(UInt64, output_format_pretty_single_large_number_tip_threshold, 1'000'000, "Print a readable number tip on the right side of the table if the block consists of a single number which exceeds this value (except 0)", 0) \
-    M(Bool, insert_distributed_one_random_shard, false, "If setting is enabled, inserting into distributed table will choose a random shard to write when there is no sharding key", 0) \
-    \
-    M(Bool, exact_rows_before_limit, false, "When enabled, ClickHouse will provide exact value for rows_before_limit_at_least statistic, but with the cost that the data before limit will have to be read completely", 0) \
-    M(UInt64, cross_to_inner_join_rewrite, 1, "Use inner join instead of comma/cross join if there are joining expressions in the WHERE section. Values: 0 - no rewrite, 1 - apply if possible for comma/cross, 2 - force rewrite all comma joins, cross - if possible", 0) \
-    \
-    M(Bool, output_format_arrow_low_cardinality_as_dictionary, false, "Enable output LowCardinality type as Dictionary Arrow type", 0) \
-    M(Bool, output_format_arrow_use_signed_indexes_for_dictionary, true, "Use signed integers for dictionary indexes in Arrow format", 0) \
-    M(Bool, output_format_arrow_use_64_bit_indexes_for_dictionary, false, "Always use 64 bit integers for dictionary indexes in Arrow format", 0) \
-    M(Bool, output_format_arrow_string_as_string, true, "Use Arrow String type instead of Binary for String columns", 0) \
-    M(Bool, output_format_arrow_fixed_string_as_fixed_byte_array, true, "Use Arrow FIXED_SIZE_BINARY type instead of Binary for FixedString columns.", 0) \
-    M(ArrowCompression, output_format_arrow_compression_method, "lz4_frame", "Compression method for Arrow output format. Supported codecs: lz4_frame, zstd, none (uncompressed)", 0) \
-    \
-    M(Bool, output_format_orc_string_as_string, true, "Use ORC String type instead of Binary for String columns", 0) \
-    M(ORCCompression, output_format_orc_compression_method, "zstd", "Compression method for ORC output format. Supported codecs: lz4, snappy, zlib, zstd, none (uncompressed)", 0) \
-    M(UInt64, output_format_orc_row_index_stride, 10'000, "Target row index stride in ORC output format", 0) \
-    \
-    M(CapnProtoEnumComparingMode, format_capn_proto_enum_comparising_mode, FormatSettings::CapnProtoEnumComparingMode::BY_VALUES, "How to map ClickHouse Enum and CapnProto Enum", 0) \
-    \
-    M(Bool, format_capn_proto_use_autogenerated_schema, true, "Use autogenerated CapnProto schema when format_schema is not set", 0) \
-    M(Bool, format_protobuf_use_autogenerated_schema, true, "Use autogenerated Protobuf when format_schema is not set", 0) \
-    M(String, output_format_schema, "", "The path to the file where the automatically generated schema will be saved", 0) \
-    \
-    M(String, input_format_mysql_dump_table_name, "", "Name of the table in MySQL dump from which to read data", 0) \
-    M(Bool, input_format_mysql_dump_map_column_names, true, "Match columns from table in MySQL dump and columns from ClickHouse table by names", 0) \
-    \
-    M(UInt64, output_format_sql_insert_max_batch_size, DEFAULT_BLOCK_SIZE, "The maximum number  of rows in one INSERT statement.", 0) \
-    M(String, output_format_sql_insert_table_name, "table", "The name of table in the output INSERT query", 0) \
-    M(Bool, output_format_sql_insert_include_column_names, true, "Include column names in INSERT query", 0) \
-    M(Bool, output_format_sql_insert_use_replace, false, "Use REPLACE statement instead of INSERT", 0) \
-    M(Bool, output_format_sql_insert_quote_names, true, "Quote column names with '`' characters", 0) \
-    \
-    M(Bool, output_format_values_escape_quote_with_quote, false, "If true escape ' with '', otherwise quoted with \\'", 0) \
-    \
-    M(Bool, output_format_bson_string_as_string, false, "Use BSON String type instead of Binary for String columns.", 0) \
-    M(Bool, input_format_bson_skip_fields_with_unsupported_types_in_schema_inference, false, "Skip fields with unsupported types while schema inference for format BSON.", 0) \
-    \
-    M(Bool, format_display_secrets_in_show_and_select, false, "Do not hide secrets in SHOW and SELECT queries.", IMPORTANT) \
-    M(Bool, regexp_dict_allow_hyperscan, true, "Allow regexp_tree dictionary using Hyperscan library.", 0) \
-    M(Bool, regexp_dict_flag_case_insensitive, false, "Use case-insensitive matching for a regexp_tree dictionary. Can be overridden in individual expressions with (?i) and (?-i).", 0) \
-    M(Bool, regexp_dict_flag_dotall, false, "Allow '.' to match newline characters for a regexp_tree dictionary.", 0) \
-    \
-    M(Bool, dictionary_use_async_executor, false, "Execute a pipeline for reading dictionary source in several threads. It's supported only by dictionaries with local CLICKHOUSE source.", 0) \
-    M(Bool, precise_float_parsing, false, "Prefer more precise (but slower) float parsing algorithm", 0) \
-    M(DateTimeOverflowBehavior, date_time_overflow_behavior, "ignore", "Overflow mode for Date, Date32, DateTime, DateTime64 types. Possible values: 'ignore', 'throw', 'saturate'.", 0) \
-    M(Bool, validate_experimental_and_suspicious_types_inside_nested_types, true, "Validate usage of experimental and suspicious types inside nested types like Array/Map/Tuple", 0) \
-    M(Bool, s3_use_parallel_listing, false, "Either to use parallel listing in s3", 0) \
-    M(UInt64, s3_num_workers, 1, "Number of threads in parallel s3 listing", 0) \
-    M(UInt64, s3_num_parallel_requests, 1, "Number of parallel requests", 0) \
-    M(Double, s3_multiplication_length, 0.9, "Ratio of length of first request and other requests", 0) \
-=======
 namespace DB
 {
 class IColumn;
@@ -351,7 +105,6 @@
     Settings(const Settings & settings);
     Settings(Settings && settings) noexcept;
     ~Settings();
->>>>>>> b0c3c7f5
 
     Settings & operator=(const Settings & other);
     bool operator==(const Settings & other) const;
