#include "FileSegment.h"

#include <base/getThreadId.h>
#include <Common/scope_guard_safe.h>
#include <base/hex.h>
#include <Common/logger_useful.h>
#include <Interpreters/Cache/FileCache.h>
#include <IO/WriteBufferFromString.h>
#include <IO/Operators.h>
#include <filesystem>

#include <magic_enum.hpp>

namespace DB
{

namespace ErrorCodes
{
    extern const int LOGICAL_ERROR;
}

String toString(FileSegmentKind kind)
{
    return String(magic_enum::enum_name(kind));
}

FileSegment::FileSegment(
        size_t offset_,
        size_t size_,
        const Key & key_,
        std::weak_ptr<KeyMetadata> key_metadata_,
        FileCache * cache_,
        State download_state_,
        const CreateFileSegmentSettings & settings)
    : segment_range(offset_, offset_ + size_ - 1)
    , download_state(download_state_)
    , key_metadata(key_metadata_)
    , file_key(key_)
    , file_path(cache_->getPathInLocalCache(key(), offset(), settings.kind))
    , cache(cache_)
#ifndef NDEBUG
    , log(&Poco::Logger::get(fmt::format("FileSegment({}) : {}", key_.toString(), range().toString())))
#else
    , log(&Poco::Logger::get("FileSegment"))
#endif
    , segment_kind(settings.kind)
    , is_unbound(settings.unbounded)
{
    /// On creation, file segment state can be EMPTY, DOWNLOADED, DOWNLOADING.
    switch (download_state)
    {
        /// EMPTY is used when file segment is not in cache and
        /// someone will _potentially_ want to download it (after calling getOrSetDownloader()).
        case (State::EMPTY):
        {
            break;
        }
        /// DOWNLOADED is used either on initial cache metadata load into memory on server startup
        /// or on shrinkFileSegmentToDownloadedSize() -- when file segment object is updated.
        case (State::DOWNLOADED):
        {
            reserved_size = downloaded_size = size_;
            chassert(std::filesystem::file_size(file_path) == size_);
            break;
        }
        case (State::DETACHED):
        {
            break;
        }
        default:
        {
            throw Exception(
                ErrorCodes::LOGICAL_ERROR,
                "Can only create cell with either EMPTY, DOWNLOADED or DETACHED state");
        }
    }
}

FileSegment::State FileSegment::state() const
{
    auto lock = segment_guard.lock();
    return download_state;
}

void FileSegment::setDownloadState(State state, const FileSegmentGuard::Lock &)
{
    LOG_TEST(log, "Updated state from {} to {}", stateToString(download_state), stateToString(state));
    download_state = state;
}

size_t FileSegment::getReservedSize() const
{
    auto lock = segment_guard.lock();
    return reserved_size;
}

size_t FileSegment::getFirstNonDownloadedOffset(bool sync) const
{
    return range().left + getDownloadedSize(sync);
}

size_t FileSegment::getCurrentWriteOffset(bool sync) const
{
    return getFirstNonDownloadedOffset(sync);
}

size_t FileSegment::getDownloadedSize(bool sync) const
{
    if (sync)
    {
        std::lock_guard lock(download_mutex);
        return downloaded_size;
    }
    return downloaded_size;
}

void FileSegment::setDownloadedSize(size_t delta)
{
    auto lock = segment_guard.lock();
    setDownloadedSizeUnlocked(delta, lock);
}

void FileSegment::setDownloadedSizeUnlocked(size_t delta, const FileSegmentGuard::Lock &)
{
    downloaded_size += delta;
    assert(downloaded_size == std::filesystem::file_size(getPathInLocalCache()));
}

bool FileSegment::isDownloaded() const
{
    auto lock = segment_guard.lock();
    return download_state == State::DOWNLOADED;
}

String FileSegment::getCallerId()
{
    if (!CurrentThread::isInitialized()
        || !CurrentThread::get().getQueryContext()
        || CurrentThread::getQueryId().empty())
        return "None:" + toString(getThreadId());

    return std::string(CurrentThread::getQueryId()) + ":" + toString(getThreadId());
}

String FileSegment::getDownloader() const
{
    auto lock = segment_guard.lock();
    return getDownloaderUnlocked(lock);
}

String FileSegment::getDownloaderUnlocked(const FileSegmentGuard::Lock &) const
{
    return downloader_id;
}

String FileSegment::getOrSetDownloader()
{
    auto lock = segment_guard.lock();

    assertNotDetachedUnlocked(lock);

    auto current_downloader = getDownloaderUnlocked(lock);

    if (current_downloader.empty())
    {
        const auto caller_id = getCallerId();
        bool allow_new_downloader = download_state == State::EMPTY || download_state == State::PARTIALLY_DOWNLOADED || !caller_id.starts_with("None");
        if (!allow_new_downloader)
            return "notAllowed:" + stateToString(download_state);

        current_downloader = downloader_id = caller_id;
        setDownloadState(State::DOWNLOADING, lock);
    }

    return current_downloader;
}

void FileSegment::resetDownloadingStateUnlocked([[maybe_unused]] const FileSegmentGuard::Lock & lock)
{
    assert(isDownloaderUnlocked(lock));
    assert(download_state == State::DOWNLOADING);

    size_t current_downloaded_size = getDownloadedSize(true);
    /// range().size() can equal 0 in case of write-though cache.
    if (current_downloaded_size != 0 && current_downloaded_size == range().size())
        setDownloadedUnlocked(lock);
    else
        setDownloadState(State::PARTIALLY_DOWNLOADED, lock);
}

void FileSegment::resetDownloader()
{
    auto lock = segment_guard.lock();

    assertNotDetachedUnlocked(lock);
    assertIsDownloaderUnlocked("resetDownloader", lock);

    resetDownloadingStateUnlocked(lock);
    resetDownloaderUnlocked(lock);
}

void FileSegment::resetDownloaderUnlocked(const FileSegmentGuard::Lock &)
{
    LOG_TEST(log, "Resetting downloader from {}", downloader_id);
    downloader_id.clear();
}

void FileSegment::assertIsDownloaderUnlocked(const std::string & operation, const FileSegmentGuard::Lock & lock) const
{
    auto caller = getCallerId();
    auto current_downloader = getDownloaderUnlocked(lock);
    LOG_TEST(log, "Downloader id: {}, caller id: {}", current_downloader, caller);

    if (caller != current_downloader)
    {
        throw Exception(
            ErrorCodes::LOGICAL_ERROR,
            "Operation `{}` can be done only by downloader. "
            "(CallerId: {}, downloader id: {})",
            operation, caller, downloader_id);
    }
}

bool FileSegment::isDownloader() const
{
    auto lock = segment_guard.lock();
    return isDownloaderUnlocked(lock);
}

bool FileSegment::isDownloaderUnlocked(const FileSegmentGuard::Lock & lock) const
{
    return getCallerId() == getDownloaderUnlocked(lock);
}

FileSegment::RemoteFileReaderPtr FileSegment::getRemoteFileReader()
{
    auto lock = segment_guard.lock();
    assertIsDownloaderUnlocked("getRemoteFileReader", lock);
    return remote_file_reader;
}

FileSegment::RemoteFileReaderPtr FileSegment::extractRemoteFileReader()
{
    auto locked_key = createLockedKey(false);
    if (!locked_key)
    {
        assert(isDetached());
        return std::move(remote_file_reader);
    }

    auto segment_lock = segment_guard.lock();

    assert(download_state != State::DETACHED);

    bool is_last_holder = locked_key->isLastOwnerOfFileSegment(offset());
    if (!downloader_id.empty() || !is_last_holder)
        return nullptr;

    return std::move(remote_file_reader);
}

void FileSegment::setRemoteFileReader(RemoteFileReaderPtr remote_file_reader_)
{
    auto lock = segment_guard.lock();
    assertIsDownloaderUnlocked("setRemoteFileReader", lock);

    if (remote_file_reader)
        throw Exception(ErrorCodes::LOGICAL_ERROR, "Remote file reader already exists");

    remote_file_reader = remote_file_reader_;
}

void FileSegment::resetRemoteFileReader()
{
    auto lock = segment_guard.lock();
    assertIsDownloaderUnlocked("resetRemoteFileReader", lock);

    if (!remote_file_reader)
        throw Exception(ErrorCodes::LOGICAL_ERROR, "Remote file reader does not exist");

    remote_file_reader.reset();
}

void FileSegment::write(const char * from, size_t size, size_t offset)
{
    if (!size)
        throw Exception(ErrorCodes::LOGICAL_ERROR, "Writing zero size is not allowed");

    {
        auto lock = segment_guard.lock();

        assertIsDownloaderUnlocked("write", lock);
        assertNotDetachedUnlocked(lock);

        if (download_state != State::DOWNLOADING)
            throw Exception(
                ErrorCodes::LOGICAL_ERROR,
                "Expected DOWNLOADING state, got {}", stateToString(download_state));

        size_t first_non_downloaded_offset = getFirstNonDownloadedOffset(false);
        if (offset != first_non_downloaded_offset)
            throw Exception(
                ErrorCodes::LOGICAL_ERROR,
                "Attempt to write {} bytes to offset: {}, but current write offset is {}",
                size, offset, first_non_downloaded_offset);

        size_t current_downloaded_size = getDownloadedSize(false);
        chassert(reserved_size >= current_downloaded_size);
        size_t free_reserved_size = reserved_size - current_downloaded_size;

        if (free_reserved_size < size)
            throw Exception(
                ErrorCodes::LOGICAL_ERROR,
                "Not enough space is reserved. Available: {}, expected: {}", free_reserved_size, size);

        if (current_downloaded_size == range().size())
            throw Exception(ErrorCodes::LOGICAL_ERROR, "File segment is already fully downloaded");

        if (!cache_writer)
        {
            if (current_downloaded_size > 0)
                throw Exception(
                    ErrorCodes::LOGICAL_ERROR,
                    "Cache writer was finalized (downloaded size: {}, state: {})",
                    current_downloaded_size, stateToString(download_state));

            cache_writer = std::make_unique<WriteBufferFromFile>(file_path);
        }
    }

    try
    {
        cache_writer->write(from, size);

        std::lock_guard lock(download_mutex);

        cache_writer->next();

        downloaded_size += size;

        chassert(std::filesystem::file_size(file_path) == downloaded_size);
    }
    catch (Exception & e)
    {
        auto lock = segment_guard.lock();

        wrapWithCacheInfo(e, "while writing into cache", lock);

        setDownloadFailedUnlocked(lock);

        cv.notify_all();

        throw;
    }

    chassert(getFirstNonDownloadedOffset(false) == offset + size);
}

FileSegment::State FileSegment::wait()
{
    auto lock = segment_guard.lock();

    if (downloader_id.empty())
        return download_state;

    if (download_state == State::EMPTY)
        throw Exception(ErrorCodes::LOGICAL_ERROR, "Cannot wait on a file segment with empty state");

    if (download_state == State::DOWNLOADING)
    {
        LOG_TEST(log, "{} waiting on: {}, current downloader: {}", getCallerId(), range().toString(), downloader_id);

        chassert(!getDownloaderUnlocked(lock).empty());
        chassert(!isDownloaderUnlocked(lock));

<<<<<<< HEAD
        cv.wait_for(lock, std::chrono::seconds(60), [&]() { return download_state != State::DOWNLOADING; });
=======
        cv.wait_for(lock, std::chrono::seconds(60), [this]() { return download_state != State::DOWNLOADING; });
>>>>>>> 9531aa0b
    }

    return download_state;
}

KeyMetadataPtr FileSegment::getKeyMetadata() const
{
    auto metadata = key_metadata.lock();
    if (metadata)
        return metadata;
    throw Exception(ErrorCodes::LOGICAL_ERROR, "Cannot lock key, key metadata is not set");
}

KeyMetadataPtr FileSegment::tryGetKeyMetadata() const
{
    auto metadata = key_metadata.lock();
    if (metadata)
        return metadata;
    return nullptr;
}

LockedKeyPtr FileSegment::createLockedKey(bool assert_exists) const
{
    KeyMetadataPtr metadata;
    if (assert_exists)
        metadata = getKeyMetadata();
    else
    {
        metadata = tryGetKeyMetadata();
        if (!metadata)
            return nullptr;
    }
    return cache->createLockedKey(key(), metadata);
}

bool FileSegment::reserve(size_t size_to_reserve)
{
    if (!size_to_reserve)
        throw Exception(ErrorCodes::LOGICAL_ERROR, "Zero space reservation is not allowed");

    size_t expected_downloaded_size;

    bool is_file_segment_size_exceeded;
    {
        auto lock = segment_guard.lock();

        LOG_TRACE(log, "Try reserve for {}", getInfoForLogUnlocked(lock));

        assertNotDetachedUnlocked(lock);
        assertIsDownloaderUnlocked("reserve", lock);

        expected_downloaded_size = getDownloadedSize(false);

        is_file_segment_size_exceeded = expected_downloaded_size + size_to_reserve > range().size();
        if (is_file_segment_size_exceeded && !is_unbound)
        {
            throw Exception(
                ErrorCodes::LOGICAL_ERROR,
                "Attempt to reserve space too much space ({}) for file segment with range: {} (downloaded size: {})",
                size_to_reserve, range().toString(), downloaded_size);
        }

        chassert(reserved_size >= expected_downloaded_size);
    }

    /**
     * It is possible to have downloaded_size < reserved_size when reserve is called
     * in case previous downloader did not fully download current file_segment
     * and the caller is going to continue;
     */

    size_t already_reserved_size = reserved_size - expected_downloaded_size;

    bool reserved = already_reserved_size >= size_to_reserve;
    if (!reserved)
    {
        size_to_reserve = size_to_reserve - already_reserved_size;

        /// This (resizable file segments) is allowed only for single threaded use of file segment.
        /// Currently it is used only for temporary files through cache.
        if (is_unbound && is_file_segment_size_exceeded)
            segment_range.right = range().left + expected_downloaded_size + size_to_reserve;

        reserved = cache->tryReserve(key(), offset(), size_to_reserve, getKeyMetadata());
        if (reserved)
        {
            /// No lock is required because reserved size is always
            /// mananaged (read/modified) by the downloader only
            /// or in isLastOwnerOfFileSegment() case.
            /// It is made atomic because of getInfoForLog.
            reserved_size += size_to_reserve;
        }
    }

    return reserved;
}

void FileSegment::setDownloadedUnlocked([[maybe_unused]] const FileSegmentGuard::Lock & lock)
{
    if (download_state == State::DOWNLOADED)
        return;

    download_state = State::DOWNLOADED;

    if (cache_writer)
    {
        cache_writer->finalize();
        cache_writer.reset();
        remote_file_reader.reset();
    }

    chassert(getDownloadedSize(false) > 0);
    chassert(std::filesystem::file_size(file_path) > 0);
}

void FileSegment::setDownloadFailedUnlocked(const FileSegmentGuard::Lock & lock)
{
    LOG_INFO(log, "Settings download as failed: {}", getInfoForLogUnlocked(lock));

    setDownloadState(State::PARTIALLY_DOWNLOADED_NO_CONTINUATION, lock);

    if (cache_writer)
    {
        cache_writer->finalize();
        cache_writer.reset();
        remote_file_reader.reset();
    }
}

void FileSegment::completePartAndResetDownloader()
{
    auto lock = segment_guard.lock();
    completePartAndResetDownloaderUnlocked(lock);
}

void FileSegment::completePartAndResetDownloaderUnlocked(const FileSegmentGuard::Lock & lock)
{
    assertNotDetachedUnlocked(lock);
    assertIsDownloaderUnlocked("completePartAndResetDownloader", lock);

    resetDownloadingStateUnlocked(lock);
    resetDownloaderUnlocked(lock);

    LOG_TEST(log, "Complete batch. ({})", getInfoForLogUnlocked(lock));
    cv.notify_all();
}

void FileSegment::setBroken()
{
    auto lock = segment_guard.lock();
    assertNotDetachedUnlocked(lock);
    assertIsDownloaderUnlocked("setBroken", lock);
    resetDownloadingStateUnlocked(lock);
    resetDownloaderUnlocked(lock);
}

void FileSegment::complete()
{
    auto cache_lock = cache->cacheLock();
    auto locked_key = createLockedKey();
    return completeUnlocked(*locked_key, cache_lock);
}

void FileSegment::completeUnlocked(LockedKey & locked_key, const CacheGuard::Lock & cache_lock)
{
    auto segment_lock = segment_guard.lock();

    if (isCompleted(false))
        return;

    const bool is_downloader = isDownloaderUnlocked(segment_lock);
    const bool is_last_holder = locked_key.isLastOwnerOfFileSegment(offset());
    const size_t current_downloaded_size = getDownloadedSize(true);

    SCOPE_EXIT({
        if (is_downloader)
        {
            cv.notify_all();
        }
    });

    LOG_TEST(
        log, "Complete based on current state (is_last_holder: {}, {})",
        is_last_holder, getInfoForLogUnlocked(segment_lock));

    if (is_downloader)
    {
        if (download_state == State::DOWNLOADING)
            resetDownloadingStateUnlocked(segment_lock);
        resetDownloaderUnlocked(segment_lock);
    }

    if (cache_writer && (is_downloader || is_last_holder))
    {
        cache_writer->finalize();
        cache_writer.reset();
        remote_file_reader.reset();
    }

    if (segment_kind == FileSegmentKind::Temporary && is_last_holder)
    {
        LOG_TEST(log, "Removing temporary file segment: {}", getInfoForLogUnlocked(segment_lock));
        detach(segment_lock, locked_key);
        setDownloadState(State::DETACHED, segment_lock);
        locked_key.removeFileSegment(offset(), segment_lock, cache_lock);
        return;
    }

    switch (download_state)
    {
        case State::DOWNLOADED:
        {
            chassert(current_downloaded_size == range().size());
            chassert(current_downloaded_size == std::filesystem::file_size(file_path));
            chassert(!cache_writer);
            break;
        }
        case State::DOWNLOADING:
        {
            chassert(!is_last_holder);
            break;
        }
        case State::EMPTY:
        case State::PARTIALLY_DOWNLOADED:
        case State::PARTIALLY_DOWNLOADED_NO_CONTINUATION:
        {
            if (is_last_holder)
            {
                setDownloadState(State::DETACHED, segment_lock);

                if (current_downloaded_size == 0)
                {
                    LOG_TEST(log, "Remove cell {} (nothing downloaded)", range().toString());
                    locked_key.removeFileSegment(offset(), segment_lock, cache_lock);
                }
                else
                {
                    LOG_TEST(log, "Resize cell {} to downloaded: {}", range().toString(), current_downloaded_size);

                    /**
                    * Only last holder of current file segment can resize the cell,
                    * because there is an invariant that file segments returned to users
                    * in FileSegmentsHolder represent a contiguous range, so we can resize
                    * it only when nobody needs it.
                    */

                    /// Resize this file segment by creating a copy file segment with DOWNLOADED state,
                    /// but current file segment should remain PARRTIALLY_DOWNLOADED_NO_CONTINUATION and with detached state,
                    /// because otherwise an invariant that getOrSet() returns a contiguous range of file segments will be broken
                    /// (this will be crucial for other file segment holder, not for current one).
                    locked_key.shrinkFileSegmentToDownloadedSize(offset(), segment_lock, cache_lock);

                    /// We mark current file segment with state DETACHED, even though the data is still in cache
                    /// (but a separate file segment) because is_last_holder is satisfied, so it does not matter.
                }

                detachAssumeStateFinalized(segment_lock);
            }
            break;
        }
        default:
            throw Exception(ErrorCodes::LOGICAL_ERROR, "Unexpected state while completing file segment");
    }

    LOG_TEST(log, "Completed file segment: {}", getInfoForLogUnlocked(segment_lock));
}

String FileSegment::getInfoForLog() const
{
    auto lock = segment_guard.lock();
    return getInfoForLogUnlocked(lock);
}

String FileSegment::getInfoForLogUnlocked(const FileSegmentGuard::Lock &) const
{
    WriteBufferFromOwnString info;
    info << "File segment: " << range().toString() << ", ";
    info << "key: " << key().toString() << ", ";
    info << "state: " << download_state.load() << ", ";
    info << "downloaded size: " << getDownloadedSize(false) << ", ";
    info << "reserved size: " << reserved_size.load() << ", ";
    info << "downloader id: " << (downloader_id.empty() ? "None" : downloader_id) << ", ";
    info << "current write offset: " << getCurrentWriteOffset(false) << ", ";
    info << "first non-downloaded offset: " << getFirstNonDownloadedOffset(false) << ", ";
    info << "caller id: " << getCallerId() << ", ";
    info << "kind: " << toString(segment_kind);

    return info.str();
}

void FileSegment::wrapWithCacheInfo(Exception & e, const String & message, const FileSegmentGuard::Lock & lock) const
{
    e.addMessage(fmt::format("{}, current cache state: {}", message, getInfoForLogUnlocked(lock)));
}

String FileSegment::stateToString(FileSegment::State state)
{
    switch (state)
    {
        case FileSegment::State::DOWNLOADED:
            return "DOWNLOADED";
        case FileSegment::State::EMPTY:
            return "EMPTY";
        case FileSegment::State::DOWNLOADING:
            return "DOWNLOADING";
        case FileSegment::State::PARTIALLY_DOWNLOADED:
            return "PARTIALLY DOWNLOADED";
        case FileSegment::State::PARTIALLY_DOWNLOADED_NO_CONTINUATION:
            return "PARTIALLY DOWNLOADED NO CONTINUATION";
        case FileSegment::State::DETACHED:
            return "DETACHED";
    }
    UNREACHABLE();
}

void FileSegment::assertCorrectness() const
{
    auto lock = segment_guard.lock();
    assertCorrectnessUnlocked(lock);
}

void FileSegment::assertCorrectnessUnlocked(const FileSegmentGuard::Lock & lock) const
{
    auto current_downloader = getDownloaderUnlocked(lock);
    chassert(current_downloader.empty() == (download_state != FileSegment::State::DOWNLOADING));
    chassert(!current_downloader.empty() == (download_state == FileSegment::State::DOWNLOADING));
    chassert(download_state != FileSegment::State::DOWNLOADED || std::filesystem::file_size(file_path) > 0);
}

void FileSegment::throwIfDetachedUnlocked(const FileSegmentGuard::Lock & lock) const
{
    throw Exception(
        ErrorCodes::LOGICAL_ERROR,
        "Cache file segment is in detached state, operation not allowed. "
        "It can happen when cache was concurrently dropped with SYSTEM DROP FILESYSTEM CACHE FORCE. "
        "Please, retry. File segment info: {}", getInfoForLogUnlocked(lock));
}

void FileSegment::assertNotDetached() const
{
    auto lock = segment_guard.lock();
    assertNotDetachedUnlocked(lock);
}

void FileSegment::assertNotDetachedUnlocked(const FileSegmentGuard::Lock & lock) const
{
    if (download_state == State::DETACHED)
        throwIfDetachedUnlocked(lock);
}

FileSegmentPtr FileSegment::getSnapshot(const FileSegmentPtr & file_segment)
{
    auto lock = file_segment->segment_guard.lock();

    auto snapshot = std::make_shared<FileSegment>(
        file_segment->offset(),
        file_segment->range().size(),
        file_segment->key(),
        std::weak_ptr<KeyMetadata>(),
        file_segment->cache,
        State::DETACHED,
        CreateFileSegmentSettings(file_segment->getKind()));

    snapshot->hits_count = file_segment->getHitsCount();
    snapshot->downloaded_size = file_segment->getDownloadedSize(false);
    snapshot->download_state = file_segment->download_state.load();

    snapshot->ref_count = file_segment.use_count();

    return snapshot;
}

bool FileSegment::isDetached() const
{
    auto lock = segment_guard.lock();
    return download_state == State::DETACHED;
}

bool FileSegment::isCompleted(bool sync) const
{
    auto is_completed_state = [this]() -> bool
    {
        return download_state == State::DOWNLOADED || download_state == State::DETACHED;
    };

    if (sync)
    {
        auto lock = segment_guard.lock();
        return is_completed_state();
    }

    return is_completed_state();
}

void FileSegment::detach(const FileSegmentGuard::Lock & lock, const LockedKey &)
{
    if (download_state == State::DETACHED)
        return;

    setDownloadState(State::DETACHED, lock);
    resetDownloaderUnlocked(lock);

    detachAssumeStateFinalized(lock);
}

void FileSegment::detachAssumeStateFinalized(const FileSegmentGuard::Lock & lock)
{
    key_metadata.reset();
    LOG_TEST(log, "Detached file segment: {}", getInfoForLogUnlocked(lock));
}

FileSegments::iterator FileSegmentsHolder::completeAndPopFrontImpl()
{
    auto & file_segment = front();
    if (file_segment.isDetached())
    {
        return file_segments.erase(file_segments.begin());
    }

    auto cache_lock = file_segment.cache->cacheLock();

    /// File segment pointer must be reset right after calling complete() and
    /// under the same mutex, because complete() checks for segment pointers.
    auto locked_key = file_segment.createLockedKey(/* assert_exists */false);
    if (locked_key)
    {
        auto queue_iter = locked_key->getKeyMetadata()->tryGetByOffset(file_segment.offset())->queue_iterator;
        if (queue_iter)
            LockedCachePriorityIterator(cache_lock, queue_iter).use();

        if (!file_segment.isCompleted())
        {
            file_segment.completeUnlocked(*locked_key, cache_lock);
        }
    }

    return file_segments.erase(file_segments.begin());
}

FileSegmentsHolder::~FileSegmentsHolder()
{
    for (auto file_segment_it = file_segments.begin(); file_segment_it != file_segments.end();)
        file_segment_it = completeAndPopFrontImpl();
}

String FileSegmentsHolder::toString()
{
    String ranges;
    for (const auto & file_segment : file_segments)
    {
        if (!ranges.empty())
            ranges += ", ";
        ranges += file_segment->range().toString();
    }
    return ranges;
}

}<|MERGE_RESOLUTION|>--- conflicted
+++ resolved
@@ -373,11 +373,7 @@
         chassert(!getDownloaderUnlocked(lock).empty());
         chassert(!isDownloaderUnlocked(lock));
 
-<<<<<<< HEAD
-        cv.wait_for(lock, std::chrono::seconds(60), [&]() { return download_state != State::DOWNLOADING; });
-=======
         cv.wait_for(lock, std::chrono::seconds(60), [this]() { return download_state != State::DOWNLOADING; });
->>>>>>> 9531aa0b
     }
 
     return download_state;
