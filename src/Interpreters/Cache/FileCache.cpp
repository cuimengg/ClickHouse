#include "FileCache.h"

#include <IO/Operators.h>
#include <IO/ReadHelpers.h>
#include <IO/ReadSettings.h>
#include <IO/WriteBufferFromFile.h>
#include <IO/WriteBufferFromString.h>
#include <Interpreters/Cache/FileCacheSettings.h>
#include <Interpreters/Cache/LRUFileCachePriority.h>
#include <Interpreters/Cache/SLRUFileCachePriority.h>
#include <Interpreters/Cache/EvictionCandidates.h>
#include <Interpreters/Context.h>
#include <base/hex.h>
#include <Common/ThreadPool.h>
#include <Common/ElapsedTimeProfileEventIncrement.h>

#include <filesystem>


namespace fs = std::filesystem;

namespace ProfileEvents
{
    extern const Event FilesystemCacheLoadMetadataMicroseconds;
    extern const Event FilesystemCacheLockCacheMicroseconds;
    extern const Event FilesystemCacheReserveMicroseconds;
    extern const Event FilesystemCacheGetOrSetMicroseconds;
    extern const Event FilesystemCacheGetMicroseconds;
}

namespace
{

size_t roundDownToMultiple(size_t num, size_t multiple)
{
    return (num / multiple) * multiple;
}

size_t roundUpToMultiple(size_t num, size_t multiple)
{
    return roundDownToMultiple(num + multiple - 1, multiple);
}

}

namespace DB
{
namespace ErrorCodes
{
    extern const int LOGICAL_ERROR;
    extern const int BAD_ARGUMENTS;
}

void FileCacheReserveStat::update(size_t size, FileSegmentKind kind, bool releasable)
{
    auto & local_stat = stat_by_kind[kind];
    if (releasable)
    {
        stat.releasable_size += size;
        ++stat.releasable_count;

        local_stat.releasable_size += size;
        ++local_stat.releasable_count;
    }
    else
    {
        stat.non_releasable_size += size;
        ++stat.non_releasable_count;

        local_stat.non_releasable_size += size;
        ++local_stat.non_releasable_count;
    }
}

FileCache::FileCache(const std::string & cache_name, const FileCacheSettings & settings)
    : max_file_segment_size(settings.max_file_segment_size)
    , bypass_cache_threshold(settings.enable_bypass_cache_with_threshold ? settings.bypass_cache_threshold : 0)
    , boundary_alignment(settings.boundary_alignment)
    , background_download_threads(settings.background_download_threads)
    , metadata_download_threads(settings.load_metadata_threads)
    , log(&Poco::Logger::get("FileCache(" + cache_name + ")"))
    , metadata(settings.base_path, settings.background_download_queue_size_limit)
{
    if (settings.cache_policy == "LRU")
        main_priority = std::make_unique<LRUFileCachePriority>(settings.max_size, settings.max_elements);
    else if (settings.cache_policy == "SLRU")
        main_priority = std::make_unique<SLRUFileCachePriority>(settings.max_size, settings.max_elements, settings.slru_size_ratio);
    else
        throw Exception(ErrorCodes::BAD_ARGUMENTS, "Unknown cache policy: {}", settings.cache_policy);

    LOG_DEBUG(log, "Using {} cache policy", settings.cache_policy);

    if (settings.cache_hits_threshold)
        stash = std::make_unique<HitsCountStash>(settings.cache_hits_threshold, settings.max_elements);

    if (settings.enable_filesystem_query_cache_limit)
        query_limit = std::make_unique<FileCacheQueryLimit>();
}

FileCache::Key FileCache::createKeyForPath(const String & path)
{
    return Key(path);
}

const String & FileCache::getBasePath() const
{
    return metadata.getBaseDirectory();
}

String FileCache::getPathInLocalCache(const Key & key, size_t offset, FileSegmentKind segment_kind) const
{
    return metadata.getPathForFileSegment(key, offset, segment_kind);
}

String FileCache::getPathInLocalCache(const Key & key) const
{
    return metadata.getPathForKey(key);
}

void FileCache::assertInitialized() const
{
    if (is_initialized)
        return;

    std::unique_lock lock(init_mutex);
    if (is_initialized)
        return;

    if (init_exception)
        std::rethrow_exception(init_exception);
    if (!is_initialized)
        throw Exception(ErrorCodes::LOGICAL_ERROR, "Cache not initialized");
}

void FileCache::initialize()
{
    std::lock_guard lock(init_mutex);

    if (is_initialized)
        return;

    try
    {
        if (fs::exists(getBasePath()))
        {
            loadMetadata();
        }
        else
        {
            fs::create_directories(getBasePath());
        }

        status_file = make_unique<StatusFile>(fs::path(getBasePath()) / "status", StatusFile::write_full_info);
    }
    catch (...)
    {
        init_exception = std::current_exception();
        tryLogCurrentException(__PRETTY_FUNCTION__);
        throw;
    }

    is_initialized = true;

    for (size_t i = 0; i < background_download_threads; ++i)
         download_threads.emplace_back([this] { metadata.downloadThreadFunc(); });

    cleanup_thread = std::make_unique<ThreadFromGlobalPool>(std::function{ [this]{ metadata.cleanupThreadFunc(); }});
}

CacheGuard::Lock FileCache::lockCache() const
{
    ProfileEventTimeIncrement<Microseconds> watch(ProfileEvents::FilesystemCacheLockCacheMicroseconds);
    return cache_guard.lock();
}

FileSegments FileCache::getImpl(const LockedKey & locked_key, const FileSegment::Range & range, size_t file_segments_limit) const
{
    /// Given range = [left, right] and non-overlapping ordered set of file segments,
    /// find list [segment1, ..., segmentN] of segments which intersect with given range.

    if (bypass_cache_threshold && range.size() > bypass_cache_threshold)
    {
        auto file_segment = std::make_shared<FileSegment>(
            locked_key.getKey(), range.left, range.size(), FileSegment::State::DETACHED);
        return { file_segment };
    }

    if (locked_key.empty())
        return {};

    FileSegments result;
    auto add_to_result = [&](const FileSegmentMetadata & file_segment_metadata)
    {
        if (file_segments_limit && result.size() == file_segments_limit)
            return false;

        FileSegmentPtr file_segment;
        if (!file_segment_metadata.evicting())
        {
            file_segment = file_segment_metadata.file_segment;
        }
        else
        {
            file_segment = std::make_shared<FileSegment>(
                locked_key.getKey(),
                file_segment_metadata.file_segment->offset(),
                file_segment_metadata.file_segment->range().size(),
                FileSegment::State::DETACHED);
        }

        result.push_back(file_segment);
        return true;
    };

    const auto & file_segments = locked_key;
    auto segment_it = file_segments.lower_bound(range.left);
    if (segment_it == file_segments.end())
    {
        /// N - last cached segment for given file key, segment{N}.offset < range.left:
        ///   segment{N}                       segment{N}
        /// [________                         [_______]
        ///     [__________]         OR                  [________]
        ///     ^                                        ^
        ///     range.left                               range.left

        const auto & file_segment_metadata = *file_segments.rbegin()->second;
        if (file_segment_metadata.file_segment->range().right < range.left)
            return {};

        if (!add_to_result(file_segment_metadata))
            return result;
    }
    else /// segment_it <-- segmment{k}
    {
        if (segment_it != file_segments.begin())
        {
            const auto & prev_file_segment_metadata = *std::prev(segment_it)->second;
            const auto & prev_range = prev_file_segment_metadata.file_segment->range();

            if (range.left <= prev_range.right)
            {
                ///   segment{k-1}  segment{k}
                ///   [________]   [_____
                ///       [___________
                ///       ^
                ///       range.left
                if (!add_to_result(prev_file_segment_metadata))
                    return result;
            }
        }

        ///  segment{k} ...       segment{k-1}  segment{k}                      segment{k}
        ///  [______              [______]     [____                        [________
        ///  [_________     OR              [________      OR    [______]   ^
        ///  ^                              ^                           ^   segment{k}.offset
        ///  range.left                     range.left                  range.right

        while (segment_it != file_segments.end())
        {
            const auto & file_segment_metadata = *segment_it->second;
            if (range.right < file_segment_metadata.file_segment->range().left)
                break;

            if (!add_to_result(file_segment_metadata))
                return result;

            ++segment_it;
        }
    }

    return result;
}

std::vector<FileSegment::Range> FileCache::splitRange(size_t offset, size_t size)
{
    assert(size > 0);
    std::vector<FileSegment::Range> ranges;

    size_t current_pos = offset;
    size_t end_pos_non_included = offset + size;
    size_t remaining_size = size;

    FileSegments file_segments;
    while (current_pos < end_pos_non_included)
    {
        auto current_file_segment_size = std::min(remaining_size, max_file_segment_size);
        ranges.emplace_back(current_pos, current_pos + current_file_segment_size - 1);

        remaining_size -= current_file_segment_size;
        current_pos += current_file_segment_size;
    }

    return ranges;
}

FileSegments FileCache::splitRangeIntoFileSegments(
    LockedKey & locked_key,
    size_t offset,
    size_t size,
    FileSegment::State state,
    size_t file_segments_limit,
    const CreateFileSegmentSettings & settings)
{
    assert(size > 0);

    auto current_pos = offset;
    auto end_pos_non_included = offset + size;

    size_t current_file_segment_size;
    size_t remaining_size = size;

    FileSegments file_segments;
    while (current_pos < end_pos_non_included && (!file_segments_limit || file_segments.size() < file_segments_limit))
    {
        current_file_segment_size = std::min(remaining_size, max_file_segment_size);
        remaining_size -= current_file_segment_size;

        auto file_segment_metadata_it = addFileSegment(
            locked_key, current_pos, current_file_segment_size, state, settings, nullptr);
        file_segments.push_back(file_segment_metadata_it->second->file_segment);

        current_pos += current_file_segment_size;
    }

    return file_segments;
}

void FileCache::fillHolesWithEmptyFileSegments(
    LockedKey & locked_key,
    FileSegments & file_segments,
    const FileSegment::Range & range,
    size_t file_segments_limit,
    bool fill_with_detached_file_segments,
    const CreateFileSegmentSettings & settings)
{
    /// There are segments [segment1, ..., segmentN]
    /// (non-overlapping, non-empty, ascending-ordered) which (maybe partially)
    /// intersect with given range.

    /// It can have holes:
    /// [____________________]         -- requested range
    ///     [____]  [_]   [_________]  -- intersecting cache [segment1, ..., segmentN]
    ///
    /// For each such hole create a file_segment_metadata with file segment state EMPTY.

    assert(!file_segments.empty());

    auto it = file_segments.begin();
    size_t processed_count = 0;
    auto segment_range = (*it)->range();

    size_t current_pos;
    if (segment_range.left < range.left)
    {
        ///    [_______     -- requested range
        /// [_______
        /// ^
        /// segment1

        current_pos = segment_range.right + 1;
        ++it;
        ++processed_count;
    }
    else
        current_pos = range.left;

    auto is_limit_reached = [&]() -> bool
    {
        return file_segments_limit && processed_count >= file_segments_limit;
    };

    while (current_pos <= range.right && it != file_segments.end() && !is_limit_reached())
    {
        segment_range = (*it)->range();

        if (current_pos == segment_range.left)
        {
            current_pos = segment_range.right + 1;
            ++it;
            ++processed_count;
            continue;
        }

        assert(current_pos < segment_range.left);

        auto hole_size = segment_range.left - current_pos;

        if (fill_with_detached_file_segments)
        {
            auto file_segment = std::make_shared<FileSegment>(
                locked_key.getKey(), current_pos, hole_size, FileSegment::State::DETACHED, settings);

            file_segments.insert(it, file_segment);
            ++processed_count;
        }
        else
        {
            auto ranges = splitRange(current_pos, hole_size);
            FileSegments hole;
            for (const auto & r : ranges)
            {
                auto metadata_it = addFileSegment(locked_key, r.left, r.size(), FileSegment::State::EMPTY, settings, nullptr);
                hole.push_back(metadata_it->second->file_segment);
                ++processed_count;

                if (is_limit_reached())
                    break;
            }
            file_segments.splice(it, std::move(hole));
        }

        if (is_limit_reached())
            break;

        current_pos = segment_range.right + 1;
        ++it;
        ++processed_count;
    }

    auto erase_unprocessed = [&]()
    {
        chassert(file_segments.size() >= file_segments_limit);
        file_segments.erase(it, file_segments.end());
        chassert(file_segments.size() == file_segments_limit);
    };

    if (is_limit_reached())
    {
        erase_unprocessed();
        return;
    }

    chassert(!file_segments_limit || file_segments.size() < file_segments_limit);

    if (current_pos <= range.right)
    {
        ///   ________]     -- requested range
        ///   _____]
        ///        ^
        /// segmentN

        auto hole_size = range.right - current_pos + 1;

        if (fill_with_detached_file_segments)
        {
            auto file_segment = std::make_shared<FileSegment>(
                locked_key.getKey(), current_pos, hole_size, FileSegment::State::DETACHED, settings);

            file_segments.insert(file_segments.end(), file_segment);
        }
        else
        {
            auto ranges = splitRange(current_pos, hole_size);
            FileSegments hole;
            for (const auto & r : ranges)
            {
                auto metadata_it = addFileSegment(locked_key, r.left, r.size(), FileSegment::State::EMPTY, settings, nullptr);
                hole.push_back(metadata_it->second->file_segment);
                ++processed_count;

                if (is_limit_reached())
                    break;
            }
            file_segments.splice(it, std::move(hole));

            if (is_limit_reached())
                erase_unprocessed();
        }
    }
}

FileSegmentsHolderPtr FileCache::set(
    const Key & key,
    size_t offset,
    size_t size,
    const CreateFileSegmentSettings & settings)
{
    assertInitialized();

    auto locked_key = metadata.lockKeyMetadata(key, CacheMetadata::KeyNotFoundPolicy::CREATE_EMPTY);
    FileSegment::Range range(offset, offset + size - 1);

    auto file_segments = getImpl(*locked_key, range, /* file_segments_limit */0);
    if (!file_segments.empty())
        throw Exception(ErrorCodes::LOGICAL_ERROR, "Having intersection with already existing cache");

    if (settings.unbounded)
    {
        /// If the file is unbounded, we can create a single file_segment_metadata for it.
        auto file_segment_metadata_it = addFileSegment(
            *locked_key, offset, size, FileSegment::State::EMPTY, settings, nullptr);
        file_segments = {file_segment_metadata_it->second->file_segment};
    }
    else
    {
        file_segments = splitRangeIntoFileSegments(
            *locked_key, offset, size, FileSegment::State::EMPTY, /* file_segments_limit */0, settings);
    }

    return std::make_unique<FileSegmentsHolder>(std::move(file_segments));
}

FileSegmentsHolderPtr
FileCache::getOrSet(
    const Key & key,
    size_t offset,
    size_t size,
    size_t file_size,
    const CreateFileSegmentSettings & settings,
    size_t file_segments_limit)
{
    ProfileEventTimeIncrement<Microseconds> watch(ProfileEvents::FilesystemCacheGetOrSetMicroseconds);

    assertInitialized();

    FileSegment::Range range(offset, offset + size - 1);

    const auto aligned_offset = roundDownToMultiple(range.left, boundary_alignment);
    auto aligned_end_offset = std::min(roundUpToMultiple(offset + size, boundary_alignment), file_size) - 1;

    chassert(aligned_offset <= range.left);
    chassert(aligned_end_offset >= range.right);

    auto locked_key = metadata.lockKeyMetadata(key, CacheMetadata::KeyNotFoundPolicy::CREATE_EMPTY);
    /// Get all segments which intersect with the given range.
    auto file_segments = getImpl(*locked_key, range, file_segments_limit);

    if (file_segments_limit)
    {
        chassert(file_segments.size() <= file_segments_limit);
        if (file_segments.size() == file_segments_limit)
            range.right = aligned_end_offset = file_segments.back()->range().right;
    }

    /// Check case if we have uncovered prefix, e.g.
    ///
    ///   [_______________]
    ///   ^               ^
    ///   range.left      range.right
    ///         [___] [__________]        <-- current cache (example)
    ///   [    ]
    ///   ^----^
    ///   uncovered prefix.
    const bool has_uncovered_prefix = file_segments.empty() || range.left < file_segments.front()->range().left;

    if (aligned_offset < range.left && has_uncovered_prefix)
    {
        auto prefix_range = FileSegment::Range(aligned_offset, file_segments.empty() ? range.left - 1 : file_segments.front()->range().left - 1);
        auto prefix_file_segments = getImpl(*locked_key, prefix_range, /* file_segments_limit */0);

        if (prefix_file_segments.empty())
        {
            ///   [____________________][_______________]
            ///   ^                     ^               ^
            ///   aligned_offset        range.left      range.right
            ///                             [___] [__________]         <-- current cache (example)
            range.left = aligned_offset;
        }
        else
        {
            ///   [____________________][_______________]
            ///   ^                     ^               ^
            ///   aligned_offset        range.left          range.right
            ///   ____]     [____]           [___] [__________]        <-- current cache (example)
            ///                  ^
            ///                  prefix_file_segments.back().right

            chassert(prefix_file_segments.back()->range().right < range.left);
            chassert(prefix_file_segments.back()->range().right >= aligned_offset);

            range.left = prefix_file_segments.back()->range().right + 1;
        }
    }

    /// Check case if we have uncovered suffix.
    ///
    ///   [___________________]
    ///   ^                   ^
    ///   range.left          range.right
    ///      [___]   [___]                  <-- current cache (example)
    ///                   [___]
    ///                   ^---^
    ///                    uncovered_suffix
    const bool has_uncovered_suffix = file_segments.empty() || file_segments.back()->range().right < range.right;

    if (range.right < aligned_end_offset && has_uncovered_suffix)
    {
        auto suffix_range = FileSegment::Range(range.right, aligned_end_offset);
        /// We need to get 1 file segment, so file_segments_limit = 1 here.
        auto suffix_file_segments = getImpl(*locked_key, suffix_range, /* file_segments_limit */1);

        if (suffix_file_segments.empty())
        {
            ///   [__________________][                       ]
            ///   ^                  ^                        ^
            ///   range.left         range.right              aligned_end_offset
            ///      [___]   [___]                                    <-- current cache (example)

            range.right = aligned_end_offset;
        }
        else
        {
            ///   [__________________][                       ]
            ///   ^                  ^                        ^
            ///   range.left         range.right              aligned_end_offset
            ///      [___]   [___]          [_________]               <-- current cache (example)
            ///                             ^
            ///                             suffix_file_segments.front().left
            range.right = suffix_file_segments.front()->range().left - 1;
        }
    }

    if (file_segments.empty())
    {
        file_segments = splitRangeIntoFileSegments(*locked_key, range.left, range.size(), FileSegment::State::EMPTY, file_segments_limit, settings);
    }
    else
    {
        chassert(file_segments.front()->range().right >= range.left);
        chassert(file_segments.back()->range().left <= range.right);

        fillHolesWithEmptyFileSegments(
            *locked_key, file_segments, range, file_segments_limit, /* fill_with_detached */false, settings);

        if (!file_segments.front()->range().contains(offset))
        {
            throw Exception(ErrorCodes::LOGICAL_ERROR, "Expected {} to include {} "
                            "(end offset: {}, aligned offset: {}, aligned end offset: {})",
                            file_segments.front()->range().toString(), offset, range.right, aligned_offset, aligned_end_offset);
        }
    }

    chassert(file_segments_limit ? file_segments.back()->range().left <= range.right : file_segments.back()->range().contains(range.right));
    chassert(!file_segments_limit || file_segments.size() <= file_segments_limit);

    return std::make_unique<FileSegmentsHolder>(std::move(file_segments));
}

FileSegmentsHolderPtr FileCache::get(const Key & key, size_t offset, size_t size, size_t file_segments_limit)
{
    ProfileEventTimeIncrement<Microseconds> watch(ProfileEvents::FilesystemCacheGetMicroseconds);

    assertInitialized();

    auto locked_key = metadata.lockKeyMetadata(key, CacheMetadata::KeyNotFoundPolicy::RETURN_NULL);
    if (locked_key)
    {
        FileSegment::Range range(offset, offset + size - 1);

        /// Get all segments which intersect with the given range.
        auto file_segments = getImpl(*locked_key, range, file_segments_limit);
        if (!file_segments.empty())
        {
            if (file_segments_limit)
            {
                chassert(file_segments.size() <= file_segments_limit);
                if (file_segments.size() == file_segments_limit)
                    range.right = file_segments.back()->range().right;
            }

            fillHolesWithEmptyFileSegments(
                *locked_key, file_segments, range, file_segments_limit, /* fill_with_detached */true, CreateFileSegmentSettings{});

            chassert(!file_segments_limit || file_segments.size() <= file_segments_limit);
            return std::make_unique<FileSegmentsHolder>(std::move(file_segments));
        }
    }

    return std::make_unique<FileSegmentsHolder>(FileSegments{
        std::make_shared<FileSegment>(key, offset, size, FileSegment::State::DETACHED)});
}

KeyMetadata::iterator FileCache::addFileSegment(
    LockedKey & locked_key,
    size_t offset,
    size_t size,
    FileSegment::State state,
    const CreateFileSegmentSettings & settings,
    const CacheGuard::Lock * lock)
{
    /// Create a file_segment_metadata and put it in `files` map by [key][offset].

    chassert(size > 0); /// Empty file segments in cache are not allowed.

    const auto & key = locked_key.getKey();
    const FileSegment::Range range(offset, offset + size - 1);

    if (auto intersecting_range = locked_key.hasIntersectingRange(range))
    {
        throw Exception(
            ErrorCodes::LOGICAL_ERROR,
            "Attempt to add intersecting file segment in cache ({} intersects {})",
            range.toString(), intersecting_range->toString());
    }

    FileSegment::State result_state;

    /// `stash` - a queue of "stashed" key-offset pairs. Implements counting of
    /// cache entries and allows caching only if cache hit threadhold is reached.
    if (stash && state == FileSegment::State::EMPTY)
    {
        if (!lock)
            throw Exception(ErrorCodes::LOGICAL_ERROR, "Using stash requires cache_lock");

        KeyAndOffset stash_key(key, offset);

        auto record_it = stash->records.find(stash_key);
        if (record_it == stash->records.end())
        {
            auto & stash_records = stash->records;

            stash_records.emplace(
                stash_key, stash->queue->add(locked_key.getKeyMetadata(), offset, 0, *lock));

            if (stash->queue->getElementsCount(*lock) > stash->queue->getElementsLimit())
                stash->queue->pop(*lock);

            result_state = FileSegment::State::DETACHED;
        }
        else
        {
            result_state = record_it->second->increasePriority(*lock) >= stash->hits_threshold
                ? FileSegment::State::EMPTY
                : FileSegment::State::DETACHED;
        }
    }
    else
    {
        result_state = state;
    }

    auto file_segment = std::make_shared<FileSegment>(key, offset, size, result_state, settings, background_download_threads > 0, this, locked_key.getKeyMetadata());
    auto file_segment_metadata = std::make_shared<FileSegmentMetadata>(std::move(file_segment));

    auto [file_segment_metadata_it, inserted] = locked_key.emplace(offset, file_segment_metadata);
    if (!inserted)
    {
        throw Exception(
            ErrorCodes::LOGICAL_ERROR,
            "Failed to insert {}:{}: entry already exists", key, offset);
    }

    return file_segment_metadata_it;
}

bool FileCache::tryReserve(FileSegment & file_segment, const size_t size, FileCacheReserveStat & reserve_stat)
{
    ProfileEventTimeIncrement<Microseconds> watch(ProfileEvents::FilesystemCacheReserveMicroseconds);

    assertInitialized();
    auto cache_lock = lockCache();

    LOG_TEST(
        log, "Trying to reserve space ({} bytes) for {}:{}, current usage {}/{}",
        size, file_segment.key(), file_segment.offset(),
        main_priority->getSize(cache_lock), main_priority->getSizeLimit());

    /// In case of per query cache limit (by default disabled), we add/remove entries from both
    /// (main_priority and query_priority) priority queues, but iterate entries in order of query_priority,
    /// while checking the limits in both.
    Priority * query_priority = nullptr;

    auto query_context = query_limit ? query_limit->tryGetQueryContext(cache_lock) : nullptr;
    if (query_context)
    {
        query_priority = &query_context->getPriority();

        const bool query_limit_exceeded = query_priority->getSize(cache_lock) + size > query_priority->getSizeLimit();
        if (query_limit_exceeded && !query_context->recacheOnFileCacheQueryLimitExceeded())
        {
            LOG_TEST(log, "Query limit exceeded, space reservation failed, "
                     "recache_on_query_limit_exceeded is disabled (while reserving for {}:{})",
                     file_segment.key(), file_segment.offset());
            return false;
        }

        LOG_TEST(
            log, "Using query limit, current usage: {}/{} (while reserving for {}:{})",
            query_priority->getSize(cache_lock), query_priority->getSizeLimit(),
            file_segment.key(), file_segment.offset());
    }

    EvictionCandidates eviction_candidates;
    IFileCachePriority::FinalizeEvictionFunc finalize_eviction_func;

    if (query_priority)
    {
        if (!query_priority->collectCandidatesForEviction(size, reserve_stat, eviction_candidates, {}, finalize_eviction_func, cache_lock))
            return false;

        LOG_TEST(log, "Query limits satisfied (while reserving for {}:{})", file_segment.key(), file_segment.offset());
        /// If we have enough space in query_priority, we are not interested about stat there anymore.
        /// Clean the stat before iterating main_priority to avoid calculating any segment stat twice.
        reserve_stat.stat_by_kind.clear();
    }

    /// A file_segment_metadata acquires a priority iterator on first successful space reservation attempt,
    auto queue_iterator = file_segment.getQueueIterator();
    chassert(!queue_iterator || file_segment.getReservedSize() > 0);

    if (!main_priority->collectCandidatesForEviction(size, reserve_stat, eviction_candidates, queue_iterator, finalize_eviction_func, cache_lock))
        return false;

    if (!file_segment.getKeyMetadata()->createBaseDirectory())
        return false;

    eviction_candidates.evict(query_context.get(), cache_lock);

    if (finalize_eviction_func)
        finalize_eviction_func(cache_lock);

    if (queue_iterator)
    {
        queue_iterator->updateSize(size);
    }
    else
    {
        /// Space reservation is incremental, so file_segment_metadata is created first (with state empty),
        /// and getQueueIterator() is assigned on first space reservation attempt.
        queue_iterator = main_priority->add(file_segment.getKeyMetadata(), file_segment.offset(), size, cache_lock);
        file_segment.setQueueIterator(queue_iterator);
    }

    file_segment.reserved_size += size;
    chassert(file_segment.reserved_size == queue_iterator->getEntry().size);

    if (query_context)
    {
        auto query_queue_it = query_context->tryGet(file_segment.key(), file_segment.offset(), cache_lock);
        if (query_queue_it)
            query_queue_it->updateSize(size);
        else
            query_context->add(file_segment.getKeyMetadata(), file_segment.offset(), size, cache_lock);
    }

    if (main_priority->getSize(cache_lock) > (1ull << 63))
        throw Exception(ErrorCodes::LOGICAL_ERROR, "Cache became inconsistent. There must be a bug");

    return true;
}

CacheMetadata::Iterator FileCache::iterate()
{
    return metadata.iterate();
}

void FileCache::removeKey(const Key & key)
{
    assertInitialized();
    metadata.removeKey(key, /* if_exists */false, /* if_releasable */true);
}

void FileCache::removeKeyIfExists(const Key & key)
{
    assertInitialized();
    metadata.removeKey(key, /* if_exists */true, /* if_releasable */true);
}

void FileCache::removeFileSegment(const Key & key, size_t offset)
{
    assertInitialized();
    auto locked_key = metadata.lockKeyMetadata(key, CacheMetadata::KeyNotFoundPolicy::THROW);
    locked_key->removeFileSegment(offset);
}

void FileCache::removePathIfExists(const String & path)
{
    removeKeyIfExists(createKeyForPath(path));
}

void FileCache::removeAllReleasable()
{
    assertInitialized();

#ifdef ABORT_ON_LOGICAL_ERROR
    assertCacheCorrectness();
#endif

    metadata.removeAllKeys(/* if_releasable */true);

    if (stash)
    {
        /// Remove all access information.
        auto lock = lockCache();
        stash->clear();
    }
}

void FileCache::loadMetadata()
{
    ProfileEventTimeIncrement<Microseconds> watch(ProfileEvents::FilesystemCacheLoadMetadataMicroseconds);

    if (!metadata.isEmpty())
    {
        throw Exception(
            ErrorCodes::LOGICAL_ERROR,
            "Cache initialization is partially made. "
            "This can be a result of a failed first attempt to initialize cache. "
            "Please, check log for error messages");
    }

    loadMetadataImpl();

    /// Shuffle file_segment_metadatas to have random order in LRUQueue
    /// as at startup all file_segment_metadatas have the same priority.
    main_priority->shuffle(lockCache());
}

void FileCache::loadMetadataImpl()
{
    auto get_keys_dir_to_process = [
        &, key_prefix_it = fs::directory_iterator{metadata.getBaseDirectory()}, get_key_mutex = std::mutex()]
        () mutable -> std::optional<fs::path>
    {
        std::lock_guard lk(get_key_mutex);
        while (true)
        {
            if (key_prefix_it == fs::directory_iterator())
                return std::nullopt;

            auto path = key_prefix_it->path();
            if (key_prefix_it->is_directory())
            {
                key_prefix_it++;
                return path;
            }

            if (key_prefix_it->path().filename() != "status")
            {
                LOG_WARNING(log, "Unexpected file {} (not a directory), will skip it", path.string());
            }
            key_prefix_it++;
        }
    };

    std::vector<ThreadFromGlobalPool> loading_threads;
    std::exception_ptr first_exception;
    std::mutex set_exception_mutex;
    std::atomic<bool> stop_loading = false;

    LOG_INFO(log, "Loading filesystem cache with {} threads", metadata_download_threads);

    for (size_t i = 0; i < metadata_download_threads; ++i)
    {
        try
        {
            loading_threads.emplace_back([&]
            {
                while (!stop_loading)
                {
                    try
                    {
                        auto path = get_keys_dir_to_process();
                        if (!path.has_value())
                            return;

                        loadMetadataForKeys(path.value());
                    }
                    catch (...)
                    {
                        {
                            std::lock_guard exception_lock(set_exception_mutex);
                            if (!first_exception)
                                first_exception = std::current_exception();
                        }
                        stop_loading = true;
                        return;
                    }
                }
            });
        }
        catch (...)
        {
            {
                std::lock_guard exception_lock(set_exception_mutex);
                if (!first_exception)
                    first_exception = std::current_exception();
            }
            stop_loading = true;
            break;
        }
    }

    for (auto & thread : loading_threads)
        if (thread.joinable())
            thread.join();

    if (first_exception)
        std::rethrow_exception(first_exception);

#ifdef ABORT_ON_LOGICAL_ERROR
    assertCacheCorrectness();
#endif
}

void FileCache::loadMetadataForKeys(const fs::path & keys_dir)
{
    fs::directory_iterator key_it{keys_dir};
    if (key_it == fs::directory_iterator{})
    {
        LOG_DEBUG(log, "Removing empty key prefix directory: {}", keys_dir.string());
        fs::remove(keys_dir);
        return;
    }

    UInt64 offset = 0, size = 0;
    for (; key_it != fs::directory_iterator(); key_it++)
    {
        const fs::path key_directory = key_it->path();

        if (!key_it->is_directory())
        {
            LOG_DEBUG(
                log,
                "Unexpected file: {} (not a directory). Expected a directory",
                key_directory.string());
            continue;
        }

        if (fs::directory_iterator{key_directory} == fs::directory_iterator{})
        {
            LOG_DEBUG(log, "Removing empty key directory: {}", key_directory.string());
            fs::remove(key_directory);
            continue;
        }

        const auto key = Key::fromKeyString(key_directory.filename().string());
        auto key_metadata = metadata.getKeyMetadata(key, CacheMetadata::KeyNotFoundPolicy::CREATE_EMPTY, /* is_initial_load */true);

        for (fs::directory_iterator offset_it{key_directory}; offset_it != fs::directory_iterator(); ++offset_it)
        {
            auto offset_with_suffix = offset_it->path().filename().string();
            auto delim_pos = offset_with_suffix.find('_');
            bool parsed;
            FileSegmentKind segment_kind = FileSegmentKind::Regular;

            if (delim_pos == std::string::npos)
                parsed = tryParse<UInt64>(offset, offset_with_suffix);
            else
            {
                parsed = tryParse<UInt64>(offset, offset_with_suffix.substr(0, delim_pos));
                if (offset_with_suffix.substr(delim_pos+1) == "persistent")
                {
                    /// For compatibility. Persistent files are no longer supported.
                    fs::remove(offset_it->path());
                    continue;
                }
                if (offset_with_suffix.substr(delim_pos+1) == "temporary")
                {
                    fs::remove(offset_it->path());
                    continue;
                }
            }

            if (!parsed)
            {
                LOG_WARNING(log, "Unexpected file: {}", offset_it->path().string());
                continue; /// Or just remove? Some unexpected file.
            }

            size = offset_it->file_size();
            if (!size)
            {
                fs::remove(offset_it->path());
                continue;
            }

            bool limits_satisfied;
            IFileCachePriority::IteratorPtr cache_it;

            {
                auto lock = lockCache();

                limits_satisfied = main_priority->canFit(size, lock);
                if (limits_satisfied)
                    cache_it = main_priority->add(key_metadata, offset, size, lock, /* is_startup */true);

                /// TODO: we can get rid of this lockCache() if we first load everything in parallel
                /// without any mutual lock between loading threads, and only after do removeOverflow().
                /// This will be better because overflow here may
                /// happen only if cache configuration changed and max_size because less than it was.
            }

            if (limits_satisfied)
            {
                bool inserted = false;
                try
                {
                    auto file_segment = std::make_shared<FileSegment>(key, offset, size,
                                                                      FileSegment::State::DOWNLOADED,
                                                                      CreateFileSegmentSettings(segment_kind),
                                                                      false,
                                                                      this,
                                                                      key_metadata,
                                                                      cache_it);

                    inserted = key_metadata->emplaceUnlocked(offset, std::make_shared<FileSegmentMetadata>(std::move(file_segment))).second;
                }
                catch (...)
                {
                    tryLogCurrentException(__PRETTY_FUNCTION__);
                    chassert(false);
                }

                if (inserted)
                {
                    LOG_TEST(log, "Added file segment {}:{} (size: {}) with path: {}", key, offset, size, offset_it->path().string());
                }
                else
                {
                    cache_it->remove(lockCache());
                    fs::remove(offset_it->path());
                    chassert(false);
                }
            }
            else
            {
                LOG_WARNING(
                    log,
                    "Cache capacity changed (max size: {}), "
                    "cached file `{}` does not fit in cache anymore (size: {})",
                    main_priority->getSizeLimit(), offset_it->path().string(), size);

                fs::remove(offset_it->path());
            }
        }

        if (key_metadata->sizeUnlocked() == 0)
        {
            metadata.removeKey(key, false, false);
        }
    }
}

FileCache::~FileCache()
{
    deactivateBackgroundOperations();
#ifdef ABORT_ON_LOGICAL_ERROR
    assertCacheCorrectness();
#endif
}

void FileCache::deactivateBackgroundOperations()
{
    metadata.cancelDownload();
    metadata.cancelCleanup();

    for (auto & thread : download_threads)
        if (thread.joinable())
            thread.join();

    if (cleanup_thread && cleanup_thread->joinable())
        cleanup_thread->join();
}

std::vector<FileSegment::Info> FileCache::getFileSegmentInfos()
{
    assertInitialized();
#ifndef NDEBUG
    assertCacheCorrectness();
#endif

    std::vector<FileSegment::Info> file_segments;
    metadata.iterate([&](const LockedKey & locked_key)
    {
        for (const auto & [_, file_segment_metadata] : locked_key)
            file_segments.push_back(FileSegment::getInfo(file_segment_metadata->file_segment));
    });
    return file_segments;
}

std::vector<FileSegment::Info> FileCache::getFileSegmentInfos(const Key & key)
{
    std::vector<FileSegment::Info> file_segments;
    auto locked_key = metadata.lockKeyMetadata(key, CacheMetadata::KeyNotFoundPolicy::THROW_LOGICAL);
    for (const auto & [_, file_segment_metadata] : *locked_key)
        file_segments.push_back(FileSegment::getInfo(file_segment_metadata->file_segment));
    return file_segments;
}

std::vector<FileSegment::Info> FileCache::dumpQueue()
{
    assertInitialized();
<<<<<<< HEAD

    std::vector<FileSegment::Info> file_segments;
    main_priority->iterate([&](LockedKey &, const FileSegmentMetadataPtr & segment_metadata)
    {
        file_segments.push_back(FileSegment::getInfo(segment_metadata->file_segment));
        return PriorityIterationResult::CONTINUE;
    }, lockCache());

    return file_segments;
=======
    return main_priority->dump(*this, lockCache());
>>>>>>> 88566b57
}

std::vector<String> FileCache::tryGetCachePaths(const Key & key)
{
    assertInitialized();

    auto locked_key = metadata.lockKeyMetadata(key, CacheMetadata::KeyNotFoundPolicy::RETURN_NULL);
    if (!locked_key)
        return {};

    std::vector<String> cache_paths;

    for (const auto & [offset, file_segment_metadata] : *locked_key)
    {
        if (file_segment_metadata->file_segment->state() == FileSegment::State::DOWNLOADED)
            cache_paths.push_back(metadata.getPathForFileSegment(key, offset, file_segment_metadata->file_segment->getKind()));
    }
    return cache_paths;
}

size_t FileCache::getUsedCacheSize() const
{
    return main_priority->getSize(lockCache());
}

size_t FileCache::getFileSegmentsNum() const
{
    return main_priority->getElementsCount(lockCache());
}

void FileCache::assertCacheCorrectness()
{
    metadata.iterate([&](LockedKey & locked_key)
    {
        for (const auto & [_, file_segment_metadata] : locked_key)
        {
            chassert(file_segment_metadata->getFileSegment().assertCorrectness());
        }
    });
}

FileCache::QueryContextHolder::QueryContextHolder(
    const String & query_id_,
    FileCache * cache_,
    FileCacheQueryLimit::QueryContextPtr context_)
    : query_id(query_id_)
    , cache(cache_)
    , context(context_)
{
}

FileCache::QueryContextHolder::~QueryContextHolder()
{
    /// If only the query_map and the current holder hold the context_query,
    /// the query has been completed and the query_context is released.
    if (context && context.use_count() == 2)
    {
        auto lock = cache->lockCache();
        cache->query_limit->removeQueryContext(query_id, lock);
    }
}

FileCache::QueryContextHolderPtr FileCache::getQueryContextHolder(
    const String & query_id, const ReadSettings & settings)
{
    if (!query_limit || settings.filesystem_cache_max_download_size == 0)
        return {};

    auto lock = lockCache();
    auto context = query_limit->getOrSetQueryContext(query_id, settings, lock);
    return std::make_unique<QueryContextHolder>(query_id, this, std::move(context));
}

std::vector<FileSegment::Info> FileCache::sync()
{
    std::vector<FileSegment::Info> file_segments;
    metadata.iterate([&](LockedKey & locked_key)
    {
        auto broken = locked_key.sync();
        file_segments.insert(file_segments.end(), broken.begin(), broken.end());
    });
    return file_segments;
}

FileCache::HitsCountStash::HitsCountStash(size_t hits_threashold_, size_t queue_size_)
    : hits_threshold(hits_threashold_), queue_size(queue_size_), queue(std::make_unique<LRUFileCachePriority>(0, queue_size_))
{
    if (!queue_size_)
        throw Exception(ErrorCodes::BAD_ARGUMENTS, "Queue size for hits queue must be non-zero");
}

void FileCache::HitsCountStash::clear()
{
    records.clear();
    queue = std::make_unique<LRUFileCachePriority>(0, queue_size);
}

}<|MERGE_RESOLUTION|>--- conflicted
+++ resolved
@@ -1181,19 +1181,7 @@
 std::vector<FileSegment::Info> FileCache::dumpQueue()
 {
     assertInitialized();
-<<<<<<< HEAD
-
-    std::vector<FileSegment::Info> file_segments;
-    main_priority->iterate([&](LockedKey &, const FileSegmentMetadataPtr & segment_metadata)
-    {
-        file_segments.push_back(FileSegment::getInfo(segment_metadata->file_segment));
-        return PriorityIterationResult::CONTINUE;
-    }, lockCache());
-
-    return file_segments;
-=======
-    return main_priority->dump(*this, lockCache());
->>>>>>> 88566b57
+    return main_priority->dump(*this);
 }
 
 std::vector<String> FileCache::tryGetCachePaths(const Key & key)
