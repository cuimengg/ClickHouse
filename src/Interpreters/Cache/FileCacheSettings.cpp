#include "FileCacheSettings.h"

#include <Poco/Util/AbstractConfiguration.h>
#include <Common/Exception.h>
#include <IO/ReadHelpers.h>

namespace DB
{

namespace ErrorCodes
{
    extern const int BAD_ARGUMENTS;
}

void FileCacheSettings::loadFromConfig(const Poco::Util::AbstractConfiguration & config, const std::string & config_prefix)
{
    if (!config.has(config_prefix + ".path"))
        throw Exception(ErrorCodes::BAD_ARGUMENTS, "Expected cache path (`path`) in configuration");

    base_path = config.getString(config_prefix + ".path");

    if (!config.has(config_prefix + ".max_size"))
        throw Exception(ErrorCodes::BAD_ARGUMENTS, "Expected cache size (`max_size`) in configuration");

    max_size = parseWithSizeSuffix<uint64_t>(config.getString(config_prefix + ".max_size"));
    if (max_size == 0)
        throw Exception(ErrorCodes::BAD_ARGUMENTS, "Expected non-zero size for cache configuration");

    auto path = config.getString(config_prefix + ".path", "");
    if (path.empty())
        throw Exception(ErrorCodes::BAD_ARGUMENTS, "Disk Cache requires non-empty `path` field (cache base path) in config");

    max_elements = config.getUInt64(config_prefix + ".max_elements", FILECACHE_DEFAULT_MAX_ELEMENTS);

    if (config.has(config_prefix + ".max_file_segment_size"))
        max_file_segment_size = parseWithSizeSuffix<uint64_t>(config.getString(config_prefix + ".max_file_segment_size"));

    cache_on_write_operations = config.getUInt64(config_prefix + ".cache_on_write_operations", false);
    enable_filesystem_query_cache_limit = config.getUInt64(config_prefix + ".enable_filesystem_query_cache_limit", false);
    cache_hits_threshold = config.getUInt64(config_prefix + ".cache_hits_threshold", FILECACHE_DEFAULT_HITS_THRESHOLD);

    enable_bypass_cache_with_threashold = config.getUInt64(config_prefix + ".enable_bypass_cache_with_threashold", false);

    if (config.has(config_prefix + ".bypass_cache_threashold"))
        bypass_cache_threashold = parseWithSizeSuffix<uint64_t>(config.getString(config_prefix + ".bypass_cache_threashold"));

    if (config.has(config_prefix + ".boundary_alignment"))
        boundary_alignment = parseWithSizeSuffix<uint64_t>(config.getString(config_prefix + ".boundary_alignment"));

    if (config.has(config_prefix + ".background_download_threads"))
        background_download_threads = config.getUInt(config_prefix + ".background_download_threads");
<<<<<<< HEAD

    if (config.has(config_prefix + ".load_metadata_threads"))
        load_metadata_threads = config.getUInt(config_prefix + ".load_metadata_threads");

    delayed_cleanup_interval_ms = config.getUInt64(config_prefix + ".delayed_cleanup_interval_ms", FILECACHE_DELAYED_CLEANUP_INTERVAL_MS);
=======
>>>>>>> b884fdb8
}

}<|MERGE_RESOLUTION|>--- conflicted
+++ resolved
@@ -49,14 +49,10 @@
 
     if (config.has(config_prefix + ".background_download_threads"))
         background_download_threads = config.getUInt(config_prefix + ".background_download_threads");
-<<<<<<< HEAD
 
     if (config.has(config_prefix + ".load_metadata_threads"))
         load_metadata_threads = config.getUInt(config_prefix + ".load_metadata_threads");
 
-    delayed_cleanup_interval_ms = config.getUInt64(config_prefix + ".delayed_cleanup_interval_ms", FILECACHE_DELAYED_CLEANUP_INTERVAL_MS);
-=======
->>>>>>> b884fdb8
 }
 
 }