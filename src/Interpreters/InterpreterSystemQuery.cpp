#include <Interpreters/InterpreterSystemQuery.h>
#include <Common/DNSResolver.h>
#include <Common/ActionLock.h>
#include <Common/typeid_cast.h>
#include <Common/getNumberOfPhysicalCPUCores.h>
#include <Common/SymbolIndex.h>
#include <Common/ThreadPool.h>
#include <Common/escapeForFileName.h>
#include <Common/ShellCommand.h>
#include <Interpreters/Context.h>
#include <Interpreters/DatabaseCatalog.h>
#include <Interpreters/ExternalDictionariesLoader.h>
#include <Interpreters/EmbeddedDictionaries.h>
#include <Interpreters/ActionLocksManager.h>
#include <Interpreters/InterpreterDropQuery.h>
#include <Interpreters/InterpreterCreateQuery.h>
#include <Interpreters/InterpreterRenameQuery.h>
#include <Interpreters/QueryLog.h>
#include <Interpreters/DDLWorker.h>
#include <Interpreters/PartLog.h>
#include <Interpreters/QueryThreadLog.h>
#include <Interpreters/TraceLog.h>
#include <Interpreters/TextLog.h>
#include <Interpreters/MetricLog.h>
#include <Interpreters/AsynchronousMetricLog.h>
#include <Interpreters/OpenTelemetrySpanLog.h>
#include <Access/ContextAccess.h>
#include <Access/AllowedClientHosts.h>
#include <Databases/IDatabase.h>
#include <Storages/StorageDistributed.h>
#include <Storages/StorageReplicatedMergeTree.h>
#include <Storages/StorageFactory.h>
#include <Parsers/ASTSystemQuery.h>
#include <Parsers/ASTDropQuery.h>
#include <Parsers/ASTCreateQuery.h>
#include <csignal>
#include <algorithm>

#if !defined(ARCADIA_BUILD)
#    include "config_core.h"
#endif


namespace DB
{


namespace ErrorCodes
{
    extern const int LOGICAL_ERROR;
    extern const int BAD_ARGUMENTS;
    extern const int CANNOT_KILL;
    extern const int NOT_IMPLEMENTED;
    extern const int TIMEOUT_EXCEEDED;
    extern const int TABLE_WAS_NOT_DROPPED;
}


namespace ActionLocks
{
    extern StorageActionBlockType PartsMerge;
    extern StorageActionBlockType PartsFetch;
    extern StorageActionBlockType PartsSend;
    extern StorageActionBlockType ReplicationQueue;
    extern StorageActionBlockType DistributedSend;
    extern StorageActionBlockType PartsTTLMerge;
    extern StorageActionBlockType PartsMove;
}


namespace
{

ExecutionStatus getOverallExecutionStatusOfCommands()
{
    return ExecutionStatus(0);
}

/// Consequently tries to execute all commands and generates final exception message for failed commands
template <typename Callable, typename ... Callables>
ExecutionStatus getOverallExecutionStatusOfCommands(Callable && command, Callables && ... commands)
{
    ExecutionStatus status_head(0);
    try
    {
        command();
    }
    catch (...)
    {
        status_head = ExecutionStatus::fromCurrentException();
    }

    ExecutionStatus status_tail = getOverallExecutionStatusOfCommands(std::forward<Callables>(commands)...);

    auto res_status = status_head.code != 0 ? status_head.code : status_tail.code;
    auto res_message = status_head.message + (status_tail.message.empty() ? "" : ("\n" + status_tail.message));

    return ExecutionStatus(res_status, res_message);
}

/// Consequently tries to execute all commands and throws exception with info about failed commands
template <typename ... Callables>
void executeCommandsAndThrowIfError(Callables && ... commands)
{
    auto status = getOverallExecutionStatusOfCommands(std::forward<Callables>(commands)...);
    if (status.code != 0)
        throw Exception(status.message, status.code);
}


AccessType getRequiredAccessType(StorageActionBlockType action_type)
{
    if (action_type == ActionLocks::PartsMerge)
        return AccessType::SYSTEM_MERGES;
    else if (action_type == ActionLocks::PartsFetch)
        return AccessType::SYSTEM_FETCHES;
    else if (action_type == ActionLocks::PartsSend)
        return AccessType::SYSTEM_REPLICATED_SENDS;
    else if (action_type == ActionLocks::ReplicationQueue)
        return AccessType::SYSTEM_REPLICATION_QUEUES;
    else if (action_type == ActionLocks::DistributedSend)
        return AccessType::SYSTEM_DISTRIBUTED_SENDS;
    else if (action_type == ActionLocks::PartsTTLMerge)
        return AccessType::SYSTEM_TTL_MERGES;
    else if (action_type == ActionLocks::PartsMove)
        return AccessType::SYSTEM_MOVES;
    else
        throw Exception("Unknown action type: " + std::to_string(action_type), ErrorCodes::LOGICAL_ERROR);
}

}

/// Implements SYSTEM [START|STOP] <something action from ActionLocks>
void InterpreterSystemQuery::startStopAction(StorageActionBlockType action_type, bool start)
{
    auto manager = context.getActionLocksManager();
    manager->cleanExpired();

    if (volume_ptr && action_type == ActionLocks::PartsMerge)
    {
        volume_ptr->setAvoidMergesUserOverride(!start);
    }
    else if (table_id)
    {
        auto table = DatabaseCatalog::instance().tryGetTable(table_id, context);
        if (table)
        {
            if (start)
            {
                manager->remove(table, action_type);
                table->onActionLockRemove(action_type);
            }
            else
                manager->add(table, action_type);
        }
    }
    else
    {
        auto access = context.getAccess();
        for (auto & elem : DatabaseCatalog::instance().getDatabases())
        {
            for (auto iterator = elem.second->getTablesIterator(context); iterator->isValid(); iterator->next())
            {
                StoragePtr table = iterator->table();
                if (!table)
                    continue;

                if (!access->isGranted(getRequiredAccessType(action_type), elem.first, iterator->name()))
                {
                    LOG_INFO(
                        log,
                        "Access {} denied, skipping {}.{}",
                        toString(getRequiredAccessType(action_type)),
                        elem.first,
                        iterator->name());
                    continue;
                }

                if (start)
                {
                    manager->remove(table, action_type);
                    table->onActionLockRemove(action_type);
                }
                else
                    manager->add(table, action_type);
            }
        }
    }
}


InterpreterSystemQuery::InterpreterSystemQuery(const ASTPtr & query_ptr_, Context & context_)
        : query_ptr(query_ptr_->clone()), context(context_), log(&Poco::Logger::get("InterpreterSystemQuery"))
{
}


BlockIO InterpreterSystemQuery::execute()
{
    auto & query = query_ptr->as<ASTSystemQuery &>();

    if (!query.cluster.empty())
        return executeDDLQueryOnCluster(query_ptr, context, getRequiredAccessForDDLOnCluster());

    using Type = ASTSystemQuery::Type;

    /// Use global context with fresh system profile settings
    Context system_context = context.getGlobalContext();
    system_context.setSetting("profile", context.getSystemProfileName());

    /// Make canonical query for simpler processing
    if (!query.table.empty())
        table_id = context.resolveStorageID(StorageID(query.database, query.table), Context::ResolveOrdinary);

    if (!query.target_dictionary.empty() && !query.database.empty())
        query.target_dictionary = query.database + "." + query.target_dictionary;

    volume_ptr = {};
    if (!query.storage_policy.empty() && !query.volume.empty())
        volume_ptr = context.getStoragePolicy(query.storage_policy)->getVolumeByName(query.volume);

    switch (query.type)
    {
        case Type::SHUTDOWN:
        {
            context.checkAccess(AccessType::SYSTEM_SHUTDOWN);
            if (kill(0, SIGTERM))
                throwFromErrno("System call kill(0, SIGTERM) failed", ErrorCodes::CANNOT_KILL);
            break;
        }
        case Type::KILL:
        {
            context.checkAccess(AccessType::SYSTEM_SHUTDOWN);
<<<<<<< HEAD
            /// Exit with the same code as it is usually set by shell when process is terminated by SIGKILL.
            /// It's better than doing 'raise' or 'kill', because they have no effect for 'init' process (with pid = 0, usually in Docker).
            LOG_INFO(log, "Exit immediately as the SYSTEM KILL command has been issued.");
            _exit(128 + SIGKILL);
            // break; /// unreachable
=======
            if (kill(0, SIGKILL))
                throwFromErrno("System call kill(0, SIGKILL) failed", ErrorCodes::CANNOT_KILL);
            break;
        }
        case Type::SUSPEND:
        {
            auto command = fmt::format("kill -STOP {0} && sleep {1} && kill -CONT {0}", getpid(), query.seconds);
            LOG_DEBUG(log, "Will run {}", command);
            auto res = ShellCommand::execute(command);
            res->in.close();
            WriteBufferFromOwnString out;
            copyData(res->out, out);
            copyData(res->err, out);
            if (!out.str().empty())
                LOG_DEBUG(log, "The command returned output: {}", command, out.str());
            res->wait();
            break;
        }
>>>>>>> 45f53bac
        case Type::DROP_DNS_CACHE:
        {
            context.checkAccess(AccessType::SYSTEM_DROP_DNS_CACHE);
            DNSResolver::instance().dropCache();
            /// Reinitialize clusters to update their resolved_addresses
            system_context.reloadClusterConfig();
            break;
        }
        case Type::DROP_MARK_CACHE:
            context.checkAccess(AccessType::SYSTEM_DROP_MARK_CACHE);
            system_context.dropMarkCache();
            break;
        case Type::DROP_UNCOMPRESSED_CACHE:
            context.checkAccess(AccessType::SYSTEM_DROP_UNCOMPRESSED_CACHE);
            system_context.dropUncompressedCache();
            break;
#if USE_EMBEDDED_COMPILER
        case Type::DROP_COMPILED_EXPRESSION_CACHE:
            context.checkAccess(AccessType::SYSTEM_DROP_COMPILED_EXPRESSION_CACHE);
            system_context.dropCompiledExpressionCache();
            break;
#endif
        case Type::RELOAD_DICTIONARY:
        {
            context.checkAccess(AccessType::SYSTEM_RELOAD_DICTIONARY);
            system_context.getExternalDictionariesLoader().loadOrReload(
                    DatabaseCatalog::instance().resolveDictionaryName(query.target_dictionary));
            ExternalDictionariesLoader::resetAll();
            break;
        }
        case Type::RELOAD_DICTIONARIES:
        {
            context.checkAccess(AccessType::SYSTEM_RELOAD_DICTIONARY);
            executeCommandsAndThrowIfError(
                    [&] () { system_context.getExternalDictionariesLoader().reloadAllTriedToLoad(); },
                    [&] () { system_context.getEmbeddedDictionaries().reload(); }
            );
            ExternalDictionariesLoader::resetAll();
            break;
        }
        case Type::RELOAD_EMBEDDED_DICTIONARIES:
            context.checkAccess(AccessType::SYSTEM_RELOAD_EMBEDDED_DICTIONARIES);
            system_context.getEmbeddedDictionaries().reload();
            break;
        case Type::RELOAD_CONFIG:
            context.checkAccess(AccessType::SYSTEM_RELOAD_CONFIG);
            system_context.reloadConfig();
            break;
        case Type::RELOAD_SYMBOLS:
        {
#if defined(__ELF__) && !defined(__FreeBSD__)
            context.checkAccess(AccessType::SYSTEM_RELOAD_SYMBOLS);
            (void)SymbolIndex::instance(true);
            break;
#else
            throw Exception("SYSTEM RELOAD SYMBOLS is not supported on current platform", ErrorCodes::NOT_IMPLEMENTED);
#endif
        }
        case Type::STOP_MERGES:
            startStopAction(ActionLocks::PartsMerge, false);
            break;
        case Type::START_MERGES:
            startStopAction(ActionLocks::PartsMerge, true);
            break;
        case Type::STOP_TTL_MERGES:
            startStopAction(ActionLocks::PartsTTLMerge, false);
            break;
        case Type::START_TTL_MERGES:
            startStopAction(ActionLocks::PartsTTLMerge, true);
            break;
        case Type::STOP_MOVES:
            startStopAction(ActionLocks::PartsMove, false);
            break;
        case Type::START_MOVES:
            startStopAction(ActionLocks::PartsMove, true);
            break;
        case Type::STOP_FETCHES:
            startStopAction(ActionLocks::PartsFetch, false);
            break;
        case Type::START_FETCHES:
            startStopAction(ActionLocks::PartsFetch, true);
            break;
        case Type::STOP_REPLICATED_SENDS:
            startStopAction(ActionLocks::PartsSend, false);
            break;
        case Type::START_REPLICATED_SENDS:
            startStopAction(ActionLocks::PartsSend, true);
            break;
        case Type::STOP_REPLICATION_QUEUES:
            startStopAction(ActionLocks::ReplicationQueue, false);
            break;
        case Type::START_REPLICATION_QUEUES:
            startStopAction(ActionLocks::ReplicationQueue, true);
            break;
        case Type::STOP_DISTRIBUTED_SENDS:
            startStopAction(ActionLocks::DistributedSend, false);
            break;
        case Type::START_DISTRIBUTED_SENDS:
            startStopAction(ActionLocks::DistributedSend, true);
            break;
        case Type::DROP_REPLICA:
            dropReplica(query);
            break;
        case Type::SYNC_REPLICA:
            syncReplica(query);
            break;
        case Type::FLUSH_DISTRIBUTED:
            flushDistributed(query);
            break;
        case Type::RESTART_REPLICAS:
            restartReplicas(system_context);
            break;
        case Type::RESTART_REPLICA:
            if (!tryRestartReplica(table_id, system_context))
                throw Exception("There is no " + query.database + "." + query.table + " replicated table",
                                ErrorCodes::BAD_ARGUMENTS);
            break;
        case Type::FLUSH_LOGS:
        {
            context.checkAccess(AccessType::SYSTEM_FLUSH_LOGS);
            executeCommandsAndThrowIfError(
                    [&] () { if (auto query_log = context.getQueryLog()) query_log->flush(true); },
                    [&] () { if (auto part_log = context.getPartLog("")) part_log->flush(true); },
                    [&] () { if (auto query_thread_log = context.getQueryThreadLog()) query_thread_log->flush(true); },
                    [&] () { if (auto trace_log = context.getTraceLog()) trace_log->flush(true); },
                    [&] () { if (auto text_log = context.getTextLog()) text_log->flush(true); },
                    [&] () { if (auto metric_log = context.getMetricLog()) metric_log->flush(true); },
                    [&] () { if (auto asynchronous_metric_log = context.getAsynchronousMetricLog()) asynchronous_metric_log->flush(true); },
                    [&] () { if (auto opentelemetry_span_log = context.getOpenTelemetrySpanLog()) opentelemetry_span_log->flush(true); }
            );
            break;
        }
        case Type::STOP_LISTEN_QUERIES:
        case Type::START_LISTEN_QUERIES:
            throw Exception(String(ASTSystemQuery::typeToString(query.type)) + " is not supported yet", ErrorCodes::NOT_IMPLEMENTED);
        default:
            throw Exception("Unknown type of SYSTEM query", ErrorCodes::BAD_ARGUMENTS);
    }

    return BlockIO();
}


StoragePtr InterpreterSystemQuery::tryRestartReplica(const StorageID & replica, Context & system_context, bool need_ddl_guard)
{
    context.checkAccess(AccessType::SYSTEM_RESTART_REPLICA, replica);

    auto table_ddl_guard = need_ddl_guard ? DatabaseCatalog::instance().getDDLGuard(replica.getDatabaseName(), replica.getTableName()) : nullptr;
    auto [database, table] = DatabaseCatalog::instance().tryGetDatabaseAndTable(replica, context);
    ASTPtr create_ast;

    /// Detach actions
    if (!table || !dynamic_cast<const StorageReplicatedMergeTree *>(table.get()))
        return nullptr;

    table->shutdown();
    {
        /// If table was already dropped by anyone, an exception will be thrown
        auto table_lock = table->lockExclusively(context.getCurrentQueryId(), context.getSettingsRef().lock_acquire_timeout);
        create_ast = database->getCreateTableQuery(replica.table_name, context);

        database->detachTable(replica.table_name);
    }
    table.reset();

    /// Attach actions
    /// getCreateTableQuery must return canonical CREATE query representation, there are no need for AST postprocessing
    auto & create = create_ast->as<ASTCreateQuery &>();
    create.attach = true;

    auto columns = InterpreterCreateQuery::getColumnsDescription(*create.columns_list->columns, system_context, false);
    auto constraints = InterpreterCreateQuery::getConstraintsDescription(create.columns_list->constraints);
    auto data_path = database->getTableDataPath(create);

    table = StorageFactory::instance().get(create,
        data_path,
        system_context,
        system_context.getGlobalContext(),
        columns,
        constraints,
        false);

    database->attachTable(replica.table_name, table, data_path);

    table->startup();
    return table;
}

void InterpreterSystemQuery::restartReplicas(Context & system_context)
{
    std::vector<StorageID> replica_names;
    auto & catalog = DatabaseCatalog::instance();

    for (auto & elem : catalog.getDatabases())
    {
        DatabasePtr & database = elem.second;
        for (auto iterator = database->getTablesIterator(context); iterator->isValid(); iterator->next())
        {
            if (auto table = iterator->table())
            {
                if (dynamic_cast<const StorageReplicatedMergeTree *>(table.get()))
                    replica_names.emplace_back(StorageID{iterator->databaseName(), iterator->name()});
            }
        }
    }

    if (replica_names.empty())
        return;

    TableGuards guards;
    for (const auto & name : replica_names)
        guards.emplace(UniqueTableName{name.database_name, name.table_name}, nullptr);
    for (auto & guard : guards)
        guard.second = catalog.getDDLGuard(guard.first.database_name, guard.first.table_name);

    ThreadPool pool(std::min(size_t(getNumberOfPhysicalCPUCores()), replica_names.size()));
    for (auto & table : replica_names)
        pool.scheduleOrThrowOnError([&]() { tryRestartReplica(table, system_context, false); });
    pool.wait();
}

void InterpreterSystemQuery::dropReplica(ASTSystemQuery & query)
{
    if (query.replica.empty())
        throw Exception("Replica name is empty", ErrorCodes::BAD_ARGUMENTS);

    if (!table_id.empty())
    {
        context.checkAccess(AccessType::SYSTEM_DROP_REPLICA, table_id);
        StoragePtr table = DatabaseCatalog::instance().getTable(table_id, context);

        if (!dropReplicaImpl(query, table))
            throw Exception("Table " + table_id.getNameForLogs() + " is not replicated", ErrorCodes::BAD_ARGUMENTS);
    }
    else if (!query.database.empty())
    {
        context.checkAccess(AccessType::SYSTEM_DROP_REPLICA, query.database);
        DatabasePtr database = DatabaseCatalog::instance().getDatabase(query.database);
        for (auto iterator = database->getTablesIterator(context); iterator->isValid(); iterator->next())
            dropReplicaImpl(query, iterator->table());
        LOG_TRACE(log, "Dropped replica {} from database {}", query.replica, backQuoteIfNeed(database->getDatabaseName()));
    }
    else if (query.is_drop_whole_replica)
    {
        context.checkAccess(AccessType::SYSTEM_DROP_REPLICA);
        auto databases = DatabaseCatalog::instance().getDatabases();

        for (auto & elem : databases)
        {
            DatabasePtr & database = elem.second;
            for (auto iterator = database->getTablesIterator(context); iterator->isValid(); iterator->next())
                dropReplicaImpl(query, iterator->table());
            LOG_TRACE(log, "Dropped replica {} from database {}", query.replica, backQuoteIfNeed(database->getDatabaseName()));
        }
    }
    else if (!query.replica_zk_path.empty())
    {
        context.checkAccess(AccessType::SYSTEM_DROP_REPLICA);
        auto remote_replica_path = query.replica_zk_path  + "/replicas/" + query.replica;

        /// This check is actually redundant, but it may prevent from some user mistakes
        for (auto & elem : DatabaseCatalog::instance().getDatabases())
        {
            DatabasePtr & database = elem.second;
            for (auto iterator = database->getTablesIterator(context); iterator->isValid(); iterator->next())
            {
                if (auto * storage_replicated = dynamic_cast<StorageReplicatedMergeTree *>(iterator->table().get()))
                {
                    StorageReplicatedMergeTree::Status status;
                    storage_replicated->getStatus(status);
                    if (status.zookeeper_path == query.replica_zk_path)
                        throw Exception("There is a local table " + storage_replicated->getStorageID().getNameForLogs() +
                                        ", which has the same table path in ZooKeeper. Please check the path in query. "
                                        "If you want to drop replica of this table, use `DROP TABLE` "
                                        "or `SYSTEM DROP REPLICA 'name' FROM db.table`", ErrorCodes::TABLE_WAS_NOT_DROPPED);
                }
            }
        }

        auto zookeeper = context.getZooKeeper();

        bool looks_like_table_path = zookeeper->exists(query.replica_zk_path + "/replicas") ||
                                     zookeeper->exists(query.replica_zk_path + "/dropped");
        if (!looks_like_table_path)
            throw Exception("Specified path " + query.replica_zk_path + " does not look like a table path",
                            ErrorCodes::TABLE_WAS_NOT_DROPPED);

        if (zookeeper->exists(remote_replica_path + "/is_active"))
            throw Exception("Can't remove replica: " + query.replica + ", because it's active",
                ErrorCodes::TABLE_WAS_NOT_DROPPED);

        StorageReplicatedMergeTree::dropReplica(zookeeper, query.replica_zk_path, query.replica, log);
        LOG_INFO(log, "Dropped replica {}", remote_replica_path);
    }
    else
        throw Exception("Invalid query", ErrorCodes::LOGICAL_ERROR);
}

bool InterpreterSystemQuery::dropReplicaImpl(ASTSystemQuery & query, const StoragePtr & table)
{
    auto * storage_replicated = dynamic_cast<StorageReplicatedMergeTree *>(table.get());
    if (!storage_replicated)
        return false;

    StorageReplicatedMergeTree::Status status;
    auto zookeeper = context.getZooKeeper();
    storage_replicated->getStatus(status);

    /// Do not allow to drop local replicas and active remote replicas
    if (query.replica == status.replica_name)
        throw Exception("We can't drop local replica, please use `DROP TABLE` "
                        "if you want to clean the data and drop this replica", ErrorCodes::TABLE_WAS_NOT_DROPPED);

    /// NOTE it's not atomic: replica may become active after this check, but before dropReplica(...)
    /// However, the main usecase is to drop dead replica, which cannot become active.
    /// This check prevents only from accidental drop of some other replica.
    if (zookeeper->exists(status.zookeeper_path + "/replicas/" + query.replica + "/is_active"))
        throw Exception("Can't drop replica: " + query.replica + ", because it's active",
                        ErrorCodes::TABLE_WAS_NOT_DROPPED);

    storage_replicated->dropReplica(zookeeper, status.zookeeper_path, query.replica, log);
    LOG_TRACE(log, "Dropped replica {} of {}", query.replica, table->getStorageID().getNameForLogs());

    return true;
}

void InterpreterSystemQuery::syncReplica(ASTSystemQuery &)
{
    context.checkAccess(AccessType::SYSTEM_SYNC_REPLICA, table_id);
    StoragePtr table = DatabaseCatalog::instance().getTable(table_id, context);

    if (auto * storage_replicated = dynamic_cast<StorageReplicatedMergeTree *>(table.get()))
    {
        LOG_TRACE(log, "Synchronizing entries in replica's queue with table's log and waiting for it to become empty");
        if (!storage_replicated->waitForShrinkingQueueSize(0, context.getSettingsRef().receive_timeout.totalMilliseconds()))
        {
            LOG_ERROR(log, "SYNC REPLICA {}: Timed out!", table_id.getNameForLogs());
            throw Exception(
                    "SYNC REPLICA " + table_id.getNameForLogs() + ": command timed out! "
                    "See the 'receive_timeout' setting", ErrorCodes::TIMEOUT_EXCEEDED);
        }
        LOG_TRACE(log, "SYNC REPLICA {}: OK", table_id.getNameForLogs());
    }
    else
        throw Exception("Table " + table_id.getNameForLogs() + " is not replicated", ErrorCodes::BAD_ARGUMENTS);
}

void InterpreterSystemQuery::flushDistributed(ASTSystemQuery &)
{
    context.checkAccess(AccessType::SYSTEM_FLUSH_DISTRIBUTED, table_id);

    if (auto * storage_distributed = dynamic_cast<StorageDistributed *>(DatabaseCatalog::instance().getTable(table_id, context).get()))
        storage_distributed->flushClusterNodesAllData();
    else
        throw Exception("Table " + table_id.getNameForLogs() + " is not distributed", ErrorCodes::BAD_ARGUMENTS);
}


AccessRightsElements InterpreterSystemQuery::getRequiredAccessForDDLOnCluster() const
{
    const auto & query = query_ptr->as<const ASTSystemQuery &>();
    using Type = ASTSystemQuery::Type;
    AccessRightsElements required_access;
    switch (query.type)
    {
        case Type::SHUTDOWN: [[fallthrough]];
        case Type::KILL: [[fallthrough]];
        case Type::SUSPEND:
        {
            required_access.emplace_back(AccessType::SYSTEM_SHUTDOWN);
            break;
        }
        case Type::DROP_DNS_CACHE: [[fallthrough]];
        case Type::DROP_MARK_CACHE: [[fallthrough]];
#if USE_EMBEDDED_COMPILER
        case Type::DROP_COMPILED_EXPRESSION_CACHE: [[fallthrough]];
#endif
        case Type::DROP_UNCOMPRESSED_CACHE:
        {
            required_access.emplace_back(AccessType::SYSTEM_DROP_CACHE);
            break;
        }
        case Type::RELOAD_DICTIONARY: [[fallthrough]];
        case Type::RELOAD_DICTIONARIES: [[fallthrough]];
        case Type::RELOAD_EMBEDDED_DICTIONARIES:
        {
            required_access.emplace_back(AccessType::SYSTEM_RELOAD_DICTIONARY);
            break;
        }
        case Type::RELOAD_CONFIG:
        {
            required_access.emplace_back(AccessType::SYSTEM_RELOAD_CONFIG);
            break;
        }
        case Type::RELOAD_SYMBOLS:
        {
            required_access.emplace_back(AccessType::SYSTEM_RELOAD_SYMBOLS);
            break;
        }
        case Type::STOP_MERGES: [[fallthrough]];
        case Type::START_MERGES:
        {
            if (query.table.empty())
                required_access.emplace_back(AccessType::SYSTEM_MERGES);
            else
                required_access.emplace_back(AccessType::SYSTEM_MERGES, query.database, query.table);
            break;
        }
        case Type::STOP_TTL_MERGES: [[fallthrough]];
        case Type::START_TTL_MERGES:
        {
            if (query.table.empty())
                required_access.emplace_back(AccessType::SYSTEM_TTL_MERGES);
            else
                required_access.emplace_back(AccessType::SYSTEM_TTL_MERGES, query.database, query.table);
            break;
        }
        case Type::STOP_MOVES: [[fallthrough]];
        case Type::START_MOVES:
        {
            if (query.table.empty())
                required_access.emplace_back(AccessType::SYSTEM_MOVES);
            else
                required_access.emplace_back(AccessType::SYSTEM_MOVES, query.database, query.table);
            break;
        }
        case Type::STOP_FETCHES: [[fallthrough]];
        case Type::START_FETCHES:
        {
            if (query.table.empty())
                required_access.emplace_back(AccessType::SYSTEM_FETCHES);
            else
                required_access.emplace_back(AccessType::SYSTEM_FETCHES, query.database, query.table);
            break;
        }
        case Type::STOP_DISTRIBUTED_SENDS: [[fallthrough]];
        case Type::START_DISTRIBUTED_SENDS:
        {
            if (query.table.empty())
                required_access.emplace_back(AccessType::SYSTEM_DISTRIBUTED_SENDS);
            else
                required_access.emplace_back(AccessType::SYSTEM_DISTRIBUTED_SENDS, query.database, query.table);
            break;
        }
        case Type::STOP_REPLICATED_SENDS: [[fallthrough]];
        case Type::START_REPLICATED_SENDS:
        {
            if (query.table.empty())
                required_access.emplace_back(AccessType::SYSTEM_REPLICATED_SENDS);
            else
                required_access.emplace_back(AccessType::SYSTEM_REPLICATED_SENDS, query.database, query.table);
            break;
        }
        case Type::STOP_REPLICATION_QUEUES: [[fallthrough]];
        case Type::START_REPLICATION_QUEUES:
        {
            if (query.table.empty())
                required_access.emplace_back(AccessType::SYSTEM_REPLICATION_QUEUES);
            else
                required_access.emplace_back(AccessType::SYSTEM_REPLICATION_QUEUES, query.database, query.table);
            break;
        }
        case Type::DROP_REPLICA:
        {
            required_access.emplace_back(AccessType::SYSTEM_DROP_REPLICA, query.database, query.table);
            break;
        }
        case Type::SYNC_REPLICA:
        {
            required_access.emplace_back(AccessType::SYSTEM_SYNC_REPLICA, query.database, query.table);
            break;
        }
        case Type::RESTART_REPLICA:
        {
            required_access.emplace_back(AccessType::SYSTEM_RESTART_REPLICA, query.database, query.table);
            break;
        }
        case Type::RESTART_REPLICAS:
        {
            required_access.emplace_back(AccessType::SYSTEM_RESTART_REPLICA);
            break;
        }
        case Type::FLUSH_DISTRIBUTED:
        {
            required_access.emplace_back(AccessType::SYSTEM_FLUSH_DISTRIBUTED, query.database, query.table);
            break;
        }
        case Type::FLUSH_LOGS:
        {
            required_access.emplace_back(AccessType::SYSTEM_FLUSH_LOGS);
            break;
        }
        case Type::STOP_LISTEN_QUERIES: break;
        case Type::START_LISTEN_QUERIES: break;
        case Type::UNKNOWN: break;
        case Type::END: break;
    }
    return required_access;
}

}<|MERGE_RESOLUTION|>--- conflicted
+++ resolved
@@ -231,16 +231,11 @@
         case Type::KILL:
         {
             context.checkAccess(AccessType::SYSTEM_SHUTDOWN);
-<<<<<<< HEAD
             /// Exit with the same code as it is usually set by shell when process is terminated by SIGKILL.
             /// It's better than doing 'raise' or 'kill', because they have no effect for 'init' process (with pid = 0, usually in Docker).
             LOG_INFO(log, "Exit immediately as the SYSTEM KILL command has been issued.");
             _exit(128 + SIGKILL);
             // break; /// unreachable
-=======
-            if (kill(0, SIGKILL))
-                throwFromErrno("System call kill(0, SIGKILL) failed", ErrorCodes::CANNOT_KILL);
-            break;
         }
         case Type::SUSPEND:
         {
@@ -256,7 +251,6 @@
             res->wait();
             break;
         }
->>>>>>> 45f53bac
         case Type::DROP_DNS_CACHE:
         {
             context.checkAccess(AccessType::SYSTEM_DROP_DNS_CACHE);
