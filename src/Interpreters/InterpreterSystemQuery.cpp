#include <Interpreters/InterpreterSystemQuery.h>
#include <Common/DNSResolver.h>
#include <Common/ActionLock.h>
#include <Common/typeid_cast.h>
#include <Common/getNumberOfPhysicalCPUCores.h>
#include <Common/SymbolIndex.h>
#include <Common/ThreadPool.h>
#include <Common/escapeForFileName.h>
#include <Common/ShellCommand.h>
#include <Common/CurrentMetrics.h>
#include <Common/FailPoint.h>
#include <Interpreters/Cache/FileCacheFactory.h>
#include <Interpreters/Cache/FileCache.h>
#include <Interpreters/Context.h>
#include <Interpreters/DatabaseCatalog.h>
#include <Interpreters/ExternalDictionariesLoader.h>
#include <Functions/UserDefined/ExternalUserDefinedExecutableFunctionsLoader.h>
#include <Interpreters/EmbeddedDictionaries.h>
#include <Interpreters/ActionLocksManager.h>
#include <Interpreters/InterpreterDropQuery.h>
#include <Interpreters/InterpreterCreateQuery.h>
#include <Interpreters/InterpreterRenameQuery.h>
#include <Interpreters/QueryLog.h>
#include <Interpreters/executeDDLQueryOnCluster.h>
#include <Interpreters/PartLog.h>
#include <Interpreters/QueryThreadLog.h>
#include <Interpreters/QueryViewsLog.h>
#include <Interpreters/SessionLog.h>
#include <Interpreters/TraceLog.h>
#include <Interpreters/TextLog.h>
#include <Interpreters/MetricLog.h>
#include <Interpreters/AsynchronousMetricLog.h>
#include <Interpreters/OpenTelemetrySpanLog.h>
#include <Interpreters/ZooKeeperLog.h>
#include <Interpreters/FilesystemCacheLog.h>
#include <Interpreters/TransactionsInfoLog.h>
#include <Interpreters/ProcessorsProfileLog.h>
#include <Interpreters/AsynchronousInsertLog.h>
#include <Interpreters/BackupLog.h>
#include <Interpreters/JIT/CompiledExpressionCache.h>
#include <Interpreters/TransactionLog.h>
#include <Interpreters/AsynchronousInsertQueue.h>
#include <BridgeHelper/CatBoostLibraryBridgeHelper.h>
#include <Access/AccessControl.h>
#include <Access/ContextAccess.h>
#include <Access/Common/AllowedClientHosts.h>
#include <Databases/IDatabase.h>
#include <Databases/DatabaseReplicated.h>
#include <Storages/StorageDistributed.h>
#include <Storages/StorageReplicatedMergeTree.h>
#include <Storages/Freeze.h>
#include <Storages/StorageFactory.h>
#include <Storages/StorageFile.h>
#include <Storages/StorageS3.h>
#include <Storages/StorageURL.h>
#include <Storages/HDFS/StorageHDFS.h>
#include <Parsers/ASTSystemQuery.h>
#include <Parsers/ASTDropQuery.h>
#include <Parsers/ASTCreateQuery.h>
#include <Common/ThreadFuzzer.h>
#include <csignal>
#include <algorithm>
#include <unistd.h>

#if USE_AWS_S3
#include <IO/S3/Client.h>
#endif

#include "config.h"

namespace CurrentMetrics
{
    extern const Metric RestartReplicaThreads;
    extern const Metric RestartReplicaThreadsActive;
}

namespace DB
{

namespace ErrorCodes
{
    extern const int LOGICAL_ERROR;
    extern const int BAD_ARGUMENTS;
    extern const int CANNOT_KILL;
    extern const int NOT_IMPLEMENTED;
    extern const int TIMEOUT_EXCEEDED;
    extern const int TABLE_WAS_NOT_DROPPED;
}


namespace ActionLocks
{
    extern const StorageActionBlockType PartsMerge;
    extern const StorageActionBlockType PartsFetch;
    extern const StorageActionBlockType PartsSend;
    extern const StorageActionBlockType ReplicationQueue;
    extern const StorageActionBlockType DistributedSend;
    extern const StorageActionBlockType PartsTTLMerge;
    extern const StorageActionBlockType PartsMove;
    extern const StorageActionBlockType PullReplicationLog;
}


namespace
{

/// Sequentially tries to execute all commands and throws exception with info about failed commands
void executeCommandsAndThrowIfError(std::vector<std::function<void()>> commands)
{
    ExecutionStatus result(0);
    for (auto & command : commands)
    {
        try
        {
            command();
        }
        catch (...)
        {
            ExecutionStatus current_result = ExecutionStatus::fromCurrentException();

            if (result.code == 0)
                result.code = current_result.code;

            if (!current_result.message.empty())
            {
                if (!result.message.empty())
                    result.message += '\n';
                result.message += current_result.message;
            }
        }
    }

    if (result.code != 0)
        throw Exception::createDeprecated(result.message, result.code);
}


AccessType getRequiredAccessType(StorageActionBlockType action_type)
{
    if (action_type == ActionLocks::PartsMerge)
        return AccessType::SYSTEM_MERGES;
    else if (action_type == ActionLocks::PartsFetch)
        return AccessType::SYSTEM_FETCHES;
    else if (action_type == ActionLocks::PartsSend)
        return AccessType::SYSTEM_REPLICATED_SENDS;
    else if (action_type == ActionLocks::ReplicationQueue)
        return AccessType::SYSTEM_REPLICATION_QUEUES;
    else if (action_type == ActionLocks::DistributedSend)
        return AccessType::SYSTEM_DISTRIBUTED_SENDS;
    else if (action_type == ActionLocks::PartsTTLMerge)
        return AccessType::SYSTEM_TTL_MERGES;
    else if (action_type == ActionLocks::PartsMove)
        return AccessType::SYSTEM_MOVES;
    else if (action_type == ActionLocks::PullReplicationLog)
        return AccessType::SYSTEM_PULLING_REPLICATION_LOG;
    else
        throw Exception(ErrorCodes::LOGICAL_ERROR, "Unknown action type: {}", std::to_string(action_type));
}

constexpr std::string_view table_is_not_replicated = "Table {} is not replicated";

}

/// Implements SYSTEM [START|STOP] <something action from ActionLocks>
void InterpreterSystemQuery::startStopAction(StorageActionBlockType action_type, bool start)
{
    auto manager = getContext()->getActionLocksManager();
    manager->cleanExpired();

    auto access = getContext()->getAccess();
    auto required_access_type = getRequiredAccessType(action_type);

    if (volume_ptr && action_type == ActionLocks::PartsMerge)
    {
        access->checkAccess(required_access_type);
        volume_ptr->setAvoidMergesUserOverride(!start);
    }
    else if (table_id)
    {
        access->checkAccess(required_access_type, table_id.database_name, table_id.table_name);
        auto table = DatabaseCatalog::instance().tryGetTable(table_id, getContext());
        if (table)
        {
            if (start)
            {
                manager->remove(table, action_type);
                table->onActionLockRemove(action_type);
            }
            else
                manager->add(table, action_type);
        }
    }
    else
    {
        for (auto & elem : DatabaseCatalog::instance().getDatabases())
        {
            startStopActionInDatabase(action_type, start, elem.first, elem.second, getContext(), log);
        }
    }
}

void InterpreterSystemQuery::startStopActionInDatabase(StorageActionBlockType action_type, bool start,
                                                       const String & database_name, const DatabasePtr & database,
                                                       const ContextPtr & local_context, Poco::Logger * log)
{
    auto manager = local_context->getActionLocksManager();
    auto access = local_context->getAccess();
    auto required_access_type = getRequiredAccessType(action_type);

    for (auto iterator = database->getTablesIterator(local_context); iterator->isValid(); iterator->next())
    {
        StoragePtr table = iterator->table();
        if (!table)
            continue;

        if (!access->isGranted(required_access_type, database_name, iterator->name()))
        {
            LOG_INFO(log, "Access {} denied, skipping {}.{}", toString(required_access_type), database_name, iterator->name());
            continue;
        }

        if (start)
        {
            manager->remove(table, action_type);
            table->onActionLockRemove(action_type);
        }
        else
            manager->add(table, action_type);
    }
}


InterpreterSystemQuery::InterpreterSystemQuery(const ASTPtr & query_ptr_, ContextMutablePtr context_)
        : WithMutableContext(context_), query_ptr(query_ptr_->clone()), log(&Poco::Logger::get("InterpreterSystemQuery"))
{
}


BlockIO InterpreterSystemQuery::execute()
{
    auto & query = query_ptr->as<ASTSystemQuery &>();

    if (!query.cluster.empty())
    {
        DDLQueryOnClusterParams params;
        params.access_to_check = getRequiredAccessForDDLOnCluster();
        return executeDDLQueryOnCluster(query_ptr, getContext(), params);
    }

    using Type = ASTSystemQuery::Type;

    /// Use global context with fresh system profile settings
    auto system_context = Context::createCopy(getContext()->getGlobalContext());
    system_context->setSetting("profile", getContext()->getSystemProfileName());

    /// Make canonical query for simpler processing
    if (query.type == Type::RELOAD_DICTIONARY)
    {
        if (query.database)
            query.setTable(query.getDatabase() + "." + query.getTable());
    }
    else if (query.table)
    {
        table_id = getContext()->resolveStorageID(StorageID(query.getDatabase(), query.getTable()), Context::ResolveOrdinary);
    }


    BlockIO result;

    volume_ptr = {};
    if (!query.storage_policy.empty() && !query.volume.empty())
        volume_ptr = getContext()->getStoragePolicy(query.storage_policy)->getVolumeByName(query.volume);

    switch (query.type)
    {
        case Type::SHUTDOWN:
        {
            getContext()->checkAccess(AccessType::SYSTEM_SHUTDOWN);
            if (kill(0, SIGTERM))
                throwFromErrno("System call kill(0, SIGTERM) failed", ErrorCodes::CANNOT_KILL);
            break;
        }
        case Type::KILL:
        {
            getContext()->checkAccess(AccessType::SYSTEM_SHUTDOWN);
            /// Exit with the same code as it is usually set by shell when process is terminated by SIGKILL.
            /// It's better than doing 'raise' or 'kill', because they have no effect for 'init' process (with pid = 0, usually in Docker).
            LOG_INFO(log, "Exit immediately as the SYSTEM KILL command has been issued.");
            _exit(128 + SIGKILL);
            // break; /// unreachable
        }
        case Type::SUSPEND:
        {
            getContext()->checkAccess(AccessType::SYSTEM_SHUTDOWN);
            auto command = fmt::format("kill -STOP {0} && sleep {1} && kill -CONT {0}", getpid(), query.seconds);
            LOG_DEBUG(log, "Will run {}", command);
            auto res = ShellCommand::execute(command);
            res->in.close();
            WriteBufferFromOwnString out;
            copyData(res->out, out);
            copyData(res->err, out);
            if (!out.str().empty())
                LOG_DEBUG(log, "The command {} returned output: {}", command, out.str());
            res->wait();
            break;
        }
        case Type::SYNC_FILE_CACHE:
        {
            LOG_DEBUG(log, "Will perform 'sync' syscall (it can take time).");
            sync();
            break;
        }
        case Type::DROP_DNS_CACHE:
        {
            getContext()->checkAccess(AccessType::SYSTEM_DROP_DNS_CACHE);
            DNSResolver::instance().dropCache();
            /// Reinitialize clusters to update their resolved_addresses
            system_context->reloadClusterConfig();
            break;
        }
        case Type::DROP_MARK_CACHE:
            getContext()->checkAccess(AccessType::SYSTEM_DROP_MARK_CACHE);
            system_context->dropMarkCache();
            break;
        case Type::DROP_UNCOMPRESSED_CACHE:
            getContext()->checkAccess(AccessType::SYSTEM_DROP_UNCOMPRESSED_CACHE);
            system_context->dropUncompressedCache();
            break;
        case Type::DROP_INDEX_MARK_CACHE:
            getContext()->checkAccess(AccessType::SYSTEM_DROP_MARK_CACHE);
            system_context->dropIndexMarkCache();
            break;
        case Type::DROP_INDEX_UNCOMPRESSED_CACHE:
            getContext()->checkAccess(AccessType::SYSTEM_DROP_UNCOMPRESSED_CACHE);
            system_context->dropIndexUncompressedCache();
            break;
        case Type::DROP_MMAP_CACHE:
            getContext()->checkAccess(AccessType::SYSTEM_DROP_MMAP_CACHE);
            system_context->dropMMappedFileCache();
            break;
        case Type::DROP_QUERY_CACHE:
            getContext()->checkAccess(AccessType::SYSTEM_DROP_QUERY_CACHE);
            getContext()->dropQueryCache();
            break;
#if USE_EMBEDDED_COMPILER
        case Type::DROP_COMPILED_EXPRESSION_CACHE:
            getContext()->checkAccess(AccessType::SYSTEM_DROP_COMPILED_EXPRESSION_CACHE);
            if (auto * cache = CompiledExpressionCacheFactory::instance().tryGetCache())
                cache->reset();
            break;
#endif
#if USE_AWS_S3
        case Type::DROP_S3_CLIENT_CACHE:
            getContext()->checkAccess(AccessType::SYSTEM_DROP_S3_CLIENT_CACHE);
            S3::ClientCacheRegistry::instance().clearCacheForAll();
            break;
#endif

        case Type::DROP_FILESYSTEM_CACHE:
        {
            getContext()->checkAccess(AccessType::SYSTEM_DROP_FILESYSTEM_CACHE);

            if (query.filesystem_cache_name.empty())
            {
                auto caches = FileCacheFactory::instance().getAll();
                for (const auto & [_, cache_data] : caches)
                    cache_data->cache->removeAllReleasable();
            }
            else
            {
                auto cache = FileCacheFactory::instance().getByName(query.filesystem_cache_name).cache;
                if (query.key_to_drop.empty())
                {
                    cache->removeAllReleasable();
                }
                else
                {
                    auto key = FileCacheKey::fromKeyString(query.key_to_drop);
                    if (query.offset_to_drop.has_value())
                        cache->removeFileSegment(key, query.offset_to_drop.value());
                    else
                        cache->removeKey(key);
                }
            }
            break;
        }
        case Type::DROP_SCHEMA_CACHE:
        {
            getContext()->checkAccess(AccessType::SYSTEM_DROP_SCHEMA_CACHE);
            std::unordered_set<String> caches_to_drop;
            if (query.schema_cache_storage.empty())
                caches_to_drop = {"FILE", "S3", "HDFS", "URL"};
            else
                caches_to_drop = {query.schema_cache_storage};

            if (caches_to_drop.contains("FILE"))
                StorageFile::getSchemaCache(getContext()).clear();
#if USE_AWS_S3
            if (caches_to_drop.contains("S3"))
                StorageS3::getSchemaCache(getContext()).clear();
#endif
#if USE_HDFS
            if (caches_to_drop.contains("HDFS"))
                StorageHDFS::getSchemaCache(getContext()).clear();
#endif
            if (caches_to_drop.contains("URL"))
                StorageURL::getSchemaCache(getContext()).clear();
            break;
        }
        case Type::RELOAD_DICTIONARY:
        {
            getContext()->checkAccess(AccessType::SYSTEM_RELOAD_DICTIONARY);

            auto & external_dictionaries_loader = system_context->getExternalDictionariesLoader();
            external_dictionaries_loader.reloadDictionary(query.getTable(), getContext());

            ExternalDictionariesLoader::resetAll();
            break;
        }
        case Type::RELOAD_DICTIONARIES:
        {
            getContext()->checkAccess(AccessType::SYSTEM_RELOAD_DICTIONARY);
            executeCommandsAndThrowIfError({
                [&] { system_context->getExternalDictionariesLoader().reloadAllTriedToLoad(); },
                [&] { system_context->getEmbeddedDictionaries().reload(); }
            });
            ExternalDictionariesLoader::resetAll();
            break;
        }
        case Type::RELOAD_MODEL:
        {
            getContext()->checkAccess(AccessType::SYSTEM_RELOAD_MODEL);
            auto bridge_helper = std::make_unique<CatBoostLibraryBridgeHelper>(getContext(), query.target_model);
            bridge_helper->removeModel();
            break;
        }
        case Type::RELOAD_MODELS:
        {
            getContext()->checkAccess(AccessType::SYSTEM_RELOAD_MODEL);
            auto bridge_helper = std::make_unique<CatBoostLibraryBridgeHelper>(getContext());
            bridge_helper->removeAllModels();
            break;
        }
        case Type::RELOAD_FUNCTION:
        {
            getContext()->checkAccess(AccessType::SYSTEM_RELOAD_FUNCTION);

            auto & external_user_defined_executable_functions_loader = system_context->getExternalUserDefinedExecutableFunctionsLoader();
            external_user_defined_executable_functions_loader.reloadFunction(query.target_function);
            break;
        }
        case Type::RELOAD_FUNCTIONS:
        {
            getContext()->checkAccess(AccessType::SYSTEM_RELOAD_FUNCTION);

            auto & external_user_defined_executable_functions_loader = system_context->getExternalUserDefinedExecutableFunctionsLoader();
            external_user_defined_executable_functions_loader.reloadAllTriedToLoad();
            break;
        }
        case Type::RELOAD_EMBEDDED_DICTIONARIES:
            getContext()->checkAccess(AccessType::SYSTEM_RELOAD_EMBEDDED_DICTIONARIES);
            system_context->getEmbeddedDictionaries().reload();
            break;
        case Type::RELOAD_CONFIG:
            getContext()->checkAccess(AccessType::SYSTEM_RELOAD_CONFIG);
            system_context->reloadConfig();
            break;
        case Type::RELOAD_USERS:
            getContext()->checkAccess(AccessType::SYSTEM_RELOAD_USERS);
            system_context->getAccessControl().reload(AccessControl::ReloadMode::ALL);
            break;
        case Type::STOP_MERGES:
            startStopAction(ActionLocks::PartsMerge, false);
            break;
        case Type::START_MERGES:
            startStopAction(ActionLocks::PartsMerge, true);
            break;
        case Type::STOP_TTL_MERGES:
            startStopAction(ActionLocks::PartsTTLMerge, false);
            break;
        case Type::START_TTL_MERGES:
            startStopAction(ActionLocks::PartsTTLMerge, true);
            break;
        case Type::STOP_MOVES:
            startStopAction(ActionLocks::PartsMove, false);
            break;
        case Type::START_MOVES:
            startStopAction(ActionLocks::PartsMove, true);
            break;
        case Type::STOP_FETCHES:
            startStopAction(ActionLocks::PartsFetch, false);
            break;
        case Type::START_FETCHES:
            startStopAction(ActionLocks::PartsFetch, true);
            break;
        case Type::STOP_REPLICATED_SENDS:
            startStopAction(ActionLocks::PartsSend, false);
            break;
        case Type::START_REPLICATED_SENDS:
            startStopAction(ActionLocks::PartsSend, true);
            break;
        case Type::STOP_REPLICATION_QUEUES:
            startStopAction(ActionLocks::ReplicationQueue, false);
            break;
        case Type::START_REPLICATION_QUEUES:
            startStopAction(ActionLocks::ReplicationQueue, true);
            break;
        case Type::STOP_DISTRIBUTED_SENDS:
            startStopAction(ActionLocks::DistributedSend, false);
            break;
        case Type::START_DISTRIBUTED_SENDS:
            startStopAction(ActionLocks::DistributedSend, true);
            break;
        case Type::STOP_PULLING_REPLICATION_LOG:
            startStopAction(ActionLocks::PullReplicationLog, false);
            break;
        case Type::START_PULLING_REPLICATION_LOG:
            startStopAction(ActionLocks::PullReplicationLog, true);
            break;
        case Type::DROP_REPLICA:
            dropReplica(query);
            break;
        case Type::DROP_DATABASE_REPLICA:
            dropDatabaseReplica(query);
            break;
        case Type::SYNC_REPLICA:
            syncReplica(query);
            break;
        case Type::SYNC_DATABASE_REPLICA:
            syncReplicatedDatabase(query);
            break;
        case Type::SYNC_TRANSACTION_LOG:
            syncTransactionLog();
            break;
        case Type::FLUSH_DISTRIBUTED:
            flushDistributed(query);
            break;
        case Type::RESTART_REPLICAS:
            restartReplicas(system_context);
            break;
        case Type::RESTART_REPLICA:
            restartReplica(table_id, system_context);
            break;
        case Type::RESTORE_REPLICA:
            restoreReplica();
            break;
        case Type::WAIT_LOADING_PARTS:
            waitLoadingParts();
            break;
        case Type::RESTART_DISK:
            restartDisk(query.disk);
        case Type::FLUSH_LOGS:
        {
            getContext()->checkAccess(AccessType::SYSTEM_FLUSH_LOGS);
<<<<<<< HEAD
            executeCommandsAndThrowIfError(
                [&] { if (auto query_log = getContext()->getQueryLog()) query_log->flush(true); },
                [&] { if (auto part_log = getContext()->getPartLog("")) part_log->flush(true); },
                [&] { if (auto query_thread_log = getContext()->getQueryThreadLog()) query_thread_log->flush(true); },
                [&] { if (auto trace_log = getContext()->getTraceLog()) trace_log->flush(true); },
                [&] { if (auto text_log = getContext()->getTextLog()) text_log->flush(true); },
                [&] { if (auto metric_log = getContext()->getMetricLog()) metric_log->flush(true); },
                [&] { if (auto asynchronous_metric_log = getContext()->getAsynchronousMetricLog()) asynchronous_metric_log->flush(true); },
                [&] { if (auto opentelemetry_span_log = getContext()->getOpenTelemetrySpanLog()) opentelemetry_span_log->flush(true); },
                [&] { if (auto query_views_log = getContext()->getQueryViewsLog()) query_views_log->flush(true); },
                [&] { if (auto zookeeper_log = getContext()->getZooKeeperLog()) zookeeper_log->flush(true); },
                [&] { if (auto session_log = getContext()->getSessionLog()) session_log->flush(true); },
                [&] { if (auto transactions_info_log = getContext()->getTransactionsInfoLog()) transactions_info_log->flush(true); },
                [&] { if (auto processors_profile_log = getContext()->getProcessorsProfileLog()) processors_profile_log->flush(true); },
                [&] { if (auto cache_log = getContext()->getFilesystemCacheLog()) cache_log->flush(true); },
                [&] { if (auto asynchronous_insert_log = getContext()->getAsynchronousInsertLog()) asynchronous_insert_log->flush(true); },
                [&] { if (auto backup_log = getContext()->getBackupLog()) backup_log->flush(true); }
            );
=======

            auto logs = getContext()->getSystemLogs();
            std::vector<std::function<void()>> commands;
            commands.reserve(logs.size());
            for (auto * system_log : logs)
                commands.emplace_back([system_log] { system_log->flush(true); });

            executeCommandsAndThrowIfError(commands);
>>>>>>> f8e06d3f
            break;
        }
        case Type::STOP_LISTEN:
            getContext()->checkAccess(AccessType::SYSTEM_LISTEN);
            getContext()->stopServers(query.server_type);
            break;
        case Type::START_LISTEN:
            getContext()->checkAccess(AccessType::SYSTEM_LISTEN);
            getContext()->startServers(query.server_type);
            break;
        case Type::FLUSH_ASYNC_INSERT_QUEUE:
        {
            getContext()->checkAccess(AccessType::SYSTEM_FLUSH_ASYNC_INSERT_QUEUE);
            auto * queue = getContext()->getAsynchronousInsertQueue();
            if (!queue)
                throw Exception(ErrorCodes::BAD_ARGUMENTS,
                    "Cannot flush asynchronous insert queue because it is not initialized");

            queue->flushAll();
            break;
        }
        case Type::STOP_THREAD_FUZZER:
            getContext()->checkAccess(AccessType::SYSTEM_THREAD_FUZZER);
            ThreadFuzzer::stop();
            break;
        case Type::START_THREAD_FUZZER:
            getContext()->checkAccess(AccessType::SYSTEM_THREAD_FUZZER);
            ThreadFuzzer::start();
            break;
        case Type::UNFREEZE:
        {
            getContext()->checkAccess(AccessType::SYSTEM_UNFREEZE);
            /// The result contains information about deleted parts as a table. It is for compatibility with ALTER TABLE UNFREEZE query.
            result = Unfreezer(getContext()).systemUnfreeze(query.backup_name);
            break;
        }
        case Type::ENABLE_FAILPOINT:
        {
            getContext()->checkAccess(AccessType::SYSTEM_FAILPOINT);
            FailPointInjection::enableFailPoint(query.fail_point_name);
            break;
        }
        case Type::DISABLE_FAILPOINT:
        {
            getContext()->checkAccess(AccessType::SYSTEM_FAILPOINT);
            FailPointInjection::disableFailPoint(query.fail_point_name);
            break;
        }
        default:
            throw Exception(ErrorCodes::BAD_ARGUMENTS, "Unknown type of SYSTEM query");
    }

    return result;
}

void InterpreterSystemQuery::restoreReplica()
{
    getContext()->checkAccess(AccessType::SYSTEM_RESTORE_REPLICA, table_id);

    const StoragePtr table_ptr = DatabaseCatalog::instance().getTable(table_id, getContext());

    auto * const table_replicated_ptr = dynamic_cast<StorageReplicatedMergeTree *>(table_ptr.get());

    if (table_replicated_ptr == nullptr)
        throw Exception(ErrorCodes::BAD_ARGUMENTS, table_is_not_replicated.data(), table_id.getNameForLogs());

    table_replicated_ptr->restoreMetadataInZooKeeper();
}

StoragePtr InterpreterSystemQuery::tryRestartReplica(const StorageID & replica, ContextMutablePtr system_context, bool need_ddl_guard)
{
    LOG_TRACE(log, "Restarting replica {}", replica);
    auto table_ddl_guard = need_ddl_guard
        ? DatabaseCatalog::instance().getDDLGuard(replica.getDatabaseName(), replica.getTableName())
        : nullptr;

    auto [database, table] = DatabaseCatalog::instance().tryGetDatabaseAndTable(replica, getContext());
    ASTPtr create_ast;

    /// Detach actions
    if (!table || !dynamic_cast<const StorageReplicatedMergeTree *>(table.get()))
        return nullptr;

    table->flushAndShutdown();
    {
        /// If table was already dropped by anyone, an exception will be thrown
        auto table_lock = table->lockExclusively(getContext()->getCurrentQueryId(), getContext()->getSettingsRef().lock_acquire_timeout);
        create_ast = database->getCreateTableQuery(replica.table_name, getContext());

        database->detachTable(system_context, replica.table_name);
    }
    UUID uuid = table->getStorageID().uuid;
    table.reset();
    database->waitDetachedTableNotInUse(uuid);

    /// Attach actions
    /// getCreateTableQuery must return canonical CREATE query representation, there are no need for AST postprocessing
    auto & create = create_ast->as<ASTCreateQuery &>();
    create.attach = true;

    auto columns = InterpreterCreateQuery::getColumnsDescription(*create.columns_list->columns, system_context, true);
    auto constraints = InterpreterCreateQuery::getConstraintsDescription(create.columns_list->constraints);
    auto data_path = database->getTableDataPath(create);

    table = StorageFactory::instance().get(create,
        data_path,
        system_context,
        system_context->getGlobalContext(),
        columns,
        constraints,
        false);

    database->attachTable(system_context, replica.table_name, table, data_path);

    table->startup();
    LOG_TRACE(log, "Restarted replica {}", replica);
    return table;
}

void InterpreterSystemQuery::restartReplica(const StorageID & replica, ContextMutablePtr system_context)
{
    getContext()->checkAccess(AccessType::SYSTEM_RESTART_REPLICA, replica);
    if (!tryRestartReplica(replica, system_context))
        throw Exception(ErrorCodes::BAD_ARGUMENTS, table_is_not_replicated.data(), replica.getNameForLogs());
}

void InterpreterSystemQuery::restartReplicas(ContextMutablePtr system_context)
{
    std::vector<StorageID> replica_names;
    auto & catalog = DatabaseCatalog::instance();

    auto access = getContext()->getAccess();
    bool access_is_granted_globally = access->isGranted(AccessType::SYSTEM_RESTART_REPLICA);

    for (auto & elem : catalog.getDatabases())
    {
        for (auto it = elem.second->getTablesIterator(getContext()); it->isValid(); it->next())
        {
            if (dynamic_cast<const StorageReplicatedMergeTree *>(it->table().get()))
            {
                if (!access_is_granted_globally && !access->isGranted(AccessType::SYSTEM_RESTART_REPLICA, elem.first, it->name()))
                {
                    LOG_INFO(log, "Access {} denied, skipping {}.{}", "SYSTEM RESTART REPLICA", elem.first, it->name());
                    continue;
                }
                replica_names.emplace_back(it->databaseName(), it->name());
            }
        }
    }

    if (replica_names.empty())
        return;

    TableGuards guards;

    for (const auto & name : replica_names)
        guards.emplace(UniqueTableName{name.database_name, name.table_name}, nullptr);

    for (auto & guard : guards)
        guard.second = catalog.getDDLGuard(guard.first.database_name, guard.first.table_name);

    size_t threads = std::min(static_cast<size_t>(getNumberOfPhysicalCPUCores()), replica_names.size());
    LOG_DEBUG(log, "Will restart {} replicas using {} threads", replica_names.size(), threads);
    ThreadPool pool(CurrentMetrics::RestartReplicaThreads, CurrentMetrics::RestartReplicaThreadsActive, threads);

    for (auto & replica : replica_names)
    {
        pool.scheduleOrThrowOnError([&]() { tryRestartReplica(replica, system_context, false); });
    }
    pool.wait();
}

void InterpreterSystemQuery::dropReplica(ASTSystemQuery & query)
{
    if (query.replica.empty())
        throw Exception(ErrorCodes::BAD_ARGUMENTS, "Replica name is empty");

    if (!table_id.empty())
    {
        getContext()->checkAccess(AccessType::SYSTEM_DROP_REPLICA, table_id);
        StoragePtr table = DatabaseCatalog::instance().getTable(table_id, getContext());

        if (!dropReplicaImpl(query, table))
            throw Exception(ErrorCodes::BAD_ARGUMENTS, table_is_not_replicated.data(), table_id.getNameForLogs());
    }
    else if (query.database)
    {
        getContext()->checkAccess(AccessType::SYSTEM_DROP_REPLICA, query.getDatabase());
        DatabasePtr database = DatabaseCatalog::instance().getDatabase(query.getDatabase());
        for (auto iterator = database->getTablesIterator(getContext()); iterator->isValid(); iterator->next())
            dropReplicaImpl(query, iterator->table());
        LOG_TRACE(log, "Dropped replica {} from database {}", query.replica, backQuoteIfNeed(database->getDatabaseName()));
    }
    else if (query.is_drop_whole_replica)
    {
        auto databases = DatabaseCatalog::instance().getDatabases();
        auto access = getContext()->getAccess();
        bool access_is_granted_globally = access->isGranted(AccessType::SYSTEM_DROP_REPLICA);

        for (auto & elem : databases)
        {
            DatabasePtr & database = elem.second;
            for (auto iterator = database->getTablesIterator(getContext()); iterator->isValid(); iterator->next())
            {
                if (!access_is_granted_globally && !access->isGranted(AccessType::SYSTEM_DROP_REPLICA, elem.first, iterator->name()))
                {
                    LOG_INFO(log, "Access {} denied, skipping {}.{}", "SYSTEM DROP REPLICA", elem.first, iterator->name());
                    continue;
                }
                dropReplicaImpl(query, iterator->table());
            }
            LOG_TRACE(log, "Dropped replica {} from database {}", query.replica, backQuoteIfNeed(database->getDatabaseName()));
        }
    }
    else if (!query.replica_zk_path.empty())
    {
        getContext()->checkAccess(AccessType::SYSTEM_DROP_REPLICA);
        String remote_replica_path = fs::path(query.replica_zk_path)  / "replicas" / query.replica;

        /// This check is actually redundant, but it may prevent from some user mistakes
        for (auto & elem : DatabaseCatalog::instance().getDatabases())
        {
            DatabasePtr & database = elem.second;
            for (auto iterator = database->getTablesIterator(getContext()); iterator->isValid(); iterator->next())
            {
                if (auto * storage_replicated = dynamic_cast<StorageReplicatedMergeTree *>(iterator->table().get()))
                {
                    ReplicatedTableStatus status;
                    storage_replicated->getStatus(status);
                    if (status.zookeeper_path == query.replica_zk_path)
                        throw Exception(ErrorCodes::TABLE_WAS_NOT_DROPPED,
                                        "There is a local table {}, which has the same table path in ZooKeeper. "
                                        "Please check the path in query. "
                                        "If you want to drop replica "
                                        "of this table, use `DROP TABLE` "
                                        "or `SYSTEM DROP REPLICA 'name' FROM db.table`",
                                        storage_replicated->getStorageID().getNameForLogs());
                }
            }
        }

        auto zookeeper = getContext()->getZooKeeper();

        bool looks_like_table_path = zookeeper->exists(query.replica_zk_path + "/replicas") ||
                                     zookeeper->exists(query.replica_zk_path + "/dropped");
        if (!looks_like_table_path)
            throw Exception(ErrorCodes::TABLE_WAS_NOT_DROPPED, "Specified path {} does not look like a table path",
                            query.replica_zk_path);

        if (zookeeper->exists(remote_replica_path + "/is_active"))
            throw Exception(ErrorCodes::TABLE_WAS_NOT_DROPPED, "Can't remove replica: {}, because it's active", query.replica);

        StorageReplicatedMergeTree::dropReplica(zookeeper, query.replica_zk_path, query.replica, log);
        LOG_INFO(log, "Dropped replica {}", remote_replica_path);
    }
    else
        throw Exception(ErrorCodes::LOGICAL_ERROR, "Invalid query");
}

bool InterpreterSystemQuery::dropReplicaImpl(ASTSystemQuery & query, const StoragePtr & table)
{
    auto * storage_replicated = dynamic_cast<StorageReplicatedMergeTree *>(table.get());
    if (!storage_replicated)
        return false;

    ReplicatedTableStatus status;
    storage_replicated->getStatus(status);

    /// Do not allow to drop local replicas and active remote replicas
    if (query.replica == status.replica_name)
        throw Exception(ErrorCodes::TABLE_WAS_NOT_DROPPED,
                        "We can't drop local replica, please use `DROP TABLE` if you want "
                        "to clean the data and drop this replica");

    storage_replicated->dropReplica(status.zookeeper_path, query.replica, log);
    LOG_TRACE(log, "Dropped replica {} of {}", query.replica, table->getStorageID().getNameForLogs());

    return true;
}

void InterpreterSystemQuery::dropDatabaseReplica(ASTSystemQuery & query)
{
    if (query.replica.empty())
        throw Exception(ErrorCodes::BAD_ARGUMENTS, "Replica name is empty");

    auto check_not_local_replica = [](const DatabaseReplicated * replicated, const ASTSystemQuery & query_)
    {
        if (!query_.replica_zk_path.empty() && fs::path(replicated->getZooKeeperPath()) != fs::path(query_.replica_zk_path))
            return;
        String full_replica_name = query_.shard.empty() ? query_.replica
                                                        : DatabaseReplicated::getFullReplicaName(query_.shard, query_.replica);
        if (replicated->getFullReplicaName() != full_replica_name)
            return;

        throw Exception(ErrorCodes::TABLE_WAS_NOT_DROPPED, "There is a local database {}, which has the same path in ZooKeeper "
                        "and the same replica name. Please check the path in query. "
                        "If you want to drop replica of this database, use `DROP DATABASE`", replicated->getDatabaseName());
    };

    if (query.database)
    {
        getContext()->checkAccess(AccessType::SYSTEM_DROP_REPLICA, query.getDatabase());
        DatabasePtr database = DatabaseCatalog::instance().getDatabase(query.getDatabase());
        if (auto * replicated = dynamic_cast<DatabaseReplicated *>(database.get()))
        {
            check_not_local_replica(replicated, query);
            DatabaseReplicated::dropReplica(replicated, replicated->getZooKeeperPath(), query.shard, query.replica);
        }
        else
            throw Exception(ErrorCodes::BAD_ARGUMENTS, "Database {} is not Replicated, cannot drop replica", query.getDatabase());
        LOG_TRACE(log, "Dropped replica {} of Replicated database {}", query.replica, backQuoteIfNeed(database->getDatabaseName()));
    }
    else if (query.is_drop_whole_replica)
    {
        auto databases = DatabaseCatalog::instance().getDatabases();
        auto access = getContext()->getAccess();
        bool access_is_granted_globally = access->isGranted(AccessType::SYSTEM_DROP_REPLICA);

        for (auto & elem : databases)
        {
            DatabasePtr & database = elem.second;
            auto * replicated = dynamic_cast<DatabaseReplicated *>(database.get());
            if (!replicated)
                continue;
            if (!access_is_granted_globally && !access->isGranted(AccessType::SYSTEM_DROP_REPLICA, elem.first))
            {
                LOG_INFO(log, "Access {} denied, skipping database {}", "SYSTEM DROP REPLICA", elem.first);
                continue;
            }

            check_not_local_replica(replicated, query);
            DatabaseReplicated::dropReplica(replicated, replicated->getZooKeeperPath(), query.shard, query.replica);
            LOG_TRACE(log, "Dropped replica {} of Replicated database {}", query.replica, backQuoteIfNeed(database->getDatabaseName()));
        }
    }
    else if (!query.replica_zk_path.empty())
    {
        getContext()->checkAccess(AccessType::SYSTEM_DROP_REPLICA);

        /// This check is actually redundant, but it may prevent from some user mistakes
        for (auto & elem : DatabaseCatalog::instance().getDatabases())
            if (auto * replicated = dynamic_cast<DatabaseReplicated *>(elem.second.get()))
                check_not_local_replica(replicated, query);

        DatabaseReplicated::dropReplica(nullptr, query.replica_zk_path, query.shard, query.replica);
        LOG_INFO(log, "Dropped replica {} of Replicated database with path {}", query.replica, query.replica_zk_path);
    }
    else
        throw Exception(ErrorCodes::LOGICAL_ERROR, "Invalid query");
}

void InterpreterSystemQuery::syncReplica(ASTSystemQuery & query)
{
    getContext()->checkAccess(AccessType::SYSTEM_SYNC_REPLICA, table_id);
    StoragePtr table = DatabaseCatalog::instance().getTable(table_id, getContext());

    if (auto * storage_replicated = dynamic_cast<StorageReplicatedMergeTree *>(table.get()))
    {
        LOG_TRACE(log, "Synchronizing entries in replica's queue with table's log and waiting for current last entry to be processed");
        auto sync_timeout = getContext()->getSettingsRef().receive_timeout.totalMilliseconds();
        if (!storage_replicated->waitForProcessingQueue(sync_timeout, query.sync_replica_mode))
        {
            LOG_ERROR(log, "SYNC REPLICA {}: Timed out!", table_id.getNameForLogs());
            throw Exception(ErrorCodes::TIMEOUT_EXCEEDED, "SYNC REPLICA {}: command timed out. " \
                    "See the 'receive_timeout' setting", table_id.getNameForLogs());
        }
        LOG_TRACE(log, "SYNC REPLICA {}: OK", table_id.getNameForLogs());
    }
    else
        throw Exception(ErrorCodes::BAD_ARGUMENTS, table_is_not_replicated.data(), table_id.getNameForLogs());
}

void InterpreterSystemQuery::waitLoadingParts()
{
    getContext()->checkAccess(AccessType::SYSTEM_WAIT_LOADING_PARTS, table_id);
    StoragePtr table = DatabaseCatalog::instance().getTable(table_id, getContext());

    if (auto * merge_tree = dynamic_cast<MergeTreeData *>(table.get()))
    {
        LOG_TRACE(log, "Waiting for loading of parts of table {}", table_id.getFullTableName());
        merge_tree->waitForOutdatedPartsToBeLoaded();
        LOG_TRACE(log, "Finished waiting for loading of parts of table {}", table_id.getFullTableName());
    }
    else
    {
        throw Exception(ErrorCodes::BAD_ARGUMENTS,
            "Command WAIT LOADING PARTS is supported only for MergeTree table, but got: {}", table->getName());
    }
}

void InterpreterSystemQuery::syncReplicatedDatabase(ASTSystemQuery & query)
{
    const auto database_name = query.getDatabase();
    auto guard = DatabaseCatalog::instance().getDDLGuard(database_name, "");
    auto database = DatabaseCatalog::instance().getDatabase(database_name);

    if (auto * ptr = typeid_cast<DatabaseReplicated *>(database.get()))
    {
        LOG_TRACE(log, "Synchronizing entries in the database replica's (name: {}) queue with the log", database_name);
        if (!ptr->waitForReplicaToProcessAllEntries(getContext()->getSettingsRef().receive_timeout.totalMilliseconds()))
        {
            throw Exception(ErrorCodes::TIMEOUT_EXCEEDED, "SYNC DATABASE REPLICA {}: database is readonly or command timed out. " \
                    "See the 'receive_timeout' setting", database_name);
        }
        LOG_TRACE(log, "SYNC DATABASE REPLICA {}: OK", database_name);
    }
    else
        throw Exception(ErrorCodes::BAD_ARGUMENTS, "SYSTEM SYNC DATABASE REPLICA query is intended to work only with Replicated engine");
}


void InterpreterSystemQuery::syncTransactionLog()
{
    getContext()->checkTransactionsAreAllowed(/* explicit_tcl_query */ true);
    TransactionLog::instance().sync();
}


void InterpreterSystemQuery::flushDistributed(ASTSystemQuery &)
{
    getContext()->checkAccess(AccessType::SYSTEM_FLUSH_DISTRIBUTED, table_id);

    if (auto * storage_distributed = dynamic_cast<StorageDistributed *>(DatabaseCatalog::instance().getTable(table_id, getContext()).get()))
        storage_distributed->flushClusterNodesAllData(getContext());
    else
        throw Exception(ErrorCodes::BAD_ARGUMENTS, "Table {} is not distributed", table_id.getNameForLogs());
}

[[noreturn]] void InterpreterSystemQuery::restartDisk(String &)
{
    getContext()->checkAccess(AccessType::SYSTEM_RESTART_DISK);
    throw Exception(ErrorCodes::NOT_IMPLEMENTED, "SYSTEM RESTART DISK is not supported");
}


AccessRightsElements InterpreterSystemQuery::getRequiredAccessForDDLOnCluster() const
{
    const auto & query = query_ptr->as<const ASTSystemQuery &>();
    using Type = ASTSystemQuery::Type;
    AccessRightsElements required_access;

    switch (query.type)
    {
        case Type::SHUTDOWN:
        case Type::KILL:
        case Type::SUSPEND:
        {
            required_access.emplace_back(AccessType::SYSTEM_SHUTDOWN);
            break;
        }
        case Type::DROP_DNS_CACHE:
        case Type::DROP_MARK_CACHE:
        case Type::DROP_MMAP_CACHE:
        case Type::DROP_QUERY_CACHE:
#if USE_EMBEDDED_COMPILER
        case Type::DROP_COMPILED_EXPRESSION_CACHE:
#endif
        case Type::DROP_UNCOMPRESSED_CACHE:
        case Type::DROP_INDEX_MARK_CACHE:
        case Type::DROP_INDEX_UNCOMPRESSED_CACHE:
        case Type::DROP_FILESYSTEM_CACHE:
        case Type::DROP_SCHEMA_CACHE:
#if USE_AWS_S3
        case Type::DROP_S3_CLIENT_CACHE:
#endif
        {
            required_access.emplace_back(AccessType::SYSTEM_DROP_CACHE);
            break;
        }
        case Type::RELOAD_DICTIONARY:
        case Type::RELOAD_DICTIONARIES:
        case Type::RELOAD_EMBEDDED_DICTIONARIES:
        {
            required_access.emplace_back(AccessType::SYSTEM_RELOAD_DICTIONARY);
            break;
        }
        case Type::RELOAD_MODEL:
        case Type::RELOAD_MODELS:
        {
            required_access.emplace_back(AccessType::SYSTEM_RELOAD_MODEL);
            break;
        }
        case Type::RELOAD_FUNCTION:
        case Type::RELOAD_FUNCTIONS:
        {
            required_access.emplace_back(AccessType::SYSTEM_RELOAD_FUNCTION);
            break;
        }
        case Type::RELOAD_CONFIG:
        {
            required_access.emplace_back(AccessType::SYSTEM_RELOAD_CONFIG);
            break;
        }
        case Type::RELOAD_USERS:
        {
            required_access.emplace_back(AccessType::SYSTEM_RELOAD_USERS);
            break;
        }
        case Type::STOP_MERGES:
        case Type::START_MERGES:
        {
            if (!query.table)
                required_access.emplace_back(AccessType::SYSTEM_MERGES);
            else
                required_access.emplace_back(AccessType::SYSTEM_MERGES, query.getDatabase(), query.getTable());
            break;
        }
        case Type::STOP_TTL_MERGES:
        case Type::START_TTL_MERGES:
        {
            if (!query.table)
                required_access.emplace_back(AccessType::SYSTEM_TTL_MERGES);
            else
                required_access.emplace_back(AccessType::SYSTEM_TTL_MERGES, query.getDatabase(), query.getTable());
            break;
        }
        case Type::STOP_MOVES:
        case Type::START_MOVES:
        {
            if (!query.table)
                required_access.emplace_back(AccessType::SYSTEM_MOVES);
            else
                required_access.emplace_back(AccessType::SYSTEM_MOVES, query.getDatabase(), query.getTable());
            break;
        }
        case Type::STOP_PULLING_REPLICATION_LOG:
        case Type::START_PULLING_REPLICATION_LOG:
        {
            if (!query.table)
                required_access.emplace_back(AccessType::SYSTEM_PULLING_REPLICATION_LOG);
            else
                required_access.emplace_back(AccessType::SYSTEM_PULLING_REPLICATION_LOG, query.getDatabase(), query.getTable());
            break;
        }
        case Type::STOP_FETCHES:
        case Type::START_FETCHES:
        {
            if (!query.table)
                required_access.emplace_back(AccessType::SYSTEM_FETCHES);
            else
                required_access.emplace_back(AccessType::SYSTEM_FETCHES, query.getDatabase(), query.getTable());
            break;
        }
        case Type::STOP_DISTRIBUTED_SENDS:
        case Type::START_DISTRIBUTED_SENDS:
        {
            if (!query.table)
                required_access.emplace_back(AccessType::SYSTEM_DISTRIBUTED_SENDS);
            else
                required_access.emplace_back(AccessType::SYSTEM_DISTRIBUTED_SENDS, query.getDatabase(), query.getTable());
            break;
        }
        case Type::STOP_REPLICATED_SENDS:
        case Type::START_REPLICATED_SENDS:
        {
            if (!query.table)
                required_access.emplace_back(AccessType::SYSTEM_REPLICATED_SENDS);
            else
                required_access.emplace_back(AccessType::SYSTEM_REPLICATED_SENDS, query.getDatabase(), query.getTable());
            break;
        }
        case Type::STOP_REPLICATION_QUEUES:
        case Type::START_REPLICATION_QUEUES:
        {
            if (!query.table)
                required_access.emplace_back(AccessType::SYSTEM_REPLICATION_QUEUES);
            else
                required_access.emplace_back(AccessType::SYSTEM_REPLICATION_QUEUES, query.getDatabase(), query.getTable());
            break;
        }
        case Type::DROP_REPLICA:
        case Type::DROP_DATABASE_REPLICA:
        {
            required_access.emplace_back(AccessType::SYSTEM_DROP_REPLICA, query.getDatabase(), query.getTable());
            break;
        }
        case Type::RESTORE_REPLICA:
        {
            required_access.emplace_back(AccessType::SYSTEM_RESTORE_REPLICA, query.getDatabase(), query.getTable());
            break;
        }
        case Type::SYNC_REPLICA:
        {
            required_access.emplace_back(AccessType::SYSTEM_SYNC_REPLICA, query.getDatabase(), query.getTable());
            break;
        }
        case Type::RESTART_REPLICA:
        {
            required_access.emplace_back(AccessType::SYSTEM_RESTART_REPLICA, query.getDatabase(), query.getTable());
            break;
        }
        case Type::RESTART_REPLICAS:
        {
            required_access.emplace_back(AccessType::SYSTEM_RESTART_REPLICA);
            break;
        }
        case Type::WAIT_LOADING_PARTS:
        {
            required_access.emplace_back(AccessType::SYSTEM_WAIT_LOADING_PARTS, query.getDatabase(), query.getTable());
            break;
        }
        case Type::SYNC_DATABASE_REPLICA:
        {
            required_access.emplace_back(AccessType::SYSTEM_SYNC_DATABASE_REPLICA, query.getDatabase());
            break;
        }
        case Type::SYNC_TRANSACTION_LOG:
        {
            required_access.emplace_back(AccessType::SYSTEM_SYNC_TRANSACTION_LOG);
            break;
        }
        case Type::FLUSH_DISTRIBUTED:
        {
            required_access.emplace_back(AccessType::SYSTEM_FLUSH_DISTRIBUTED, query.getDatabase(), query.getTable());
            break;
        }
        case Type::FLUSH_LOGS:
        {
            required_access.emplace_back(AccessType::SYSTEM_FLUSH_LOGS);
            break;
        }
        case Type::FLUSH_ASYNC_INSERT_QUEUE:
        {
            required_access.emplace_back(AccessType::SYSTEM_FLUSH_ASYNC_INSERT_QUEUE);
            break;
        }
        case Type::RESTART_DISK:
        {
            required_access.emplace_back(AccessType::SYSTEM_RESTART_DISK);
            break;
        }
        case Type::UNFREEZE:
        {
            required_access.emplace_back(AccessType::SYSTEM_UNFREEZE);
            break;
        }
        case Type::SYNC_FILE_CACHE:
        {
            required_access.emplace_back(AccessType::SYSTEM_SYNC_FILE_CACHE);
            break;
        }
        case Type::STOP_LISTEN:
        case Type::START_LISTEN:
        {
            required_access.emplace_back(AccessType::SYSTEM_LISTEN);
            break;
        }
        case Type::STOP_THREAD_FUZZER:
        case Type::START_THREAD_FUZZER:
        case Type::ENABLE_FAILPOINT:
        case Type::DISABLE_FAILPOINT:
        case Type::UNKNOWN:
        case Type::END: break;
    }
    return required_access;
}

}<|MERGE_RESOLUTION|>--- conflicted
+++ resolved
@@ -552,26 +552,6 @@
         case Type::FLUSH_LOGS:
         {
             getContext()->checkAccess(AccessType::SYSTEM_FLUSH_LOGS);
-<<<<<<< HEAD
-            executeCommandsAndThrowIfError(
-                [&] { if (auto query_log = getContext()->getQueryLog()) query_log->flush(true); },
-                [&] { if (auto part_log = getContext()->getPartLog("")) part_log->flush(true); },
-                [&] { if (auto query_thread_log = getContext()->getQueryThreadLog()) query_thread_log->flush(true); },
-                [&] { if (auto trace_log = getContext()->getTraceLog()) trace_log->flush(true); },
-                [&] { if (auto text_log = getContext()->getTextLog()) text_log->flush(true); },
-                [&] { if (auto metric_log = getContext()->getMetricLog()) metric_log->flush(true); },
-                [&] { if (auto asynchronous_metric_log = getContext()->getAsynchronousMetricLog()) asynchronous_metric_log->flush(true); },
-                [&] { if (auto opentelemetry_span_log = getContext()->getOpenTelemetrySpanLog()) opentelemetry_span_log->flush(true); },
-                [&] { if (auto query_views_log = getContext()->getQueryViewsLog()) query_views_log->flush(true); },
-                [&] { if (auto zookeeper_log = getContext()->getZooKeeperLog()) zookeeper_log->flush(true); },
-                [&] { if (auto session_log = getContext()->getSessionLog()) session_log->flush(true); },
-                [&] { if (auto transactions_info_log = getContext()->getTransactionsInfoLog()) transactions_info_log->flush(true); },
-                [&] { if (auto processors_profile_log = getContext()->getProcessorsProfileLog()) processors_profile_log->flush(true); },
-                [&] { if (auto cache_log = getContext()->getFilesystemCacheLog()) cache_log->flush(true); },
-                [&] { if (auto asynchronous_insert_log = getContext()->getAsynchronousInsertLog()) asynchronous_insert_log->flush(true); },
-                [&] { if (auto backup_log = getContext()->getBackupLog()) backup_log->flush(true); }
-            );
-=======
 
             auto logs = getContext()->getSystemLogs();
             std::vector<std::function<void()>> commands;
@@ -580,7 +560,6 @@
                 commands.emplace_back([system_log] { system_log->flush(true); });
 
             executeCommandsAndThrowIfError(commands);
->>>>>>> f8e06d3f
             break;
         }
         case Type::STOP_LISTEN:
