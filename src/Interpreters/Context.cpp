--- conflicted
+++ resolved
@@ -2726,7 +2726,6 @@
     return ignored_part_uuids;
 }
 
-<<<<<<< HEAD
 AsynchronousInsertQueue * Context::getAsynchronousInsertQueue() const
 {
     return shared->async_insert_queue.get();
@@ -2740,7 +2739,8 @@
         throw Exception("Setting async_insert_busy_timeout can't be zero", ErrorCodes::INVALID_SETTING_VALUE);
 
     shared->async_insert_queue = ptr;
-=======
+}
+
 void Context::setMySQLProtocolContext(MySQLWireContext * mysql_context)
 {
     assert(session_context.lock().get() == this);
@@ -2753,7 +2753,6 @@
 {
     assert(!mysql_protocol_context || session_context.lock().get());
     return mysql_protocol_context;
->>>>>>> c255f152
 }
 
 }