#include <filesystem>

#include <Interpreters/DDLWorker.h>
#include <Interpreters/DDLTask.h>
#include <Parsers/ASTAlterQuery.h>
#include <Parsers/ASTDropQuery.h>
#include <Parsers/ASTOptimizeQuery.h>
#include <Parsers/ASTQueryWithOnCluster.h>
#include <Parsers/ASTQueryWithTableAndOutput.h>
#include <Parsers/ParserQuery.h>
#include <Parsers/parseQuery.h>
#include <Parsers/queryToString.h>
#include <IO/WriteHelpers.h>
#include <IO/ReadHelpers.h>
#include <IO/ReadBufferFromString.h>
<<<<<<< HEAD
#include <Storages/IStorage.h>
=======
#include <DataStreams/IBlockInputStream.h>
>>>>>>> b282df48
#include <Interpreters/executeQuery.h>
#include <Interpreters/Cluster.h>
#include <Interpreters/Context.h>
<<<<<<< HEAD
=======
#include <Access/AccessRightsElement.h>
#include <Access/ContextAccess.h>
#include <Common/Macros.h>
>>>>>>> b282df48
#include <Common/setThreadName.h>
#include <Common/randomSeed.h>
#include <Common/ZooKeeper/ZooKeeper.h>
#include <Common/ZooKeeper/KeeperException.h>
#include <Common/isLocalAddress.h>
<<<<<<< HEAD
=======
#include <Common/quoteString.h>
#include <DataTypes/DataTypesNumber.h>
#include <DataTypes/DataTypeString.h>
>>>>>>> b282df48
#include <Storages/StorageReplicatedMergeTree.h>
#include <Poco/Timestamp.h>
#include <common/sleep.h>
#include <common/getFQDNOrHostName.h>
<<<<<<< HEAD
#include <common/logger_useful.h>
#include <random>
=======
>>>>>>> b282df48
#include <pcg_random.hpp>

namespace fs = std::filesystem;

namespace CurrentMetrics
{
    extern const Metric MaxDDLEntryID;
}

namespace DB
{

namespace ErrorCodes
{
    extern const int NOT_IMPLEMENTED;
    extern const int LOGICAL_ERROR;
    extern const int TIMEOUT_EXCEEDED;
    extern const int UNFINISHED;
    extern const int NOT_A_LEADER;
    extern const int KEEPER_EXCEPTION;
    extern const int CANNOT_ASSIGN_ALTER;
    extern const int CANNOT_ALLOCATE_MEMORY;
    extern const int MEMORY_LIMIT_EXCEEDED;
}


String DDLLogEntry::toString()
{
    WriteBufferFromOwnString wb;

<<<<<<< HEAD
=======
    Strings host_id_strings(hosts.size());
    std::transform(hosts.begin(), hosts.end(), host_id_strings.begin(), HostID::applyToString);

    auto version = CURRENT_VERSION;
    wb << "version: " << version << "\n";
    wb << "query: " << escape << query << "\n";
    wb << "hosts: " << host_id_strings << "\n";
    wb << "initiator: " << initiator << "\n";

    return wb.str();
}

void DDLLogEntry::parse(const String & data)
{
    ReadBufferFromString rb(data);

    int version;
    rb >> "version: " >> version >> "\n";

    if (version != CURRENT_VERSION)
        throw Exception(ErrorCodes::UNKNOWN_FORMAT_VERSION, "Unknown DDLLogEntry format version: {}", version);

    Strings host_id_strings;
    rb >> "query: " >> escape >> query >> "\n";
    rb >> "hosts: " >> host_id_strings >> "\n";

    if (!rb.eof())
        rb >> "initiator: " >> initiator >> "\n";
    else
        initiator.clear();

    assertEOF(rb);

    hosts.resize(host_id_strings.size());
    std::transform(host_id_strings.begin(), host_id_strings.end(), hosts.begin(), HostID::fromString);
}


struct DDLTask
{
    /// Stages of task lifetime correspond ordering of these data fields:

    /// Stage 1: parse entry
    String entry_name;
    String entry_path;
    DDLLogEntry entry;

    /// Stage 2: resolve host_id and check that
    HostID host_id;
    String host_id_str;

    /// Stage 3.1: parse query
    ASTPtr query;
    ASTQueryWithOnCluster * query_on_cluster = nullptr;

    /// Stage 3.2: check cluster and find the host in cluster
    String cluster_name;
    ClusterPtr cluster;
    Cluster::Address address_in_cluster;
    size_t host_shard_num;
    size_t host_replica_num;
    bool is_circular_replicated = false;

    /// Stage 3.3: execute query
    ExecutionStatus execution_status;
    bool was_executed = false;

    /// Stage 4: commit results to ZooKeeper
};


namespace
{

>>>>>>> b282df48
/** Caveats: usage of locks in ZooKeeper is incorrect in 99% of cases,
  *  and highlights your poor understanding of distributed systems.
  *
  * It's only correct if all the operations that are performed under lock
  *  are atomically checking that the lock still holds
  *  or if we ensure that these operations will be undone if lock is lost
  *  (due to ZooKeeper session loss) that's very difficult to achieve.
  *
  * It's Ok if every operation that we perform under lock is actually operation in ZooKeeper.
  *
  * In 1% of cases when you can correctly use Lock, the logic is complex enough, so you don't need this class.
  *
  * TLDR: Don't use this code.
  * We only have a few cases of it's usage and it will be removed.
  */
class ZooKeeperLock
{
public:
    /// lock_prefix - path where the ephemeral lock node will be created
    /// lock_name - the name of the ephemeral lock node
    ZooKeeperLock(
        const zkutil::ZooKeeperPtr & zookeeper_,
        const std::string & lock_prefix_,
        const std::string & lock_name_,
        const std::string & lock_message_ = "")
    :
        zookeeper(zookeeper_),
        lock_path(fs::path(lock_prefix_) / lock_name_),
        lock_message(lock_message_),
        log(&Poco::Logger::get("zkutil::Lock"))
    {
        zookeeper->createIfNotExists(lock_prefix_, "");
    }

    ~ZooKeeperLock()
    {
        try
        {
            unlock();
        }
        catch (...)
        {
            DB::tryLogCurrentException(__PRETTY_FUNCTION__);
        }
    }

    void unlock()
    {
        Coordination::Stat stat;
        std::string dummy;
        bool result = zookeeper->tryGet(lock_path, dummy, &stat);

        if (result && stat.ephemeralOwner == zookeeper->getClientID())
            zookeeper->remove(lock_path, -1);
        else
            LOG_WARNING(log, "Lock is lost. It is normal if session was expired. Path: {}/{}", lock_path, lock_message);
    }

    bool tryLock()
    {
        std::string dummy;
        Coordination::Error code = zookeeper->tryCreate(lock_path, lock_message, zkutil::CreateMode::Ephemeral, dummy);

        if (code == Coordination::Error::ZNODEEXISTS)
        {
            return false;
        }
        else if (code == Coordination::Error::ZOK)
        {
            return true;
        }
        else
        {
            throw Coordination::Exception(code);
        }
    }

private:
    zkutil::ZooKeeperPtr zookeeper;

    std::string lock_path;
    std::string lock_message;
    Poco::Logger * log;

};

std::unique_ptr<ZooKeeperLock> createSimpleZooKeeperLock(
    const zkutil::ZooKeeperPtr & zookeeper, const String & lock_prefix, const String & lock_name, const String & lock_message)
{
    return std::make_unique<ZooKeeperLock>(zookeeper, lock_prefix, lock_name, lock_message);
}

}


DDLWorker::DDLWorker(int pool_size_, const std::string & zk_root_dir, const Context & context_, const Poco::Util::AbstractConfiguration * config, const String & prefix,
                     const String & logger_name)
    : context(context_)
    , log(&Poco::Logger::get(logger_name))
    , pool_size(pool_size_)
<<<<<<< HEAD
{
    if (1 < pool_size)
    {
        LOG_WARNING(log, "DDLWorker is configured to use multiple threads. "
                         "It's not recommended because queries can be reordered. Also it may cause some unknown issues to appear.");
        worker_pool.emplace(pool_size);
    }
=======
    , worker_pool(std::make_unique<ThreadPool>(pool_size))
{
    CurrentMetrics::set(CurrentMetrics::MaxDDLEntryID, 0);
    last_tasks.reserve(pool_size);

>>>>>>> b282df48
    queue_dir = zk_root_dir;
    if (queue_dir.back() == '/')
        queue_dir.resize(queue_dir.size() - 1);

    if (config)
    {
        task_max_lifetime = config->getUInt64(prefix + ".task_max_lifetime", static_cast<UInt64>(task_max_lifetime));
        cleanup_delay_period = config->getUInt64(prefix + ".cleanup_delay_period", static_cast<UInt64>(cleanup_delay_period));
        max_tasks_in_queue = std::max<UInt64>(1, config->getUInt64(prefix + ".max_tasks_in_queue", max_tasks_in_queue));

        if (config->has(prefix + ".profile"))
            context.setSetting("profile", config->getString(prefix + ".profile"));
    }

    if (context.getSettingsRef().readonly)
    {
        LOG_WARNING(log, "Distributed DDL worker is run with readonly settings, it will not be able to execute DDL queries Set appropriate system_profile or distributed_ddl.profile to fix this.");
    }

    host_fqdn = getFQDNOrHostName();
    host_fqdn_id = Cluster::Address::toString(host_fqdn, context.getTCPPort());
}

void DDLWorker::startup()
{
    main_thread = ThreadFromGlobalPool(&DDLWorker::runMainThread, this);
    cleanup_thread = ThreadFromGlobalPool(&DDLWorker::runCleanupThread, this);
}

void DDLWorker::shutdown()
{
    stop_flag = true;
    queue_updated_event->set();
    cleanup_event->set();
<<<<<<< HEAD
}

DDLWorker::~DDLWorker()
{
    shutdown();
    if (worker_pool)
        worker_pool->wait();
    if (main_thread.joinable())
        main_thread.join();
    if (cleanup_thread.joinable())
        cleanup_thread.join();
=======
    worker_pool.reset();
    main_thread.join();
    cleanup_thread.join();
>>>>>>> b282df48
}


ZooKeeperPtr DDLWorker::tryGetZooKeeper() const
{
    std::lock_guard lock(zookeeper_mutex);
    return current_zookeeper;
}

ZooKeeperPtr DDLWorker::getAndSetZooKeeper()
{
    std::lock_guard lock(zookeeper_mutex);

    if (!current_zookeeper || current_zookeeper->expired())
        current_zookeeper = context.getZooKeeper();

    return current_zookeeper;
}


DDLTaskPtr DDLWorker::initAndCheckTask(const String & entry_name, String & out_reason, const ZooKeeperPtr & zookeeper)
{
    String node_data;
    String entry_path = fs::path(queue_dir) / entry_name;

    auto task = std::make_unique<DDLTask>(entry_name, entry_path);

    if (!zookeeper->tryGet(entry_path, node_data))
    {
        /// It is Ok that node could be deleted just now. It means that there are no current host in node's host list.
        out_reason = "The task was deleted";
        return {};
    }

    auto write_error_status = [&](const String & host_id, const String & error_message, const String & reason)
    {
        LOG_ERROR(log, "Cannot parse DDL task {}: {}. Will try to send error status: {}", entry_name, reason, error_message);
        createStatusDirs(entry_path, zookeeper);
        zookeeper->tryCreate(entry_path + "/finished/" + host_id, error_message, zkutil::CreateMode::Persistent);
    };

    try
    {
        /// Stage 1: parse entry
        task->entry.parse(node_data);
    }
    catch (...)
    {
        /// What should we do if we even cannot parse host name and therefore cannot properly submit execution status?
        /// We can try to create fail node using FQDN if it equal to host name in cluster config attempt will be successful.
        /// Otherwise, that node will be ignored by DDLQueryStatusInputStream.
<<<<<<< HEAD
=======

        tryLogCurrentException(log, "Cannot parse DDL task " + entry_name + ", will try to send error status");

        String status = ExecutionStatus::fromCurrentException().serializeText();
        try
        {
            createStatusDirs(entry_path, zookeeper);
            zookeeper->tryCreate(fs::path(entry_path) / "finished" / host_fqdn_id, status, zkutil::CreateMode::Persistent);
        }
        catch (...)
        {
            tryLogCurrentException(log, "Can't report the task has invalid format");
        }

>>>>>>> b282df48
        out_reason = "Incorrect task format";
        write_error_status(host_fqdn_id, ExecutionStatus::fromCurrentException().serializeText(), out_reason);
        return {};
    }

    /// Stage 2: resolve host_id and check if we should execute query or not
    if (!task->findCurrentHostID(context, log))
    {
        out_reason = "There is no a local address in host list";
        return {};
    }

    try
    {
        /// Stage 3.1: parse query
        task->parseQueryFromEntry(context);
        /// Stage 3.2: check cluster and find the host in cluster
        task->setClusterInfo(context, log);
    }
    catch (...)
    {
        out_reason = "Cannot parse query or obtain cluster info";
        write_error_status(task->host_id_str, ExecutionStatus::fromCurrentException().serializeText(), out_reason);
        return {};
    }

    if (zookeeper->exists(task->getFinishedNodePath()))
    {
        out_reason = "Task has been already processed";
        return {};
    }

    /// Now task is ready for execution
    return task;
}


static void filterAndSortQueueNodes(Strings & all_nodes)
{
    all_nodes.erase(std::remove_if(all_nodes.begin(), all_nodes.end(), [] (const String & s) { return !startsWith(s, "query-"); }), all_nodes.end());
    std::sort(all_nodes.begin(), all_nodes.end());
}

void DDLWorker::scheduleTasks()
{
    LOG_DEBUG(log, "Scheduling tasks");
    auto zookeeper = tryGetZooKeeper();

    for (auto & task : current_tasks)
    {
        /// Main thread of DDLWorker was restarted, probably due to lost connection with ZooKeeper.
        /// We have some unfinished tasks. To avoid duplication of some queries, try to write execution status.
        bool status_written = task->ops.empty();
        bool task_still_exists = zookeeper->exists(task->entry_path);
        if (task->was_executed && !status_written && task_still_exists)
        {
            assert(!zookeeper->exists(task->getFinishedNodePath()));
            processTask(*task);
        }
    }

    Strings queue_nodes = zookeeper->getChildren(queue_dir, nullptr, queue_updated_event);
    filterAndSortQueueNodes(queue_nodes);
    if (queue_nodes.empty())
    {
        LOG_TRACE(log, "No tasks to schedule");
        return;
    }

    bool server_startup = current_tasks.empty();
    auto begin_node = queue_nodes.begin();

    if (!server_startup)
    {
        /// We will recheck status of last executed tasks. It's useful if main thread was just restarted.
        auto & min_task = *std::min_element(current_tasks.begin(), current_tasks.end());
        begin_node = std::upper_bound(queue_nodes.begin(), queue_nodes.end(), min_task->entry_name);
        current_tasks.clear();
        //FIXME better way of maintaning current tasks list and min_task name;
    }

    for (auto it = begin_node; it != queue_nodes.end() && !stop_flag; ++it)
    {
        String entry_name = *it;
        LOG_TRACE(log, "Checking task {}", entry_name);

        String reason;
        auto task = initAndCheckTask(entry_name, reason, zookeeper);
        if (!task)
        {
            LOG_DEBUG(log, "Will not execute task {}: {}", entry_name, reason);
            //task->was_executed = true;
            //saveTask(std::move(task));
            continue;
        }

<<<<<<< HEAD
        auto & saved_task = saveTask(std::move(task));
=======
        bool already_processed = zookeeper->exists(fs::path(task->entry_path)  / "finished" / task->host_id_str);
        if (!server_startup && !task->was_executed && already_processed)
        {
            throw Exception(ErrorCodes::LOGICAL_ERROR,
                "Server expects that DDL task {} should be processed, but it was already processed according to ZK",
                entry_name);
        }
>>>>>>> b282df48

        if (worker_pool)
        {
<<<<<<< HEAD
            worker_pool->scheduleOrThrowOnError([this, &saved_task]()
=======
            worker_pool->scheduleOrThrowOnError([this, task_ptr = task.release()]()
>>>>>>> b282df48
            {
                setThreadName("DDLWorkerExec");
                processTask(saved_task);
            });
        }
        else
        {
            processTask(saved_task);
        }
    }
}

DDLTaskBase & DDLWorker::saveTask(DDLTaskPtr && task)
{
<<<<<<< HEAD
    //assert(current_tasks.size() <= pool_size + 1);
    //if (current_tasks.size() == pool_size)
    //{
    //    assert(current_tasks.front()->ops.empty()); //FIXME
    //    current_tasks.pop_front();
    //}
    current_tasks.emplace_back(std::move(task));
    return *current_tasks.back();
=======
    {
        const char * begin = task.entry.query.data();
        const char * end = begin + task.entry.query.size();

        ParserQuery parser_query(end);
        String description;
        task.query = parseQuery(parser_query, begin, end, description, 0, context.getSettingsRef().max_parser_depth);
    }

    // XXX: serious design flaw since `ASTQueryWithOnCluster` is not inherited from `IAST`!
    if (!task.query || !(task.query_on_cluster = dynamic_cast<ASTQueryWithOnCluster *>(task.query.get())))
        throw Exception("Received unknown DDL query", ErrorCodes::UNKNOWN_TYPE_OF_QUERY);

    task.cluster_name = task.query_on_cluster->cluster;
    task.cluster = context.tryGetCluster(task.cluster_name);
    if (!task.cluster)
        throw Exception(ErrorCodes::INCONSISTENT_CLUSTER_DEFINITION,
            "DDL task {} contains current host {} in cluster {}, but there are no such cluster here.",
            task.entry_name, task.host_id.readableString(), task.cluster_name);

    /// Try to find host from task host list in cluster
    /// At the first, try find exact match (host name and ports should be literally equal)
    /// If the attempt fails, try find it resolving host name of each instance
    const auto & shards = task.cluster->getShardsAddresses();

    bool found_exact_match = false;
    String default_database;
    for (size_t shard_num = 0; shard_num < shards.size(); ++shard_num)
    {
        for (size_t replica_num = 0; replica_num < shards[shard_num].size(); ++replica_num)
        {
            const Cluster::Address & address = shards[shard_num][replica_num];

            if (address.host_name == task.host_id.host_name && address.port == task.host_id.port)
            {
                if (found_exact_match)
                {
                    if (default_database == address.default_database)
                    {
                        throw Exception(ErrorCodes::INCONSISTENT_CLUSTER_DEFINITION,
                            "There are two exactly the same ClickHouse instances {} in cluster {}",
                            address.readableString(), task.cluster_name);
                    }
                    else
                    {
                        /* Circular replication is used.
                         * It is when every physical node contains
                         * replicas of different shards of the same table.
                         * To distinguish one replica from another on the same node,
                         * every shard is placed into separate database.
                         * */
                        task.is_circular_replicated = true;
                        auto * query_with_table = dynamic_cast<ASTQueryWithTableAndOutput *>(task.query.get());
                        if (!query_with_table || query_with_table->database.empty())
                        {
                            throw Exception(ErrorCodes::INCONSISTENT_CLUSTER_DEFINITION,
                                "For a distributed DDL on circular replicated cluster its table name must be qualified by database name.");
                        }
                        if (default_database == query_with_table->database)
                            return;
                    }
                }
                found_exact_match = true;
                task.host_shard_num = shard_num;
                task.host_replica_num = replica_num;
                task.address_in_cluster = address;
                default_database = address.default_database;
            }
        }
    }

    if (found_exact_match)
        return;

    LOG_WARNING(log, "Not found the exact match of host {} from task {} in cluster {} definition. Will try to find it using host name resolving.", task.host_id.readableString(), task.entry_name, task.cluster_name);

    bool found_via_resolving = false;
    for (size_t shard_num = 0; shard_num < shards.size(); ++shard_num)
    {
        for (size_t replica_num = 0; replica_num < shards[shard_num].size(); ++replica_num)
        {
            const Cluster::Address & address = shards[shard_num][replica_num];

            if (auto resolved = address.getResolvedAddress();
                resolved && (isLocalAddress(*resolved, context.getTCPPort())
                    || (context.getTCPPortSecure() && isLocalAddress(*resolved, *context.getTCPPortSecure()))))
            {
                if (found_via_resolving)
                {
                    throw Exception(ErrorCodes::INCONSISTENT_CLUSTER_DEFINITION,
                        "There are two the same ClickHouse instances in cluster {} : {} and {}",
                        task.cluster_name, task.address_in_cluster.readableString(), address.readableString());
                }
                else
                {
                    found_via_resolving = true;
                    task.host_shard_num = shard_num;
                    task.host_replica_num = replica_num;
                    task.address_in_cluster = address;
                }
            }
        }
    }

    if (!found_via_resolving)
    {
        throw Exception(ErrorCodes::INCONSISTENT_CLUSTER_DEFINITION,
            "Not found host {} in definition of cluster {}",
            task.host_id.readableString(), task.cluster_name);
    }
    else
    {
        LOG_INFO(log, "Resolved host {} from task {} as host {} in definition of cluster {}", task.host_id.readableString(), task.entry_name, task.address_in_cluster.readableString(), task.cluster_name);
    }
>>>>>>> b282df48
}

bool DDLWorker::tryExecuteQuery(const String & query, DDLTaskBase & task)
{
    /// Add special comment at the start of query to easily identify DDL-produced queries in query_log
    String query_prefix = "/* ddl_entry=" + task.entry_name + " */ ";
    String query_to_execute = query_prefix + query;

    ReadBufferFromString istr(query_to_execute);
    String dummy_string;
    WriteBufferFromString ostr(dummy_string);

    try
    {
        auto query_context = task.makeQueryContext(context);
        executeQuery(istr, ostr, false, *query_context, {});
    }
    catch (const DB::Exception & e)
    {
        task.execution_status = ExecutionStatus::fromCurrentException();
        tryLogCurrentException(log, "Query " + query + " wasn't finished successfully");

        /// We use return value of tryExecuteQuery(...) in tryExecuteQueryOnLeaderReplica(...) to determine
        /// if replica has stopped being leader and we should retry query.
        /// However, for the majority of exceptions there is no sense to retry, because most likely we will just
        /// get the same exception again. So we return false only for several special exception codes,
        /// and consider query as executed with status "failed" and return true in other cases.
        bool no_sense_to_retry = e.code() != ErrorCodes::KEEPER_EXCEPTION &&
                                 e.code() != ErrorCodes::NOT_A_LEADER &&
                                 e.code() != ErrorCodes::CANNOT_ASSIGN_ALTER &&
                                 e.code() != ErrorCodes::CANNOT_ALLOCATE_MEMORY &&
                                 e.code() != ErrorCodes::MEMORY_LIMIT_EXCEEDED;
        return no_sense_to_retry;
    }
    catch (...)
    {
        task.execution_status = ExecutionStatus::fromCurrentException();
        tryLogCurrentException(log, "Query " + query + " wasn't finished successfully");

        /// We don't know what exactly happened, but maybe it's Poco::NetException or std::bad_alloc,
        /// so we consider unknown exception as retryable error.
        return false;
    }

    task.execution_status = ExecutionStatus(0);
    LOG_DEBUG(log, "Executed query: {}", query);

    return true;
}

void DDLWorker::attachToThreadGroup()
{
    if (thread_group)
    {
        /// Put all threads to one thread pool
        CurrentThread::attachToIfDetached(thread_group);
    }
    else
    {
        CurrentThread::initializeQuery();
        thread_group = CurrentThread::getGroup();
    }
}

void DDLWorker::processTask(DDLTaskBase & task)
{
    auto zookeeper = tryGetZooKeeper();

    LOG_DEBUG(log, "Processing task {} ({})", task.entry_name, task.entry.query);

    String active_node_path = task.getActiveNodePath();
    String finished_node_path = task.getFinishedNodePath();

    String dummy;
    zookeeper->createAncestors(active_node_path);
    auto active_node = zkutil::EphemeralNodeHolder::create(active_node_path, *zookeeper, "");

    if (!task.was_executed)
    {
        /// If table and database engine supports it, they will execute task.ops by their own in a single transaction
        /// with other zk operations (such as appending something to ReplicatedMergeTree log, or
        /// updating metadata in Replicated database), so we make create request for finished_node_path with status "0",
        /// which means that query executed successfully.
        task.ops.emplace_back(zkutil::makeRemoveRequest(active_node_path, -1));
        task.ops.emplace_back(zkutil::makeCreateRequest(finished_node_path, "0", zkutil::CreateMode::Persistent));

        try
        {
<<<<<<< HEAD
            String rewritten_query = queryToString(task.query);
=======
            parseQueryAndResolveHost(task);

            ASTPtr rewritten_ast = task.query_on_cluster->getRewrittenASTWithoutOnCluster(task.address_in_cluster.default_database);
            String rewritten_query = queryToString(rewritten_ast);
>>>>>>> b282df48
            LOG_DEBUG(log, "Executing query: {}", rewritten_query);

            StoragePtr storage;
            if (auto * query_with_table = dynamic_cast<ASTQueryWithTableAndOutput *>(task.query.get()); query_with_table)
            {
                if (!query_with_table->table.empty())
                {
                    /// It's not CREATE DATABASE
                    auto table_id = context.tryResolveStorageID(*query_with_table, Context::ResolveOrdinary);
                    storage = DatabaseCatalog::instance().tryGetTable(table_id, context);
                }

<<<<<<< HEAD
                task.execute_on_leader = storage && taskShouldBeExecutedOnLeader(task.query, storage) && !task.is_circular_replicated;
=======
                if (storage && taskShouldBeExecutedOnLeader(rewritten_ast, storage)  && !task.is_circular_replicated)
                    tryExecuteQueryOnLeaderReplica(task, storage, rewritten_query, task.entry_path, zookeeper);
                else
                    tryExecuteQuery(rewritten_query, task, task.execution_status);
>>>>>>> b282df48
            }

            if (task.execute_on_leader)
                tryExecuteQueryOnLeaderReplica(task, storage, rewritten_query, task.entry_path, zookeeper);
            else
                tryExecuteQuery(rewritten_query, task);
        }
        catch (const Coordination::Exception &)
        {
            throw;
        }
        catch (...)
        {
            tryLogCurrentException(log, "An error occurred before execution of DDL task: ");
            task.execution_status = ExecutionStatus::fromCurrentException("An error occurred before execution");
        }

        if (task.execution_status.code != 0)
        {
            bool status_written_by_table_or_db = task.ops.empty();
            if (status_written_by_table_or_db)
            {
                throw Exception(ErrorCodes::UNFINISHED, "Unexpected error: {}", task.execution_status.serializeText());
            }
            else
            {
                /// task.ops where not executed by table or database engine, se DDLWorker is responsible for
                /// writing query execution status into ZooKeeper.
                task.ops.emplace_back(zkutil::makeSetRequest(finished_node_path, task.execution_status.serializeText(), -1));
            }
        }

        /// We need to distinguish ZK errors occurred before and after query executing
        task.was_executed = true;
    }

    {
        DB::ReadBufferFromString in(task.entry_name);
        DB::assertString("query-", in);
        UInt64 id;
        readText(id, in);
        auto prev_id = max_id.load(std::memory_order_relaxed);
        while (prev_id < id)
        {
            if (max_id.compare_exchange_weak(prev_id, id))
            {
                CurrentMetrics::set(CurrentMetrics::MaxDDLEntryID, id);
                break;
            }
        }
    }

    /// FIXME: if server fails right here, the task will be executed twice. We need WAL here.
    /// If ZooKeeper connection is lost here, we will try again to write query status.

    bool status_written = task.ops.empty();
    if (!status_written)
    {
        zookeeper->multi(task.ops);
        active_node->reset();
        task.ops.clear();
    }
}


bool DDLWorker::taskShouldBeExecutedOnLeader(const ASTPtr ast_ddl, const StoragePtr storage)
{
    /// Pure DROP queries have to be executed on each node separately
    if (auto * query = ast_ddl->as<ASTDropQuery>(); query && query->kind != ASTDropQuery::Kind::Truncate)
        return false;

    if (!ast_ddl->as<ASTAlterQuery>() && !ast_ddl->as<ASTOptimizeQuery>() && !ast_ddl->as<ASTDropQuery>())
        return false;

    if (auto * alter = ast_ddl->as<ASTAlterQuery>())
    {
        // Setting alters should be executed on all replicas
        if (alter->isSettingsAlter())
            return false;
    }

    return storage->supportsReplication();
}

bool DDLWorker::tryExecuteQueryOnLeaderReplica(
    DDLTaskBase & task,
    StoragePtr storage,
    const String & rewritten_query,
    const String & /*node_path*/,
    const ZooKeeperPtr & zookeeper)
{
    StorageReplicatedMergeTree * replicated_storage = dynamic_cast<StorageReplicatedMergeTree *>(storage.get());

    /// If we will develop new replicated storage
    if (!replicated_storage)
        throw Exception(ErrorCodes::LOGICAL_ERROR, "Storage type '{}' is not supported by distributed DDL", storage->getName());

<<<<<<< HEAD
    String shard_path = task.getShardNodePath();
    String is_executed_path = shard_path + "/executed";
    String tries_to_execute_path = shard_path + "/tries_to_execute";
    zookeeper->createAncestors(shard_path + "/");
=======
    /// Generate unique name for shard node, it will be used to execute the query by only single host
    /// Shard node name has format 'replica_name1,replica_name2,...,replica_nameN'
    /// Where replica_name is 'replica_config_host_name:replica_port'
    auto get_shard_name = [] (const Cluster::Addresses & shard_addresses)
    {
        Strings replica_names;
        for (const Cluster::Address & address : shard_addresses)
            replica_names.emplace_back(address.readableString());
        std::sort(replica_names.begin(), replica_names.end());

        String res;
        for (auto it = replica_names.begin(); it != replica_names.end(); ++it)
            res += *it + (std::next(it) != replica_names.end() ? "," : "");

        return res;
    };

    String shard_node_name = get_shard_name(task.cluster->getShardsAddresses().at(task.host_shard_num));
    String shard_path = fs::path(node_path) / "shards" / shard_node_name;
    String is_executed_path = fs::path(shard_path) / "executed";
    String tries_to_execute_path = fs::path(shard_path) / "tries_to_execute";
    zookeeper->createAncestors(fs::path(shard_path) / ""); /* appends "/" at the end of shard_path */
>>>>>>> b282df48

    /// Leader replica creates is_executed_path node on successful query execution.
    /// We will remove create_shard_flag from zk operations list, if current replica is just waiting for leader to execute the query.
    auto create_shard_flag = zkutil::makeCreateRequest(is_executed_path, task.host_id_str, zkutil::CreateMode::Persistent);

    /// Node exists, or we will create or we will get an exception
    zookeeper->tryCreate(tries_to_execute_path, "0", zkutil::CreateMode::Persistent);

    static constexpr int MAX_TRIES_TO_EXECUTE = 3;
    static constexpr int MAX_EXECUTION_TIMEOUT_SEC = 3600;

    String executed_by;

    zkutil::EventPtr event = std::make_shared<Poco::Event>();
    /// We must use exists request instead of get, because zookeeper will not setup event
    /// for non existing node after get request
    if (zookeeper->exists(is_executed_path, nullptr, event))
    {
        LOG_DEBUG(log, "Task {} has already been executed by replica ({}) of the same shard.", task.entry_name, zookeeper->get(is_executed_path));
        return true;
    }

    pcg64 rng(randomSeed());

    auto lock = createSimpleZooKeeperLock(zookeeper, shard_path, "lock", task.host_id_str);

    Stopwatch stopwatch;

    bool executed_by_us = false;
    bool executed_by_other_leader = false;

    /// Defensive programming. One hour is more than enough to execute almost all DDL queries.
    /// If it will be very long query like ALTER DELETE for a huge table it's still will be executed,
    /// but DDL worker can continue processing other queries.
    while (stopwatch.elapsedSeconds() <= MAX_EXECUTION_TIMEOUT_SEC)
    {
        StorageReplicatedMergeTree::Status status;
        replicated_storage->getStatus(status);

        /// Any replica which is leader tries to take lock
        if (status.is_leader && lock->tryLock())
        {
            /// In replicated merge tree we can have multiple leaders. So we can
            /// be "leader" and took lock, but another "leader" replica may have
            /// already executed this task.
            if (zookeeper->tryGet(is_executed_path, executed_by))
            {
                LOG_DEBUG(log, "Task {} has already been executed by replica ({}) of the same shard.", task.entry_name, executed_by);
                executed_by_other_leader = true;
                break;
            }

            /// Checking and incrementing counter exclusively.
            size_t counter = parse<int>(zookeeper->get(tries_to_execute_path));
            if (counter > MAX_TRIES_TO_EXECUTE)
                break;

            zookeeper->set(tries_to_execute_path, toString(counter + 1));

            task.ops.push_back(create_shard_flag);
            SCOPE_EXIT({ if (!executed_by_us && !task.ops.empty()) task.ops.pop_back(); });

            /// If the leader will unexpectedly changed this method will return false
            /// and on the next iteration new leader will take lock
            if (tryExecuteQuery(rewritten_query, task))
            {
                executed_by_us = true;
                break;
            }

            lock->unlock();
        }

        /// Waiting for someone who will execute query and change is_executed_path node
        if (event->tryWait(std::uniform_int_distribution<int>(0, 1000)(rng)))
        {
            LOG_DEBUG(log, "Task {} has already been executed by replica ({}) of the same shard.", task.entry_name, zookeeper->get(is_executed_path));
            executed_by_other_leader = true;
            break;
        }
        else
        {
            String tries_count;
            zookeeper->tryGet(tries_to_execute_path, tries_count);
            if (parse<int>(tries_count) > MAX_TRIES_TO_EXECUTE)
            {
                /// Nobody will try to execute query again
                LOG_WARNING(log, "Maximum retries count for task {} exceeded, cannot execute replicated DDL query", task.entry_name);
                break;
            }
            else
            {
                /// Will try to wait or execute
                LOG_TRACE(log, "Task {} still not executed, will try to wait for it or execute ourselves, tries count {}", task.entry_name, tries_count);
            }
        }
    }

    assert(!(executed_by_us && executed_by_other_leader));

    /// Not executed by leader so was not executed at all
    if (!executed_by_us && !executed_by_other_leader)
    {
        /// If we failed with timeout
        if (stopwatch.elapsedSeconds() >= MAX_EXECUTION_TIMEOUT_SEC)
        {
            LOG_WARNING(log, "Task {} was not executed by anyone, maximum timeout {} seconds exceeded", task.entry_name, MAX_EXECUTION_TIMEOUT_SEC);
            task.execution_status = ExecutionStatus(ErrorCodes::TIMEOUT_EXCEEDED, "Cannot execute replicated DDL query, timeout exceeded");
        }
        else /// If we exceeded amount of tries
        {
            LOG_WARNING(log, "Task {} was not executed by anyone, maximum number of retries exceeded", task.entry_name);
            task.execution_status = ExecutionStatus(ErrorCodes::UNFINISHED, "Cannot execute replicated DDL query, maximum retires exceeded");
        }
        return false;
    }

    if (executed_by_us)
        LOG_DEBUG(log, "Task {} executed by current replica", task.entry_name);
    else // if (executed_by_other_leader)
        LOG_DEBUG(log, "Task {} has already been executed by replica ({}) of the same shard.", task.entry_name, zookeeper->get(is_executed_path));

    return true;
}


void DDLWorker::cleanupQueue(Int64 current_time_seconds, const ZooKeeperPtr & zookeeper)
{
    LOG_DEBUG(log, "Cleaning queue");

    Strings queue_nodes = zookeeper->getChildren(queue_dir);
    filterAndSortQueueNodes(queue_nodes);

    size_t num_outdated_nodes = (queue_nodes.size() > max_tasks_in_queue) ? queue_nodes.size() - max_tasks_in_queue : 0;
    auto first_non_outdated_node = queue_nodes.begin() + num_outdated_nodes;

    for (auto it = queue_nodes.cbegin(); it < queue_nodes.cend(); ++it)
    {
        if (stop_flag)
            return;

        String node_name = *it;
        String node_path = fs::path(queue_dir) / node_name;
        String lock_path = fs::path(node_path) / "lock";

        Coordination::Stat stat;
        String dummy;

        try
        {
            /// Already deleted
            if (!zookeeper->exists(node_path, &stat))
                continue;

            /// Delete node if its lifetime is expired (according to task_max_lifetime parameter)
            constexpr UInt64 zookeeper_time_resolution = 1000;
            Int64 zookeeper_time_seconds = stat.ctime / zookeeper_time_resolution;
            bool node_lifetime_is_expired = zookeeper_time_seconds + task_max_lifetime < current_time_seconds;

            /// If too many nodes in task queue (> max_tasks_in_queue), delete oldest one
            bool node_is_outside_max_window = it < first_non_outdated_node;

            if (!node_lifetime_is_expired && !node_is_outside_max_window)
                continue;

            /// Skip if there are active nodes (it is weak guard)
            if (zookeeper->exists(fs::path(node_path) / "active", &stat) && stat.numChildren > 0)
            {
                LOG_INFO(log, "Task {} should be deleted, but there are active workers. Skipping it.", node_name);
                continue;
            }

            /// Usage of the lock is not necessary now (tryRemoveRecursive correctly removes node in a presence of concurrent cleaners)
            /// But the lock will be required to implement system.distributed_ddl_queue table
            auto lock = createSimpleZooKeeperLock(zookeeper, node_path, "lock", host_fqdn_id);
            if (!lock->tryLock())
            {
                LOG_INFO(log, "Task {} should be deleted, but it is locked. Skipping it.", node_name);
                continue;
            }

            if (node_lifetime_is_expired)
                LOG_INFO(log, "Lifetime of task {} is expired, deleting it", node_name);
            else if (node_is_outside_max_window)
                LOG_INFO(log, "Task {} is outdated, deleting it", node_name);

            /// Deleting
            {
                Strings children = zookeeper->getChildren(node_path);
                for (const String & child : children)
                {
                    if (child != "lock")
                        zookeeper->tryRemoveRecursive(fs::path(node_path) / child);
                }

                /// Remove the lock node and its parent atomically
                Coordination::Requests ops;
                ops.emplace_back(zkutil::makeRemoveRequest(lock_path, -1));
                ops.emplace_back(zkutil::makeRemoveRequest(node_path, -1));
                zookeeper->multi(ops);
            }
        }
        catch (...)
        {
            LOG_INFO(log, "An error occurred while checking and cleaning task {} from queue: {}", node_name, getCurrentExceptionMessage(false));
        }
    }
}


/// Try to create nonexisting "status" dirs for a node
void DDLWorker::createStatusDirs(const std::string & node_path, const ZooKeeperPtr & zookeeper)
{
    Coordination::Requests ops;
    {
        Coordination::CreateRequest request;
        request.path = fs::path(node_path) / "active";
        ops.emplace_back(std::make_shared<Coordination::CreateRequest>(std::move(request)));
    }
    {
        Coordination::CreateRequest request;
        request.path = fs::path(node_path) / "finished";
        ops.emplace_back(std::make_shared<Coordination::CreateRequest>(std::move(request)));
    }
    Coordination::Responses responses;
    Coordination::Error code = zookeeper->tryMulti(ops, responses);
    if (code != Coordination::Error::ZOK
        && code != Coordination::Error::ZNODEEXISTS)
        throw Coordination::Exception(code);
}


String DDLWorker::enqueueQuery(DDLLogEntry & entry)
{
    if (entry.hosts.empty())
        throw Exception("Empty host list in a distributed DDL task", ErrorCodes::LOGICAL_ERROR);

    auto zookeeper = getAndSetZooKeeper();

    String query_path_prefix = fs::path(queue_dir) / "query-";
    zookeeper->createAncestors(query_path_prefix);

    String node_path = zookeeper->create(query_path_prefix, entry.toString(), zkutil::CreateMode::PersistentSequential);

    /// We cannot create status dirs in a single transaction with previous request,
    /// because we don't know node_path until previous request is executed.
    /// Se we try to create status dirs here or later when we will execute entry.
    try
    {
        createStatusDirs(node_path, zookeeper);
    }
    catch (...)
    {
        LOG_INFO(log, "An error occurred while creating auxiliary ZooKeeper directories in {} . They will be created later. Error : {}", node_path, getCurrentExceptionMessage(true));
    }

    return node_path;
}


void DDLWorker::initializeMainThread()
{
<<<<<<< HEAD
=======
    auto reset_state = [&](bool reset_pool = true)
    {
        /// It will wait for all threads in pool to finish and will not rethrow exceptions (if any).
        /// We create new thread pool to forget previous exceptions.
        if (reset_pool)
            worker_pool = std::make_unique<ThreadPool>(pool_size);
        /// Clear other in-memory state, like server just started.
        last_tasks.clear();
        max_id = 0;
    };

    setThreadName("DDLWorker");
    LOG_DEBUG(log, "Started DDLWorker thread");

    bool initialized = false;
>>>>>>> b282df48
    do
    {
        try
        {
            auto zookeeper = getAndSetZooKeeper();
            zookeeper->createAncestors(fs::path(queue_dir) / "");
            initialized = true;
        }
        catch (const Coordination::Exception & e)
        {
            if (!Coordination::isHardwareError(e.code))
<<<<<<< HEAD
                throw Exception(ErrorCodes::LOGICAL_ERROR, "Unexpected ZooKeeper error: {}", e.message());
=======
            {
                /// A logical error.
                LOG_ERROR(log, "ZooKeeper error: {}. Failed to start DDLWorker.",getCurrentExceptionMessage(true));
                reset_state(false);
                assert(false);  /// Catch such failures in tests with debug build
            }
>>>>>>> b282df48

            tryLogCurrentException(__PRETTY_FUNCTION__);

            /// Avoid busy loop when ZooKeeper is not available.
            sleepForSeconds(5);
        }
        catch (...)
        {
<<<<<<< HEAD
            tryLogCurrentException(log, "Cannot initialize main thread of DDLWorker, will try again");
            sleepForSeconds(5);
=======
            tryLogCurrentException(log, "Cannot initialize DDL queue.");
            reset_state(false);
>>>>>>> b282df48
        }
    }
    while (!initialized && !stop_flag);
}

void DDLWorker::runMainThread()
{
    setThreadName("DDLWorker");
    attachToThreadGroup();
    LOG_DEBUG(log, "Starting DDLWorker thread");

    while (!stop_flag)
    {
        try
        {
            /// Reinitialize DDLWorker state (including ZooKeeper connection) if required
            if (!initialized)
            {
                initializeMainThread();
                LOG_DEBUG(log, "Initialized DDLWorker thread");
            }

            cleanup_event->set();
            scheduleTasks();

            LOG_DEBUG(log, "Waiting for queue updates");
            queue_updated_event->wait();
        }
        catch (const Coordination::Exception & e)
        {
            if (Coordination::isHardwareError(e.code))
            {
                initialized = false;
            }
            else if (e.code == Coordination::Error::ZNONODE)
            {
                // TODO add comment: when it happens and why it's expected?
                // maybe because cleanup thread may remove nodes inside queue entry which are currently processed
                LOG_ERROR(log, "ZooKeeper error: {}", getCurrentExceptionMessage(true));
            }
            else
            {
<<<<<<< HEAD
                LOG_ERROR(log, "Unexpected ZooKeeper error: {}.", getCurrentExceptionMessage(true));
                //assert(false);
=======
                LOG_ERROR(log, "Unexpected ZooKeeper error: {}", getCurrentExceptionMessage(true));
                reset_state();
>>>>>>> b282df48
            }
        }
        catch (const Exception & e)
        {
            if (e.code() == ErrorCodes::LOGICAL_ERROR)
                throw;  /// Something terrible happened. Will terminate DDLWorker.

            tryLogCurrentException(log, "Unexpected error, will try to restart main thread:");
            initialized = false;
        }
        catch (...)
        {
<<<<<<< HEAD
            tryLogCurrentException(log, "Unexpected error, will try to restart main thread:");
            initialized = false;
=======
            tryLogCurrentException(log, "Unexpected error:");
            reset_state();
>>>>>>> b282df48
        }
    }
}


void DDLWorker::runCleanupThread()
{
    setThreadName("DDLWorkerClnr");
    LOG_DEBUG(log, "Started DDLWorker cleanup thread");

    Int64 last_cleanup_time_seconds = 0;
    while (!stop_flag)
    {
        try
        {
            cleanup_event->wait();
            if (stop_flag)
                break;

            Int64 current_time_seconds = Poco::Timestamp().epochTime();
            if (last_cleanup_time_seconds && current_time_seconds < last_cleanup_time_seconds + cleanup_delay_period)
            {
                LOG_TRACE(log, "Too early to clean queue, will do it later.");
                continue;
            }

            /// ZooKeeper connection is recovered by main thread. We will wait for it on cleanup_event.
            auto zookeeper = tryGetZooKeeper();
            if (zookeeper->expired())
                continue;

            cleanupQueue(current_time_seconds, zookeeper);
            last_cleanup_time_seconds = current_time_seconds;
        }
        catch (...)
        {
            tryLogCurrentException(log, __PRETTY_FUNCTION__);
        }
    }
}

<<<<<<< HEAD
=======

class DDLQueryStatusInputStream : public IBlockInputStream
{
public:

    DDLQueryStatusInputStream(const String & zk_node_path, const DDLLogEntry & entry, const Context & context_)
        : node_path(zk_node_path), context(context_), watch(CLOCK_MONOTONIC_COARSE), log(&Poco::Logger::get("DDLQueryStatusInputStream"))
    {
        sample = Block{
            {std::make_shared<DataTypeString>(),    "host"},
            {std::make_shared<DataTypeUInt16>(),    "port"},
            {std::make_shared<DataTypeInt64>(),     "status"},
            {std::make_shared<DataTypeString>(),    "error"},
            {std::make_shared<DataTypeUInt64>(),    "num_hosts_remaining"},
            {std::make_shared<DataTypeUInt64>(),    "num_hosts_active"},
        };

        for (const HostID & host: entry.hosts)
            waiting_hosts.emplace(host.toString());

        addTotalRowsApprox(entry.hosts.size());

        timeout_seconds = context.getSettingsRef().distributed_ddl_task_timeout;
    }

    String getName() const override
    {
        return "DDLQueryStatusInputStream";
    }

    Block getHeader() const override { return sample; }

    Block readImpl() override
    {
        Block res;
        if (num_hosts_finished >= waiting_hosts.size())
        {
            if (first_exception)
                throw Exception(*first_exception);

            return res;
        }

        auto zookeeper = context.getZooKeeper();
        size_t try_number = 0;

        while (res.rows() == 0)
        {
            if (isCancelled())
            {
                if (first_exception)
                    throw Exception(*first_exception);

                return res;
            }

            if (timeout_seconds >= 0 && watch.elapsedSeconds() > timeout_seconds)
            {
                size_t num_unfinished_hosts = waiting_hosts.size() - num_hosts_finished;
                size_t num_active_hosts = current_active_hosts.size();

                throw Exception(ErrorCodes::TIMEOUT_EXCEEDED,
                    "Watching task {} is executing longer than distributed_ddl_task_timeout (={}) seconds. "
                    "There are {} unfinished hosts ({} of them are currently active), they are going to execute the query in background",
                    node_path, timeout_seconds, num_unfinished_hosts, num_active_hosts);
            }

            if (num_hosts_finished != 0 || try_number != 0)
            {
                sleepForMilliseconds(std::min<size_t>(1000, 50 * (try_number + 1)));
            }

            /// TODO: add shared lock
            if (!zookeeper->exists(node_path))
            {
                throw Exception(ErrorCodes::UNFINISHED,
                    "Cannot provide query execution status. The query's node {} has been deleted by the cleaner since it was finished (or its lifetime is expired)",
                    node_path);
            }

            Strings new_hosts = getNewAndUpdate(getChildrenAllowNoNode(zookeeper, fs::path(node_path) / "finished"));
            ++try_number;
            if (new_hosts.empty())
                continue;

            current_active_hosts = getChildrenAllowNoNode(zookeeper, fs::path(node_path) / "active");

            MutableColumns columns = sample.cloneEmptyColumns();
            for (const String & host_id : new_hosts)
            {
                ExecutionStatus status(-1, "Cannot obtain error message");
                {
                    String status_data;
                    if (zookeeper->tryGet(fs::path(node_path) / "finished" / host_id, status_data))
                        status.tryDeserializeText(status_data);
                }

                auto [host, port] = Cluster::Address::fromString(host_id);

                if (status.code != 0 && first_exception == nullptr)
                    first_exception = std::make_unique<Exception>(status.code, "There was an error on [{}:{}]: {}", host, port, status.message);

                ++num_hosts_finished;

                columns[0]->insert(host);
                columns[1]->insert(port);
                columns[2]->insert(status.code);
                columns[3]->insert(status.message);
                columns[4]->insert(waiting_hosts.size() - num_hosts_finished);
                columns[5]->insert(current_active_hosts.size());
            }
            res = sample.cloneWithColumns(std::move(columns));
        }

        return res;
    }

    Block getSampleBlock() const
    {
        return sample.cloneEmpty();
    }

    ~DDLQueryStatusInputStream() override = default;

private:

    static Strings getChildrenAllowNoNode(const std::shared_ptr<zkutil::ZooKeeper> & zookeeper, const String & node_path)
    {
        Strings res;
        Coordination::Error code = zookeeper->tryGetChildren(node_path, res);
        if (code != Coordination::Error::ZOK && code != Coordination::Error::ZNONODE)
            throw Coordination::Exception(code, node_path);
        return res;
    }

    Strings getNewAndUpdate(const Strings & current_list_of_finished_hosts)
    {
        Strings diff;
        for (const String & host : current_list_of_finished_hosts)
        {
            if (!waiting_hosts.count(host))
            {
                if (!ignoring_hosts.count(host))
                {
                    ignoring_hosts.emplace(host);
                    LOG_INFO(log, "Unexpected host {} appeared  in task {}", host, node_path);
                }
                continue;
            }

            if (!finished_hosts.count(host))
            {
                diff.emplace_back(host);
                finished_hosts.emplace(host);
            }
        }

        return diff;
    }

    String node_path;
    const Context & context;
    Stopwatch watch;
    Poco::Logger * log;

    Block sample;

    NameSet waiting_hosts;  /// hosts from task host list
    NameSet finished_hosts; /// finished hosts from host list
    NameSet ignoring_hosts; /// appeared hosts that are not in hosts list
    Strings current_active_hosts; /// Hosts that were in active state at the last check
    size_t num_hosts_finished = 0;

    /// Save the first detected error and throw it at the end of execution
    std::unique_ptr<Exception> first_exception;

    Int64 timeout_seconds = 120;
};


BlockIO executeDDLQueryOnCluster(const ASTPtr & query_ptr_, const Context & context, AccessRightsElements && query_requires_access, bool query_requires_grant_option)
{
    /// Remove FORMAT <fmt> and INTO OUTFILE <file> if exists
    ASTPtr query_ptr = query_ptr_->clone();
    ASTQueryWithOutput::resetOutputASTIfExist(*query_ptr);

    // XXX: serious design flaw since `ASTQueryWithOnCluster` is not inherited from `IAST`!
    auto * query = dynamic_cast<ASTQueryWithOnCluster *>(query_ptr.get());
    if (!query)
    {
        throw Exception("Distributed execution is not supported for such DDL queries", ErrorCodes::NOT_IMPLEMENTED);
    }

    if (!context.getSettingsRef().allow_distributed_ddl)
        throw Exception("Distributed DDL queries are prohibited for the user", ErrorCodes::QUERY_IS_PROHIBITED);

    if (const auto * query_alter = query_ptr->as<ASTAlterQuery>())
    {
        for (const auto & command : query_alter->command_list->children)
        {
            if (!isSupportedAlterType(command->as<ASTAlterCommand&>().type))
                throw Exception("Unsupported type of ALTER query", ErrorCodes::NOT_IMPLEMENTED);
        }
    }

    query->cluster = context.getMacros()->expand(query->cluster);
    ClusterPtr cluster = context.getCluster(query->cluster);
    DDLWorker & ddl_worker = context.getDDLWorker();

    /// Enumerate hosts which will be used to send query.
    Cluster::AddressesWithFailover shards = cluster->getShardsAddresses();
    std::vector<HostID> hosts;
    for (const auto & shard : shards)
    {
        for (const auto & addr : shard)
            hosts.emplace_back(addr);
    }

    if (hosts.empty())
        throw Exception("No hosts defined to execute distributed DDL query", ErrorCodes::LOGICAL_ERROR);

    /// The current database in a distributed query need to be replaced with either
    /// the local current database or a shard's default database.
    bool need_replace_current_database
        = (std::find_if(
               query_requires_access.begin(),
               query_requires_access.end(),
               [](const AccessRightsElement & elem) { return elem.isEmptyDatabase(); })
           != query_requires_access.end());

    bool use_local_default_database = false;
    const String & current_database = context.getCurrentDatabase();

    if (need_replace_current_database)
    {
        Strings shard_default_databases;
        for (const auto & shard : shards)
        {
            for (const auto & addr : shard)
            {
                if (!addr.default_database.empty())
                    shard_default_databases.push_back(addr.default_database);
                else
                    use_local_default_database = true;
            }
        }
        std::sort(shard_default_databases.begin(), shard_default_databases.end());
        shard_default_databases.erase(std::unique(shard_default_databases.begin(), shard_default_databases.end()), shard_default_databases.end());
        assert(use_local_default_database || !shard_default_databases.empty());

        if (use_local_default_database && !shard_default_databases.empty())
            throw Exception("Mixed local default DB and shard default DB in DDL query", ErrorCodes::NOT_IMPLEMENTED);

        if (use_local_default_database)
        {
            query_requires_access.replaceEmptyDatabase(current_database);
        }
        else
        {
            for (size_t i = 0; i != query_requires_access.size();)
            {
                auto & element = query_requires_access[i];
                if (element.isEmptyDatabase())
                {
                    query_requires_access.insert(query_requires_access.begin() + i + 1, shard_default_databases.size() - 1, element);
                    for (size_t j = 0; j != shard_default_databases.size(); ++j)
                        query_requires_access[i + j].replaceEmptyDatabase(shard_default_databases[j]);
                    i += shard_default_databases.size();
                }
                else
                    ++i;
            }
        }
    }

    AddDefaultDatabaseVisitor visitor(current_database, !use_local_default_database);
    visitor.visitDDL(query_ptr);

    /// Check access rights, assume that all servers have the same users config
    if (query_requires_grant_option)
        context.getAccess()->checkGrantOption(query_requires_access);
    else
        context.checkAccess(query_requires_access);

    DDLLogEntry entry;
    entry.hosts = std::move(hosts);
    entry.query = queryToString(query_ptr);
    entry.initiator = ddl_worker.getCommonHostID();
    String node_path = ddl_worker.enqueueQuery(entry);

    BlockIO io;
    if (context.getSettingsRef().distributed_ddl_task_timeout == 0)
        return io;

    auto stream = std::make_shared<DDLQueryStatusInputStream>(node_path, entry, context);
    io.in = std::move(stream);
    return io;
}

BlockIO executeDDLQueryOnCluster(const ASTPtr & query_ptr, const Context & context, const AccessRightsElements & query_requires_access, bool query_requires_grant_option)
{
    return executeDDLQueryOnCluster(query_ptr, context, AccessRightsElements{query_requires_access}, query_requires_grant_option);
}

BlockIO executeDDLQueryOnCluster(const ASTPtr & query_ptr_, const Context & context)
{
    return executeDDLQueryOnCluster(query_ptr_, context, {});
}

>>>>>>> b282df48
}<|MERGE_RESOLUTION|>--- conflicted
+++ resolved
@@ -13,40 +13,21 @@
 #include <IO/WriteHelpers.h>
 #include <IO/ReadHelpers.h>
 #include <IO/ReadBufferFromString.h>
-<<<<<<< HEAD
 #include <Storages/IStorage.h>
-=======
-#include <DataStreams/IBlockInputStream.h>
->>>>>>> b282df48
 #include <Interpreters/executeQuery.h>
 #include <Interpreters/Cluster.h>
 #include <Interpreters/Context.h>
-<<<<<<< HEAD
-=======
-#include <Access/AccessRightsElement.h>
-#include <Access/ContextAccess.h>
-#include <Common/Macros.h>
->>>>>>> b282df48
 #include <Common/setThreadName.h>
 #include <Common/randomSeed.h>
 #include <Common/ZooKeeper/ZooKeeper.h>
 #include <Common/ZooKeeper/KeeperException.h>
 #include <Common/isLocalAddress.h>
-<<<<<<< HEAD
-=======
-#include <Common/quoteString.h>
-#include <DataTypes/DataTypesNumber.h>
-#include <DataTypes/DataTypeString.h>
->>>>>>> b282df48
 #include <Storages/StorageReplicatedMergeTree.h>
 #include <Poco/Timestamp.h>
 #include <common/sleep.h>
 #include <common/getFQDNOrHostName.h>
-<<<<<<< HEAD
 #include <common/logger_useful.h>
 #include <random>
-=======
->>>>>>> b282df48
 #include <pcg_random.hpp>
 
 namespace fs = std::filesystem;
@@ -73,87 +54,9 @@
 }
 
 
-String DDLLogEntry::toString()
-{
-    WriteBufferFromOwnString wb;
-
-<<<<<<< HEAD
-=======
-    Strings host_id_strings(hosts.size());
-    std::transform(hosts.begin(), hosts.end(), host_id_strings.begin(), HostID::applyToString);
-
-    auto version = CURRENT_VERSION;
-    wb << "version: " << version << "\n";
-    wb << "query: " << escape << query << "\n";
-    wb << "hosts: " << host_id_strings << "\n";
-    wb << "initiator: " << initiator << "\n";
-
-    return wb.str();
-}
-
-void DDLLogEntry::parse(const String & data)
-{
-    ReadBufferFromString rb(data);
-
-    int version;
-    rb >> "version: " >> version >> "\n";
-
-    if (version != CURRENT_VERSION)
-        throw Exception(ErrorCodes::UNKNOWN_FORMAT_VERSION, "Unknown DDLLogEntry format version: {}", version);
-
-    Strings host_id_strings;
-    rb >> "query: " >> escape >> query >> "\n";
-    rb >> "hosts: " >> host_id_strings >> "\n";
-
-    if (!rb.eof())
-        rb >> "initiator: " >> initiator >> "\n";
-    else
-        initiator.clear();
-
-    assertEOF(rb);
-
-    hosts.resize(host_id_strings.size());
-    std::transform(host_id_strings.begin(), host_id_strings.end(), hosts.begin(), HostID::fromString);
-}
-
-
-struct DDLTask
-{
-    /// Stages of task lifetime correspond ordering of these data fields:
-
-    /// Stage 1: parse entry
-    String entry_name;
-    String entry_path;
-    DDLLogEntry entry;
-
-    /// Stage 2: resolve host_id and check that
-    HostID host_id;
-    String host_id_str;
-
-    /// Stage 3.1: parse query
-    ASTPtr query;
-    ASTQueryWithOnCluster * query_on_cluster = nullptr;
-
-    /// Stage 3.2: check cluster and find the host in cluster
-    String cluster_name;
-    ClusterPtr cluster;
-    Cluster::Address address_in_cluster;
-    size_t host_shard_num;
-    size_t host_replica_num;
-    bool is_circular_replicated = false;
-
-    /// Stage 3.3: execute query
-    ExecutionStatus execution_status;
-    bool was_executed = false;
-
-    /// Stage 4: commit results to ZooKeeper
-};
-
-
 namespace
 {
 
->>>>>>> b282df48
 /** Caveats: usage of locks in ZooKeeper is incorrect in 99% of cases,
   *  and highlights your poor understanding of distributed systems.
   *
@@ -254,21 +157,16 @@
     : context(context_)
     , log(&Poco::Logger::get(logger_name))
     , pool_size(pool_size_)
-<<<<<<< HEAD
-{
+{
+    CurrentMetrics::set(CurrentMetrics::MaxDDLEntryID, 0);
+
     if (1 < pool_size)
     {
         LOG_WARNING(log, "DDLWorker is configured to use multiple threads. "
                          "It's not recommended because queries can be reordered. Also it may cause some unknown issues to appear.");
-        worker_pool.emplace(pool_size);
-    }
-=======
-    , worker_pool(std::make_unique<ThreadPool>(pool_size))
-{
-    CurrentMetrics::set(CurrentMetrics::MaxDDLEntryID, 0);
-    last_tasks.reserve(pool_size);
-
->>>>>>> b282df48
+        worker_pool = std::make_unique<ThreadPool>(pool_size);
+    }
+
     queue_dir = zk_root_dir;
     if (queue_dir.back() == '/')
         queue_dir.resize(queue_dir.size() - 1);
@@ -303,23 +201,16 @@
     stop_flag = true;
     queue_updated_event->set();
     cleanup_event->set();
-<<<<<<< HEAD
 }
 
 DDLWorker::~DDLWorker()
 {
     shutdown();
-    if (worker_pool)
-        worker_pool->wait();
+    worker_pool.reset();
     if (main_thread.joinable())
         main_thread.join();
     if (cleanup_thread.joinable())
         cleanup_thread.join();
-=======
-    worker_pool.reset();
-    main_thread.join();
-    cleanup_thread.join();
->>>>>>> b282df48
 }
 
 
@@ -358,7 +249,7 @@
     {
         LOG_ERROR(log, "Cannot parse DDL task {}: {}. Will try to send error status: {}", entry_name, reason, error_message);
         createStatusDirs(entry_path, zookeeper);
-        zookeeper->tryCreate(entry_path + "/finished/" + host_id, error_message, zkutil::CreateMode::Persistent);
+        zookeeper->tryCreate(fs::path(entry_path) / "finished" / host_id, error_message, zkutil::CreateMode::Persistent);
     };
 
     try
@@ -371,23 +262,6 @@
         /// What should we do if we even cannot parse host name and therefore cannot properly submit execution status?
         /// We can try to create fail node using FQDN if it equal to host name in cluster config attempt will be successful.
         /// Otherwise, that node will be ignored by DDLQueryStatusInputStream.
-<<<<<<< HEAD
-=======
-
-        tryLogCurrentException(log, "Cannot parse DDL task " + entry_name + ", will try to send error status");
-
-        String status = ExecutionStatus::fromCurrentException().serializeText();
-        try
-        {
-            createStatusDirs(entry_path, zookeeper);
-            zookeeper->tryCreate(fs::path(entry_path) / "finished" / host_fqdn_id, status, zkutil::CreateMode::Persistent);
-        }
-        catch (...)
-        {
-            tryLogCurrentException(log, "Can't report the task has invalid format");
-        }
-
->>>>>>> b282df48
         out_reason = "Incorrect task format";
         write_error_status(host_fqdn_id, ExecutionStatus::fromCurrentException().serializeText(), out_reason);
         return {};
@@ -484,25 +358,11 @@
             continue;
         }
 
-<<<<<<< HEAD
         auto & saved_task = saveTask(std::move(task));
-=======
-        bool already_processed = zookeeper->exists(fs::path(task->entry_path)  / "finished" / task->host_id_str);
-        if (!server_startup && !task->was_executed && already_processed)
-        {
-            throw Exception(ErrorCodes::LOGICAL_ERROR,
-                "Server expects that DDL task {} should be processed, but it was already processed according to ZK",
-                entry_name);
-        }
->>>>>>> b282df48
 
         if (worker_pool)
         {
-<<<<<<< HEAD
             worker_pool->scheduleOrThrowOnError([this, &saved_task]()
-=======
-            worker_pool->scheduleOrThrowOnError([this, task_ptr = task.release()]()
->>>>>>> b282df48
             {
                 setThreadName("DDLWorkerExec");
                 processTask(saved_task);
@@ -517,7 +377,6 @@
 
 DDLTaskBase & DDLWorker::saveTask(DDLTaskPtr && task)
 {
-<<<<<<< HEAD
     //assert(current_tasks.size() <= pool_size + 1);
     //if (current_tasks.size() == pool_size)
     //{
@@ -526,122 +385,6 @@
     //}
     current_tasks.emplace_back(std::move(task));
     return *current_tasks.back();
-=======
-    {
-        const char * begin = task.entry.query.data();
-        const char * end = begin + task.entry.query.size();
-
-        ParserQuery parser_query(end);
-        String description;
-        task.query = parseQuery(parser_query, begin, end, description, 0, context.getSettingsRef().max_parser_depth);
-    }
-
-    // XXX: serious design flaw since `ASTQueryWithOnCluster` is not inherited from `IAST`!
-    if (!task.query || !(task.query_on_cluster = dynamic_cast<ASTQueryWithOnCluster *>(task.query.get())))
-        throw Exception("Received unknown DDL query", ErrorCodes::UNKNOWN_TYPE_OF_QUERY);
-
-    task.cluster_name = task.query_on_cluster->cluster;
-    task.cluster = context.tryGetCluster(task.cluster_name);
-    if (!task.cluster)
-        throw Exception(ErrorCodes::INCONSISTENT_CLUSTER_DEFINITION,
-            "DDL task {} contains current host {} in cluster {}, but there are no such cluster here.",
-            task.entry_name, task.host_id.readableString(), task.cluster_name);
-
-    /// Try to find host from task host list in cluster
-    /// At the first, try find exact match (host name and ports should be literally equal)
-    /// If the attempt fails, try find it resolving host name of each instance
-    const auto & shards = task.cluster->getShardsAddresses();
-
-    bool found_exact_match = false;
-    String default_database;
-    for (size_t shard_num = 0; shard_num < shards.size(); ++shard_num)
-    {
-        for (size_t replica_num = 0; replica_num < shards[shard_num].size(); ++replica_num)
-        {
-            const Cluster::Address & address = shards[shard_num][replica_num];
-
-            if (address.host_name == task.host_id.host_name && address.port == task.host_id.port)
-            {
-                if (found_exact_match)
-                {
-                    if (default_database == address.default_database)
-                    {
-                        throw Exception(ErrorCodes::INCONSISTENT_CLUSTER_DEFINITION,
-                            "There are two exactly the same ClickHouse instances {} in cluster {}",
-                            address.readableString(), task.cluster_name);
-                    }
-                    else
-                    {
-                        /* Circular replication is used.
-                         * It is when every physical node contains
-                         * replicas of different shards of the same table.
-                         * To distinguish one replica from another on the same node,
-                         * every shard is placed into separate database.
-                         * */
-                        task.is_circular_replicated = true;
-                        auto * query_with_table = dynamic_cast<ASTQueryWithTableAndOutput *>(task.query.get());
-                        if (!query_with_table || query_with_table->database.empty())
-                        {
-                            throw Exception(ErrorCodes::INCONSISTENT_CLUSTER_DEFINITION,
-                                "For a distributed DDL on circular replicated cluster its table name must be qualified by database name.");
-                        }
-                        if (default_database == query_with_table->database)
-                            return;
-                    }
-                }
-                found_exact_match = true;
-                task.host_shard_num = shard_num;
-                task.host_replica_num = replica_num;
-                task.address_in_cluster = address;
-                default_database = address.default_database;
-            }
-        }
-    }
-
-    if (found_exact_match)
-        return;
-
-    LOG_WARNING(log, "Not found the exact match of host {} from task {} in cluster {} definition. Will try to find it using host name resolving.", task.host_id.readableString(), task.entry_name, task.cluster_name);
-
-    bool found_via_resolving = false;
-    for (size_t shard_num = 0; shard_num < shards.size(); ++shard_num)
-    {
-        for (size_t replica_num = 0; replica_num < shards[shard_num].size(); ++replica_num)
-        {
-            const Cluster::Address & address = shards[shard_num][replica_num];
-
-            if (auto resolved = address.getResolvedAddress();
-                resolved && (isLocalAddress(*resolved, context.getTCPPort())
-                    || (context.getTCPPortSecure() && isLocalAddress(*resolved, *context.getTCPPortSecure()))))
-            {
-                if (found_via_resolving)
-                {
-                    throw Exception(ErrorCodes::INCONSISTENT_CLUSTER_DEFINITION,
-                        "There are two the same ClickHouse instances in cluster {} : {} and {}",
-                        task.cluster_name, task.address_in_cluster.readableString(), address.readableString());
-                }
-                else
-                {
-                    found_via_resolving = true;
-                    task.host_shard_num = shard_num;
-                    task.host_replica_num = replica_num;
-                    task.address_in_cluster = address;
-                }
-            }
-        }
-    }
-
-    if (!found_via_resolving)
-    {
-        throw Exception(ErrorCodes::INCONSISTENT_CLUSTER_DEFINITION,
-            "Not found host {} in definition of cluster {}",
-            task.host_id.readableString(), task.cluster_name);
-    }
-    else
-    {
-        LOG_INFO(log, "Resolved host {} from task {} as host {} in definition of cluster {}", task.host_id.readableString(), task.entry_name, task.address_in_cluster.readableString(), task.cluster_name);
-    }
->>>>>>> b282df48
 }
 
 bool DDLWorker::tryExecuteQuery(const String & query, DDLTaskBase & task)
@@ -730,14 +473,7 @@
 
         try
         {
-<<<<<<< HEAD
             String rewritten_query = queryToString(task.query);
-=======
-            parseQueryAndResolveHost(task);
-
-            ASTPtr rewritten_ast = task.query_on_cluster->getRewrittenASTWithoutOnCluster(task.address_in_cluster.default_database);
-            String rewritten_query = queryToString(rewritten_ast);
->>>>>>> b282df48
             LOG_DEBUG(log, "Executing query: {}", rewritten_query);
 
             StoragePtr storage;
@@ -750,14 +486,7 @@
                     storage = DatabaseCatalog::instance().tryGetTable(table_id, context);
                 }
 
-<<<<<<< HEAD
                 task.execute_on_leader = storage && taskShouldBeExecutedOnLeader(task.query, storage) && !task.is_circular_replicated;
-=======
-                if (storage && taskShouldBeExecutedOnLeader(rewritten_ast, storage)  && !task.is_circular_replicated)
-                    tryExecuteQueryOnLeaderReplica(task, storage, rewritten_query, task.entry_path, zookeeper);
-                else
-                    tryExecuteQuery(rewritten_query, task, task.execution_status);
->>>>>>> b282df48
             }
 
             if (task.execute_on_leader)
@@ -855,35 +584,10 @@
     if (!replicated_storage)
         throw Exception(ErrorCodes::LOGICAL_ERROR, "Storage type '{}' is not supported by distributed DDL", storage->getName());
 
-<<<<<<< HEAD
     String shard_path = task.getShardNodePath();
-    String is_executed_path = shard_path + "/executed";
-    String tries_to_execute_path = shard_path + "/tries_to_execute";
-    zookeeper->createAncestors(shard_path + "/");
-=======
-    /// Generate unique name for shard node, it will be used to execute the query by only single host
-    /// Shard node name has format 'replica_name1,replica_name2,...,replica_nameN'
-    /// Where replica_name is 'replica_config_host_name:replica_port'
-    auto get_shard_name = [] (const Cluster::Addresses & shard_addresses)
-    {
-        Strings replica_names;
-        for (const Cluster::Address & address : shard_addresses)
-            replica_names.emplace_back(address.readableString());
-        std::sort(replica_names.begin(), replica_names.end());
-
-        String res;
-        for (auto it = replica_names.begin(); it != replica_names.end(); ++it)
-            res += *it + (std::next(it) != replica_names.end() ? "," : "");
-
-        return res;
-    };
-
-    String shard_node_name = get_shard_name(task.cluster->getShardsAddresses().at(task.host_shard_num));
-    String shard_path = fs::path(node_path) / "shards" / shard_node_name;
     String is_executed_path = fs::path(shard_path) / "executed";
     String tries_to_execute_path = fs::path(shard_path) / "tries_to_execute";
     zookeeper->createAncestors(fs::path(shard_path) / ""); /* appends "/" at the end of shard_path */
->>>>>>> b282df48
 
     /// Leader replica creates is_executed_path node on successful query execution.
     /// We will remove create_shard_flag from zk operations list, if current replica is just waiting for leader to execute the query.
@@ -1146,24 +850,21 @@
 
 void DDLWorker::initializeMainThread()
 {
-<<<<<<< HEAD
-=======
     auto reset_state = [&](bool reset_pool = true)
     {
+        initialized = false;
         /// It will wait for all threads in pool to finish and will not rethrow exceptions (if any).
         /// We create new thread pool to forget previous exceptions.
         if (reset_pool)
             worker_pool = std::make_unique<ThreadPool>(pool_size);
         /// Clear other in-memory state, like server just started.
-        last_tasks.clear();
+        current_tasks.clear();
         max_id = 0;
     };
 
     setThreadName("DDLWorker");
     LOG_DEBUG(log, "Started DDLWorker thread");
 
-    bool initialized = false;
->>>>>>> b282df48
     do
     {
         try
@@ -1175,16 +876,12 @@
         catch (const Coordination::Exception & e)
         {
             if (!Coordination::isHardwareError(e.code))
-<<<<<<< HEAD
-                throw Exception(ErrorCodes::LOGICAL_ERROR, "Unexpected ZooKeeper error: {}", e.message());
-=======
             {
                 /// A logical error.
                 LOG_ERROR(log, "ZooKeeper error: {}. Failed to start DDLWorker.",getCurrentExceptionMessage(true));
                 reset_state(false);
                 assert(false);  /// Catch such failures in tests with debug build
             }
->>>>>>> b282df48
 
             tryLogCurrentException(__PRETTY_FUNCTION__);
 
@@ -1193,13 +890,8 @@
         }
         catch (...)
         {
-<<<<<<< HEAD
-            tryLogCurrentException(log, "Cannot initialize main thread of DDLWorker, will try again");
-            sleepForSeconds(5);
-=======
             tryLogCurrentException(log, "Cannot initialize DDL queue.");
             reset_state(false);
->>>>>>> b282df48
         }
     }
     while (!initialized && !stop_flag);
@@ -1207,6 +899,18 @@
 
 void DDLWorker::runMainThread()
 {
+    auto reset_state = [&](bool reset_pool = true)
+    {
+        initialized = false;
+        /// It will wait for all threads in pool to finish and will not rethrow exceptions (if any).
+        /// We create new thread pool to forget previous exceptions.
+        if (reset_pool)
+            worker_pool = std::make_unique<ThreadPool>(pool_size);
+        /// Clear other in-memory state, like server just started.
+        current_tasks.clear();
+        max_id = 0;
+    };
+
     setThreadName("DDLWorker");
     attachToThreadGroup();
     LOG_DEBUG(log, "Starting DDLWorker thread");
@@ -1242,32 +946,14 @@
             }
             else
             {
-<<<<<<< HEAD
-                LOG_ERROR(log, "Unexpected ZooKeeper error: {}.", getCurrentExceptionMessage(true));
-                //assert(false);
-=======
                 LOG_ERROR(log, "Unexpected ZooKeeper error: {}", getCurrentExceptionMessage(true));
                 reset_state();
->>>>>>> b282df48
-            }
-        }
-        catch (const Exception & e)
-        {
-            if (e.code() == ErrorCodes::LOGICAL_ERROR)
-                throw;  /// Something terrible happened. Will terminate DDLWorker.
-
+            }
+        }
+        catch (...)
+        {
             tryLogCurrentException(log, "Unexpected error, will try to restart main thread:");
-            initialized = false;
-        }
-        catch (...)
-        {
-<<<<<<< HEAD
-            tryLogCurrentException(log, "Unexpected error, will try to restart main thread:");
-            initialized = false;
-=======
-            tryLogCurrentException(log, "Unexpected error:");
             reset_state();
->>>>>>> b282df48
         }
     }
 }
@@ -1309,316 +995,4 @@
     }
 }
 
-<<<<<<< HEAD
-=======
-
-class DDLQueryStatusInputStream : public IBlockInputStream
-{
-public:
-
-    DDLQueryStatusInputStream(const String & zk_node_path, const DDLLogEntry & entry, const Context & context_)
-        : node_path(zk_node_path), context(context_), watch(CLOCK_MONOTONIC_COARSE), log(&Poco::Logger::get("DDLQueryStatusInputStream"))
-    {
-        sample = Block{
-            {std::make_shared<DataTypeString>(),    "host"},
-            {std::make_shared<DataTypeUInt16>(),    "port"},
-            {std::make_shared<DataTypeInt64>(),     "status"},
-            {std::make_shared<DataTypeString>(),    "error"},
-            {std::make_shared<DataTypeUInt64>(),    "num_hosts_remaining"},
-            {std::make_shared<DataTypeUInt64>(),    "num_hosts_active"},
-        };
-
-        for (const HostID & host: entry.hosts)
-            waiting_hosts.emplace(host.toString());
-
-        addTotalRowsApprox(entry.hosts.size());
-
-        timeout_seconds = context.getSettingsRef().distributed_ddl_task_timeout;
-    }
-
-    String getName() const override
-    {
-        return "DDLQueryStatusInputStream";
-    }
-
-    Block getHeader() const override { return sample; }
-
-    Block readImpl() override
-    {
-        Block res;
-        if (num_hosts_finished >= waiting_hosts.size())
-        {
-            if (first_exception)
-                throw Exception(*first_exception);
-
-            return res;
-        }
-
-        auto zookeeper = context.getZooKeeper();
-        size_t try_number = 0;
-
-        while (res.rows() == 0)
-        {
-            if (isCancelled())
-            {
-                if (first_exception)
-                    throw Exception(*first_exception);
-
-                return res;
-            }
-
-            if (timeout_seconds >= 0 && watch.elapsedSeconds() > timeout_seconds)
-            {
-                size_t num_unfinished_hosts = waiting_hosts.size() - num_hosts_finished;
-                size_t num_active_hosts = current_active_hosts.size();
-
-                throw Exception(ErrorCodes::TIMEOUT_EXCEEDED,
-                    "Watching task {} is executing longer than distributed_ddl_task_timeout (={}) seconds. "
-                    "There are {} unfinished hosts ({} of them are currently active), they are going to execute the query in background",
-                    node_path, timeout_seconds, num_unfinished_hosts, num_active_hosts);
-            }
-
-            if (num_hosts_finished != 0 || try_number != 0)
-            {
-                sleepForMilliseconds(std::min<size_t>(1000, 50 * (try_number + 1)));
-            }
-
-            /// TODO: add shared lock
-            if (!zookeeper->exists(node_path))
-            {
-                throw Exception(ErrorCodes::UNFINISHED,
-                    "Cannot provide query execution status. The query's node {} has been deleted by the cleaner since it was finished (or its lifetime is expired)",
-                    node_path);
-            }
-
-            Strings new_hosts = getNewAndUpdate(getChildrenAllowNoNode(zookeeper, fs::path(node_path) / "finished"));
-            ++try_number;
-            if (new_hosts.empty())
-                continue;
-
-            current_active_hosts = getChildrenAllowNoNode(zookeeper, fs::path(node_path) / "active");
-
-            MutableColumns columns = sample.cloneEmptyColumns();
-            for (const String & host_id : new_hosts)
-            {
-                ExecutionStatus status(-1, "Cannot obtain error message");
-                {
-                    String status_data;
-                    if (zookeeper->tryGet(fs::path(node_path) / "finished" / host_id, status_data))
-                        status.tryDeserializeText(status_data);
-                }
-
-                auto [host, port] = Cluster::Address::fromString(host_id);
-
-                if (status.code != 0 && first_exception == nullptr)
-                    first_exception = std::make_unique<Exception>(status.code, "There was an error on [{}:{}]: {}", host, port, status.message);
-
-                ++num_hosts_finished;
-
-                columns[0]->insert(host);
-                columns[1]->insert(port);
-                columns[2]->insert(status.code);
-                columns[3]->insert(status.message);
-                columns[4]->insert(waiting_hosts.size() - num_hosts_finished);
-                columns[5]->insert(current_active_hosts.size());
-            }
-            res = sample.cloneWithColumns(std::move(columns));
-        }
-
-        return res;
-    }
-
-    Block getSampleBlock() const
-    {
-        return sample.cloneEmpty();
-    }
-
-    ~DDLQueryStatusInputStream() override = default;
-
-private:
-
-    static Strings getChildrenAllowNoNode(const std::shared_ptr<zkutil::ZooKeeper> & zookeeper, const String & node_path)
-    {
-        Strings res;
-        Coordination::Error code = zookeeper->tryGetChildren(node_path, res);
-        if (code != Coordination::Error::ZOK && code != Coordination::Error::ZNONODE)
-            throw Coordination::Exception(code, node_path);
-        return res;
-    }
-
-    Strings getNewAndUpdate(const Strings & current_list_of_finished_hosts)
-    {
-        Strings diff;
-        for (const String & host : current_list_of_finished_hosts)
-        {
-            if (!waiting_hosts.count(host))
-            {
-                if (!ignoring_hosts.count(host))
-                {
-                    ignoring_hosts.emplace(host);
-                    LOG_INFO(log, "Unexpected host {} appeared  in task {}", host, node_path);
-                }
-                continue;
-            }
-
-            if (!finished_hosts.count(host))
-            {
-                diff.emplace_back(host);
-                finished_hosts.emplace(host);
-            }
-        }
-
-        return diff;
-    }
-
-    String node_path;
-    const Context & context;
-    Stopwatch watch;
-    Poco::Logger * log;
-
-    Block sample;
-
-    NameSet waiting_hosts;  /// hosts from task host list
-    NameSet finished_hosts; /// finished hosts from host list
-    NameSet ignoring_hosts; /// appeared hosts that are not in hosts list
-    Strings current_active_hosts; /// Hosts that were in active state at the last check
-    size_t num_hosts_finished = 0;
-
-    /// Save the first detected error and throw it at the end of execution
-    std::unique_ptr<Exception> first_exception;
-
-    Int64 timeout_seconds = 120;
-};
-
-
-BlockIO executeDDLQueryOnCluster(const ASTPtr & query_ptr_, const Context & context, AccessRightsElements && query_requires_access, bool query_requires_grant_option)
-{
-    /// Remove FORMAT <fmt> and INTO OUTFILE <file> if exists
-    ASTPtr query_ptr = query_ptr_->clone();
-    ASTQueryWithOutput::resetOutputASTIfExist(*query_ptr);
-
-    // XXX: serious design flaw since `ASTQueryWithOnCluster` is not inherited from `IAST`!
-    auto * query = dynamic_cast<ASTQueryWithOnCluster *>(query_ptr.get());
-    if (!query)
-    {
-        throw Exception("Distributed execution is not supported for such DDL queries", ErrorCodes::NOT_IMPLEMENTED);
-    }
-
-    if (!context.getSettingsRef().allow_distributed_ddl)
-        throw Exception("Distributed DDL queries are prohibited for the user", ErrorCodes::QUERY_IS_PROHIBITED);
-
-    if (const auto * query_alter = query_ptr->as<ASTAlterQuery>())
-    {
-        for (const auto & command : query_alter->command_list->children)
-        {
-            if (!isSupportedAlterType(command->as<ASTAlterCommand&>().type))
-                throw Exception("Unsupported type of ALTER query", ErrorCodes::NOT_IMPLEMENTED);
-        }
-    }
-
-    query->cluster = context.getMacros()->expand(query->cluster);
-    ClusterPtr cluster = context.getCluster(query->cluster);
-    DDLWorker & ddl_worker = context.getDDLWorker();
-
-    /// Enumerate hosts which will be used to send query.
-    Cluster::AddressesWithFailover shards = cluster->getShardsAddresses();
-    std::vector<HostID> hosts;
-    for (const auto & shard : shards)
-    {
-        for (const auto & addr : shard)
-            hosts.emplace_back(addr);
-    }
-
-    if (hosts.empty())
-        throw Exception("No hosts defined to execute distributed DDL query", ErrorCodes::LOGICAL_ERROR);
-
-    /// The current database in a distributed query need to be replaced with either
-    /// the local current database or a shard's default database.
-    bool need_replace_current_database
-        = (std::find_if(
-               query_requires_access.begin(),
-               query_requires_access.end(),
-               [](const AccessRightsElement & elem) { return elem.isEmptyDatabase(); })
-           != query_requires_access.end());
-
-    bool use_local_default_database = false;
-    const String & current_database = context.getCurrentDatabase();
-
-    if (need_replace_current_database)
-    {
-        Strings shard_default_databases;
-        for (const auto & shard : shards)
-        {
-            for (const auto & addr : shard)
-            {
-                if (!addr.default_database.empty())
-                    shard_default_databases.push_back(addr.default_database);
-                else
-                    use_local_default_database = true;
-            }
-        }
-        std::sort(shard_default_databases.begin(), shard_default_databases.end());
-        shard_default_databases.erase(std::unique(shard_default_databases.begin(), shard_default_databases.end()), shard_default_databases.end());
-        assert(use_local_default_database || !shard_default_databases.empty());
-
-        if (use_local_default_database && !shard_default_databases.empty())
-            throw Exception("Mixed local default DB and shard default DB in DDL query", ErrorCodes::NOT_IMPLEMENTED);
-
-        if (use_local_default_database)
-        {
-            query_requires_access.replaceEmptyDatabase(current_database);
-        }
-        else
-        {
-            for (size_t i = 0; i != query_requires_access.size();)
-            {
-                auto & element = query_requires_access[i];
-                if (element.isEmptyDatabase())
-                {
-                    query_requires_access.insert(query_requires_access.begin() + i + 1, shard_default_databases.size() - 1, element);
-                    for (size_t j = 0; j != shard_default_databases.size(); ++j)
-                        query_requires_access[i + j].replaceEmptyDatabase(shard_default_databases[j]);
-                    i += shard_default_databases.size();
-                }
-                else
-                    ++i;
-            }
-        }
-    }
-
-    AddDefaultDatabaseVisitor visitor(current_database, !use_local_default_database);
-    visitor.visitDDL(query_ptr);
-
-    /// Check access rights, assume that all servers have the same users config
-    if (query_requires_grant_option)
-        context.getAccess()->checkGrantOption(query_requires_access);
-    else
-        context.checkAccess(query_requires_access);
-
-    DDLLogEntry entry;
-    entry.hosts = std::move(hosts);
-    entry.query = queryToString(query_ptr);
-    entry.initiator = ddl_worker.getCommonHostID();
-    String node_path = ddl_worker.enqueueQuery(entry);
-
-    BlockIO io;
-    if (context.getSettingsRef().distributed_ddl_task_timeout == 0)
-        return io;
-
-    auto stream = std::make_shared<DDLQueryStatusInputStream>(node_path, entry, context);
-    io.in = std::move(stream);
-    return io;
-}
-
-BlockIO executeDDLQueryOnCluster(const ASTPtr & query_ptr, const Context & context, const AccessRightsElements & query_requires_access, bool query_requires_grant_option)
-{
-    return executeDDLQueryOnCluster(query_ptr, context, AccessRightsElements{query_requires_access}, query_requires_grant_option);
-}
-
-BlockIO executeDDLQueryOnCluster(const ASTPtr & query_ptr_, const Context & context)
-{
-    return executeDDLQueryOnCluster(query_ptr_, context, {});
-}
-
->>>>>>> b282df48
 }