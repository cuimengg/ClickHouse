--- conflicted
+++ resolved
@@ -1153,13 +1153,8 @@
         query_context->setSetting("allow_experimental_object_type", 1);
         query_context->setSetting("allow_experimental_variant_type", 1);
         query_context->setSetting("allow_experimental_dynamic_type", 1);
-<<<<<<< HEAD
         query_context->setSetting("allow_experimental_json_type", 1);
-        query_context->setSetting("allow_experimental_annoy_index", 1);
-        query_context->setSetting("allow_experimental_usearch_index", 1);
-=======
         query_context->setSetting("allow_experimental_vector_similarity_index", 1);
->>>>>>> e02b434d
         query_context->setSetting("allow_experimental_bigint_types", 1);
         query_context->setSetting("allow_experimental_window_functions", 1);
         query_context->setSetting("allow_experimental_geo_types", 1);
