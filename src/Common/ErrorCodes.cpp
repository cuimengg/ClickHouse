#include <Common/ErrorCodes.h>
#include <Common/Exception.h>
#include <chrono>

/** Previously, these constants were located in one enum.
  * But in this case there is a problem: when you add a new constant, you need to recompile
  * all translation units that use at least one constant (almost the whole project).
  * Therefore it is made so that definitions of constants are located here, in one file,
  * and their declaration are in different files, at the place of use.
  *
  * Later it was converted to the lookup table, to provide:
  * - errorCodeToName()
  * - system.errors table
  */

#define APPLY_FOR_ERROR_CODES(M) \
    M(0, OK) \
    M(1, UNSUPPORTED_METHOD) \
    M(2, UNSUPPORTED_PARAMETER) \
    M(3, UNEXPECTED_END_OF_FILE) \
    M(4, EXPECTED_END_OF_FILE) \
    M(6, CANNOT_PARSE_TEXT) \
    M(7, INCORRECT_NUMBER_OF_COLUMNS) \
    M(8, THERE_IS_NO_COLUMN) \
    M(9, SIZES_OF_COLUMNS_DOESNT_MATCH) \
    M(10, NOT_FOUND_COLUMN_IN_BLOCK) \
    M(11, POSITION_OUT_OF_BOUND) \
    M(12, PARAMETER_OUT_OF_BOUND) \
    M(13, SIZES_OF_COLUMNS_IN_TUPLE_DOESNT_MATCH) \
    M(15, DUPLICATE_COLUMN) \
    M(16, NO_SUCH_COLUMN_IN_TABLE) \
    M(17, DELIMITER_IN_STRING_LITERAL_DOESNT_MATCH) \
    M(18, CANNOT_INSERT_ELEMENT_INTO_CONSTANT_COLUMN) \
    M(19, SIZE_OF_FIXED_STRING_DOESNT_MATCH) \
    M(20, NUMBER_OF_COLUMNS_DOESNT_MATCH) \
    M(21, CANNOT_READ_ALL_DATA_FROM_TAB_SEPARATED_INPUT) \
    M(22, CANNOT_PARSE_ALL_VALUE_FROM_TAB_SEPARATED_INPUT) \
    M(23, CANNOT_READ_FROM_ISTREAM) \
    M(24, CANNOT_WRITE_TO_OSTREAM) \
    M(25, CANNOT_PARSE_ESCAPE_SEQUENCE) \
    M(26, CANNOT_PARSE_QUOTED_STRING) \
    M(27, CANNOT_PARSE_INPUT_ASSERTION_FAILED) \
    M(28, CANNOT_PRINT_FLOAT_OR_DOUBLE_NUMBER) \
    M(29, CANNOT_PRINT_INTEGER) \
    M(30, CANNOT_READ_SIZE_OF_COMPRESSED_CHUNK) \
    M(31, CANNOT_READ_COMPRESSED_CHUNK) \
    M(32, ATTEMPT_TO_READ_AFTER_EOF) \
    M(33, CANNOT_READ_ALL_DATA) \
    M(34, TOO_MANY_ARGUMENTS_FOR_FUNCTION) \
    M(35, TOO_FEW_ARGUMENTS_FOR_FUNCTION) \
    M(36, BAD_ARGUMENTS) \
    M(37, UNKNOWN_ELEMENT_IN_AST) \
    M(38, CANNOT_PARSE_DATE) \
    M(39, TOO_LARGE_SIZE_COMPRESSED) \
    M(40, CHECKSUM_DOESNT_MATCH) \
    M(41, CANNOT_PARSE_DATETIME) \
    M(42, NUMBER_OF_ARGUMENTS_DOESNT_MATCH) \
    M(43, ILLEGAL_TYPE_OF_ARGUMENT) \
    M(44, ILLEGAL_COLUMN) \
    M(45, ILLEGAL_NUMBER_OF_RESULT_COLUMNS) \
    M(46, UNKNOWN_FUNCTION) \
    M(47, UNKNOWN_IDENTIFIER) \
    M(48, NOT_IMPLEMENTED) \
    M(49, LOGICAL_ERROR) \
    M(50, UNKNOWN_TYPE) \
    M(51, EMPTY_LIST_OF_COLUMNS_QUERIED) \
    M(52, COLUMN_QUERIED_MORE_THAN_ONCE) \
    M(53, TYPE_MISMATCH) \
    M(54, STORAGE_DOESNT_ALLOW_PARAMETERS) \
    M(55, STORAGE_REQUIRES_PARAMETER) \
    M(56, UNKNOWN_STORAGE) \
    M(57, TABLE_ALREADY_EXISTS) \
    M(58, TABLE_METADATA_ALREADY_EXISTS) \
    M(59, ILLEGAL_TYPE_OF_COLUMN_FOR_FILTER) \
    M(60, UNKNOWN_TABLE) \
    M(61, ONLY_FILTER_COLUMN_IN_BLOCK) \
    M(62, SYNTAX_ERROR) \
    M(63, UNKNOWN_AGGREGATE_FUNCTION) \
    M(64, CANNOT_READ_AGGREGATE_FUNCTION_FROM_TEXT) \
    M(65, CANNOT_WRITE_AGGREGATE_FUNCTION_AS_TEXT) \
    M(66, NOT_A_COLUMN) \
    M(67, ILLEGAL_KEY_OF_AGGREGATION) \
    M(68, CANNOT_GET_SIZE_OF_FIELD) \
    M(69, ARGUMENT_OUT_OF_BOUND) \
    M(70, CANNOT_CONVERT_TYPE) \
    M(71, CANNOT_WRITE_AFTER_END_OF_BUFFER) \
    M(72, CANNOT_PARSE_NUMBER) \
    M(73, UNKNOWN_FORMAT) \
    M(74, CANNOT_READ_FROM_FILE_DESCRIPTOR) \
    M(75, CANNOT_WRITE_TO_FILE_DESCRIPTOR) \
    M(76, CANNOT_OPEN_FILE) \
    M(77, CANNOT_CLOSE_FILE) \
    M(78, UNKNOWN_TYPE_OF_QUERY) \
    M(79, INCORRECT_FILE_NAME) \
    M(80, INCORRECT_QUERY) \
    M(81, UNKNOWN_DATABASE) \
    M(82, DATABASE_ALREADY_EXISTS) \
    M(83, DIRECTORY_DOESNT_EXIST) \
    M(84, DIRECTORY_ALREADY_EXISTS) \
    M(85, FORMAT_IS_NOT_SUITABLE_FOR_INPUT) \
    M(86, RECEIVED_ERROR_FROM_REMOTE_IO_SERVER) \
    M(87, CANNOT_SEEK_THROUGH_FILE) \
    M(88, CANNOT_TRUNCATE_FILE) \
    M(89, UNKNOWN_COMPRESSION_METHOD) \
    M(90, EMPTY_LIST_OF_COLUMNS_PASSED) \
    M(91, SIZES_OF_MARKS_FILES_ARE_INCONSISTENT) \
    M(92, EMPTY_DATA_PASSED) \
    M(93, UNKNOWN_AGGREGATED_DATA_VARIANT) \
    M(94, CANNOT_MERGE_DIFFERENT_AGGREGATED_DATA_VARIANTS) \
    M(95, CANNOT_READ_FROM_SOCKET) \
    M(96, CANNOT_WRITE_TO_SOCKET) \
    M(97, CANNOT_READ_ALL_DATA_FROM_CHUNKED_INPUT) \
    M(98, CANNOT_WRITE_TO_EMPTY_BLOCK_OUTPUT_STREAM) \
    M(99, UNKNOWN_PACKET_FROM_CLIENT) \
    M(100, UNKNOWN_PACKET_FROM_SERVER) \
    M(101, UNEXPECTED_PACKET_FROM_CLIENT) \
    M(102, UNEXPECTED_PACKET_FROM_SERVER) \
    M(103, RECEIVED_DATA_FOR_WRONG_QUERY_ID) \
    M(104, TOO_SMALL_BUFFER_SIZE) \
    M(105, CANNOT_READ_HISTORY) \
    M(106, CANNOT_APPEND_HISTORY) \
    M(107, FILE_DOESNT_EXIST) \
    M(108, NO_DATA_TO_INSERT) \
    M(109, CANNOT_BLOCK_SIGNAL) \
    M(110, CANNOT_UNBLOCK_SIGNAL) \
    M(111, CANNOT_MANIPULATE_SIGSET) \
    M(112, CANNOT_WAIT_FOR_SIGNAL) \
    M(113, THERE_IS_NO_SESSION) \
    M(114, CANNOT_CLOCK_GETTIME) \
    M(115, UNKNOWN_SETTING) \
    M(116, THERE_IS_NO_DEFAULT_VALUE) \
    M(117, INCORRECT_DATA) \
    M(119, ENGINE_REQUIRED) \
    M(120, CANNOT_INSERT_VALUE_OF_DIFFERENT_SIZE_INTO_TUPLE) \
    M(121, UNSUPPORTED_JOIN_KEYS) \
    M(122, INCOMPATIBLE_COLUMNS) \
    M(123, UNKNOWN_TYPE_OF_AST_NODE) \
    M(124, INCORRECT_ELEMENT_OF_SET) \
    M(125, INCORRECT_RESULT_OF_SCALAR_SUBQUERY) \
    M(126, CANNOT_GET_RETURN_TYPE) \
    M(127, ILLEGAL_INDEX) \
    M(128, TOO_LARGE_ARRAY_SIZE) \
    M(129, FUNCTION_IS_SPECIAL) \
    M(130, CANNOT_READ_ARRAY_FROM_TEXT) \
    M(131, TOO_LARGE_STRING_SIZE) \
    M(133, AGGREGATE_FUNCTION_DOESNT_ALLOW_PARAMETERS) \
    M(134, PARAMETERS_TO_AGGREGATE_FUNCTIONS_MUST_BE_LITERALS) \
    M(135, ZERO_ARRAY_OR_TUPLE_INDEX) \
    M(137, UNKNOWN_ELEMENT_IN_CONFIG) \
    M(138, EXCESSIVE_ELEMENT_IN_CONFIG) \
    M(139, NO_ELEMENTS_IN_CONFIG) \
    M(140, ALL_REQUESTED_COLUMNS_ARE_MISSING) \
    M(141, SAMPLING_NOT_SUPPORTED) \
    M(142, NOT_FOUND_NODE) \
    M(143, FOUND_MORE_THAN_ONE_NODE) \
    M(144, FIRST_DATE_IS_BIGGER_THAN_LAST_DATE) \
    M(145, UNKNOWN_OVERFLOW_MODE) \
    M(146, QUERY_SECTION_DOESNT_MAKE_SENSE) \
    M(147, NOT_FOUND_FUNCTION_ELEMENT_FOR_AGGREGATE) \
    M(148, NOT_FOUND_RELATION_ELEMENT_FOR_CONDITION) \
    M(149, NOT_FOUND_RHS_ELEMENT_FOR_CONDITION) \
    M(150, EMPTY_LIST_OF_ATTRIBUTES_PASSED) \
    M(151, INDEX_OF_COLUMN_IN_SORT_CLAUSE_IS_OUT_OF_RANGE) \
    M(152, UNKNOWN_DIRECTION_OF_SORTING) \
    M(153, ILLEGAL_DIVISION) \
    M(154, AGGREGATE_FUNCTION_NOT_APPLICABLE) \
    M(155, UNKNOWN_RELATION) \
    M(156, DICTIONARIES_WAS_NOT_LOADED) \
    M(157, ILLEGAL_OVERFLOW_MODE) \
    M(158, TOO_MANY_ROWS) \
    M(159, TIMEOUT_EXCEEDED) \
    M(160, TOO_SLOW) \
    M(161, TOO_MANY_COLUMNS) \
    M(162, TOO_DEEP_SUBQUERIES) \
    M(163, TOO_DEEP_PIPELINE) \
    M(164, READONLY) \
    M(165, TOO_MANY_TEMPORARY_COLUMNS) \
    M(166, TOO_MANY_TEMPORARY_NON_CONST_COLUMNS) \
    M(167, TOO_DEEP_AST) \
    M(168, TOO_BIG_AST) \
    M(169, BAD_TYPE_OF_FIELD) \
    M(170, BAD_GET) \
    M(172, CANNOT_CREATE_DIRECTORY) \
    M(173, CANNOT_ALLOCATE_MEMORY) \
    M(174, CYCLIC_ALIASES) \
    M(176, CHUNK_NOT_FOUND) \
    M(177, DUPLICATE_CHUNK_NAME) \
    M(178, MULTIPLE_ALIASES_FOR_EXPRESSION) \
    M(179, MULTIPLE_EXPRESSIONS_FOR_ALIAS) \
    M(180, THERE_IS_NO_PROFILE) \
    M(181, ILLEGAL_FINAL) \
    M(182, ILLEGAL_PREWHERE) \
    M(183, UNEXPECTED_EXPRESSION) \
    M(184, ILLEGAL_AGGREGATION) \
    M(185, UNSUPPORTED_MYISAM_BLOCK_TYPE) \
    M(186, UNSUPPORTED_COLLATION_LOCALE) \
    M(187, COLLATION_COMPARISON_FAILED) \
    M(188, UNKNOWN_ACTION) \
    M(189, TABLE_MUST_NOT_BE_CREATED_MANUALLY) \
    M(190, SIZES_OF_ARRAYS_DOESNT_MATCH) \
    M(191, SET_SIZE_LIMIT_EXCEEDED) \
    M(192, UNKNOWN_USER) \
    M(193, WRONG_PASSWORD) \
    M(194, REQUIRED_PASSWORD) \
    M(195, IP_ADDRESS_NOT_ALLOWED) \
    M(196, UNKNOWN_ADDRESS_PATTERN_TYPE) \
    M(197, SERVER_REVISION_IS_TOO_OLD) \
    M(198, DNS_ERROR) \
    M(199, UNKNOWN_QUOTA) \
    M(200, QUOTA_DOESNT_ALLOW_KEYS) \
    M(201, QUOTA_EXCEEDED) \
    M(202, TOO_MANY_SIMULTANEOUS_QUERIES) \
    M(203, NO_FREE_CONNECTION) \
    M(204, CANNOT_FSYNC) \
    M(205, NESTED_TYPE_TOO_DEEP) \
    M(206, ALIAS_REQUIRED) \
    M(207, AMBIGUOUS_IDENTIFIER) \
    M(208, EMPTY_NESTED_TABLE) \
    M(209, SOCKET_TIMEOUT) \
    M(210, NETWORK_ERROR) \
    M(211, EMPTY_QUERY) \
    M(212, UNKNOWN_LOAD_BALANCING) \
    M(213, UNKNOWN_TOTALS_MODE) \
    M(214, CANNOT_STATVFS) \
    M(215, NOT_AN_AGGREGATE) \
    M(216, QUERY_WITH_SAME_ID_IS_ALREADY_RUNNING) \
    M(217, CLIENT_HAS_CONNECTED_TO_WRONG_PORT) \
    M(218, TABLE_IS_DROPPED) \
    M(219, DATABASE_NOT_EMPTY) \
    M(220, DUPLICATE_INTERSERVER_IO_ENDPOINT) \
    M(221, NO_SUCH_INTERSERVER_IO_ENDPOINT) \
    M(222, ADDING_REPLICA_TO_NON_EMPTY_TABLE) \
    M(223, UNEXPECTED_AST_STRUCTURE) \
    M(224, REPLICA_IS_ALREADY_ACTIVE) \
    M(225, NO_ZOOKEEPER) \
    M(226, NO_FILE_IN_DATA_PART) \
    M(227, UNEXPECTED_FILE_IN_DATA_PART) \
    M(228, BAD_SIZE_OF_FILE_IN_DATA_PART) \
    M(229, QUERY_IS_TOO_LARGE) \
    M(230, NOT_FOUND_EXPECTED_DATA_PART) \
    M(231, TOO_MANY_UNEXPECTED_DATA_PARTS) \
    M(232, NO_SUCH_DATA_PART) \
    M(233, BAD_DATA_PART_NAME) \
    M(234, NO_REPLICA_HAS_PART) \
    M(235, DUPLICATE_DATA_PART) \
    M(236, ABORTED) \
    M(237, NO_REPLICA_NAME_GIVEN) \
    M(238, FORMAT_VERSION_TOO_OLD) \
    M(239, CANNOT_MUNMAP) \
    M(240, CANNOT_MREMAP) \
    M(241, MEMORY_LIMIT_EXCEEDED) \
    M(242, TABLE_IS_READ_ONLY) \
    M(243, NOT_ENOUGH_SPACE) \
    M(244, UNEXPECTED_ZOOKEEPER_ERROR) \
    M(246, CORRUPTED_DATA) \
    M(247, INCORRECT_MARK) \
    M(248, INVALID_PARTITION_VALUE) \
    M(250, NOT_ENOUGH_BLOCK_NUMBERS) \
    M(251, NO_SUCH_REPLICA) \
    M(252, TOO_MANY_PARTS) \
    M(253, REPLICA_IS_ALREADY_EXIST) \
    M(254, NO_ACTIVE_REPLICAS) \
    M(255, TOO_MANY_RETRIES_TO_FETCH_PARTS) \
    M(256, PARTITION_ALREADY_EXISTS) \
    M(257, PARTITION_DOESNT_EXIST) \
    M(258, UNION_ALL_RESULT_STRUCTURES_MISMATCH) \
    M(260, CLIENT_OUTPUT_FORMAT_SPECIFIED) \
    M(261, UNKNOWN_BLOCK_INFO_FIELD) \
    M(262, BAD_COLLATION) \
    M(263, CANNOT_COMPILE_CODE) \
    M(264, INCOMPATIBLE_TYPE_OF_JOIN) \
    M(265, NO_AVAILABLE_REPLICA) \
    M(266, MISMATCH_REPLICAS_DATA_SOURCES) \
    M(267, STORAGE_DOESNT_SUPPORT_PARALLEL_REPLICAS) \
    M(268, CPUID_ERROR) \
    M(269, INFINITE_LOOP) \
    M(270, CANNOT_COMPRESS) \
    M(271, CANNOT_DECOMPRESS) \
    M(272, CANNOT_IO_SUBMIT) \
    M(273, CANNOT_IO_GETEVENTS) \
    M(274, AIO_READ_ERROR) \
    M(275, AIO_WRITE_ERROR) \
    M(277, INDEX_NOT_USED) \
    M(279, ALL_CONNECTION_TRIES_FAILED) \
    M(280, NO_AVAILABLE_DATA) \
    M(281, DICTIONARY_IS_EMPTY) \
    M(282, INCORRECT_INDEX) \
    M(283, UNKNOWN_DISTRIBUTED_PRODUCT_MODE) \
    M(284, WRONG_GLOBAL_SUBQUERY) \
    M(285, TOO_FEW_LIVE_REPLICAS) \
    M(286, UNSATISFIED_QUORUM_FOR_PREVIOUS_WRITE) \
    M(287, UNKNOWN_FORMAT_VERSION) \
    M(288, DISTRIBUTED_IN_JOIN_SUBQUERY_DENIED) \
    M(289, REPLICA_IS_NOT_IN_QUORUM) \
    M(290, LIMIT_EXCEEDED) \
    M(291, DATABASE_ACCESS_DENIED) \
    M(293, MONGODB_CANNOT_AUTHENTICATE) \
    M(294, INVALID_BLOCK_EXTRA_INFO) \
    M(295, RECEIVED_EMPTY_DATA) \
    M(296, NO_REMOTE_SHARD_FOUND) \
    M(297, SHARD_HAS_NO_CONNECTIONS) \
    M(298, CANNOT_PIPE) \
    M(299, CANNOT_FORK) \
    M(300, CANNOT_DLSYM) \
    M(301, CANNOT_CREATE_CHILD_PROCESS) \
    M(302, CHILD_WAS_NOT_EXITED_NORMALLY) \
    M(303, CANNOT_SELECT) \
    M(304, CANNOT_WAITPID) \
    M(305, TABLE_WAS_NOT_DROPPED) \
    M(306, TOO_DEEP_RECURSION) \
    M(307, TOO_MANY_BYTES) \
    M(308, UNEXPECTED_NODE_IN_ZOOKEEPER) \
    M(309, FUNCTION_CANNOT_HAVE_PARAMETERS) \
    M(317, INVALID_SHARD_WEIGHT) \
    M(318, INVALID_CONFIG_PARAMETER) \
    M(319, UNKNOWN_STATUS_OF_INSERT) \
    M(321, VALUE_IS_OUT_OF_RANGE_OF_DATA_TYPE) \
    M(335, BARRIER_TIMEOUT) \
    M(336, UNKNOWN_DATABASE_ENGINE) \
    M(337, DDL_GUARD_IS_ACTIVE) \
    M(341, UNFINISHED) \
    M(342, METADATA_MISMATCH) \
    M(344, SUPPORT_IS_DISABLED) \
    M(345, TABLE_DIFFERS_TOO_MUCH) \
    M(346, CANNOT_CONVERT_CHARSET) \
    M(347, CANNOT_LOAD_CONFIG) \
    M(349, CANNOT_INSERT_NULL_IN_ORDINARY_COLUMN) \
    M(350, INCOMPATIBLE_SOURCE_TABLES) \
    M(351, AMBIGUOUS_TABLE_NAME) \
    M(352, AMBIGUOUS_COLUMN_NAME) \
    M(353, INDEX_OF_POSITIONAL_ARGUMENT_IS_OUT_OF_RANGE) \
    M(354, ZLIB_INFLATE_FAILED) \
    M(355, ZLIB_DEFLATE_FAILED) \
    M(356, BAD_LAMBDA) \
    M(357, RESERVED_IDENTIFIER_NAME) \
    M(358, INTO_OUTFILE_NOT_ALLOWED) \
    M(359, TABLE_SIZE_EXCEEDS_MAX_DROP_SIZE_LIMIT) \
    M(360, CANNOT_CREATE_CHARSET_CONVERTER) \
    M(361, SEEK_POSITION_OUT_OF_BOUND) \
    M(362, CURRENT_WRITE_BUFFER_IS_EXHAUSTED) \
    M(363, CANNOT_CREATE_IO_BUFFER) \
    M(364, RECEIVED_ERROR_TOO_MANY_REQUESTS) \
    M(366, SIZES_OF_NESTED_COLUMNS_ARE_INCONSISTENT) \
    M(367, TOO_MANY_FETCHES) \
    M(369, ALL_REPLICAS_ARE_STALE) \
    M(370, DATA_TYPE_CANNOT_BE_USED_IN_TABLES) \
    M(371, INCONSISTENT_CLUSTER_DEFINITION) \
    M(372, SESSION_NOT_FOUND) \
    M(373, SESSION_IS_LOCKED) \
    M(374, INVALID_SESSION_TIMEOUT) \
    M(375, CANNOT_DLOPEN) \
    M(376, CANNOT_PARSE_UUID) \
    M(377, ILLEGAL_SYNTAX_FOR_DATA_TYPE) \
    M(378, DATA_TYPE_CANNOT_HAVE_ARGUMENTS) \
    M(379, UNKNOWN_STATUS_OF_DISTRIBUTED_DDL_TASK) \
    M(380, CANNOT_KILL) \
    M(381, HTTP_LENGTH_REQUIRED) \
    M(382, CANNOT_LOAD_CATBOOST_MODEL) \
    M(383, CANNOT_APPLY_CATBOOST_MODEL) \
    M(384, PART_IS_TEMPORARILY_LOCKED) \
    M(385, MULTIPLE_STREAMS_REQUIRED) \
    M(386, NO_COMMON_TYPE) \
    M(387, DICTIONARY_ALREADY_EXISTS) \
    M(388, CANNOT_ASSIGN_OPTIMIZE) \
    M(389, INSERT_WAS_DEDUPLICATED) \
    M(390, CANNOT_GET_CREATE_TABLE_QUERY) \
    M(391, EXTERNAL_LIBRARY_ERROR) \
    M(392, QUERY_IS_PROHIBITED) \
    M(393, THERE_IS_NO_QUERY) \
    M(394, QUERY_WAS_CANCELLED) \
    M(395, FUNCTION_THROW_IF_VALUE_IS_NON_ZERO) \
    M(396, TOO_MANY_ROWS_OR_BYTES) \
    M(397, QUERY_IS_NOT_SUPPORTED_IN_MATERIALIZED_VIEW) \
    M(398, UNKNOWN_MUTATION_COMMAND) \
    M(399, FORMAT_IS_NOT_SUITABLE_FOR_OUTPUT) \
    M(400, CANNOT_STAT) \
    M(401, FEATURE_IS_NOT_ENABLED_AT_BUILD_TIME) \
    M(402, CANNOT_IOSETUP) \
    M(403, INVALID_JOIN_ON_EXPRESSION) \
    M(404, BAD_ODBC_CONNECTION_STRING) \
    M(405, PARTITION_SIZE_EXCEEDS_MAX_DROP_SIZE_LIMIT) \
    M(406, TOP_AND_LIMIT_TOGETHER) \
    M(407, DECIMAL_OVERFLOW) \
    M(408, BAD_REQUEST_PARAMETER) \
    M(409, EXTERNAL_EXECUTABLE_NOT_FOUND) \
    M(410, EXTERNAL_SERVER_IS_NOT_RESPONDING) \
    M(411, PTHREAD_ERROR) \
    M(412, NETLINK_ERROR) \
    M(413, CANNOT_SET_SIGNAL_HANDLER) \
    M(415, ALL_REPLICAS_LOST) \
    M(416, REPLICA_STATUS_CHANGED) \
    M(417, EXPECTED_ALL_OR_ANY) \
    M(418, UNKNOWN_JOIN) \
    M(419, MULTIPLE_ASSIGNMENTS_TO_COLUMN) \
    M(420, CANNOT_UPDATE_COLUMN) \
    M(421, CANNOT_ADD_DIFFERENT_AGGREGATE_STATES) \
    M(422, UNSUPPORTED_URI_SCHEME) \
    M(423, CANNOT_GETTIMEOFDAY) \
    M(424, CANNOT_LINK) \
    M(425, SYSTEM_ERROR) \
    M(427, CANNOT_COMPILE_REGEXP) \
    M(428, UNKNOWN_LOG_LEVEL) \
    M(429, FAILED_TO_GETPWUID) \
    M(430, MISMATCHING_USERS_FOR_PROCESS_AND_DATA) \
    M(431, ILLEGAL_SYNTAX_FOR_CODEC_TYPE) \
    M(432, UNKNOWN_CODEC) \
    M(433, ILLEGAL_CODEC_PARAMETER) \
    M(434, CANNOT_PARSE_PROTOBUF_SCHEMA) \
    M(435, NO_COLUMN_SERIALIZED_TO_REQUIRED_PROTOBUF_FIELD) \
    M(436, PROTOBUF_BAD_CAST) \
    M(437, PROTOBUF_FIELD_NOT_REPEATED) \
    M(438, DATA_TYPE_CANNOT_BE_PROMOTED) \
    M(439, CANNOT_SCHEDULE_TASK) \
    M(440, INVALID_LIMIT_EXPRESSION) \
    M(441, CANNOT_PARSE_DOMAIN_VALUE_FROM_STRING) \
    M(442, BAD_DATABASE_FOR_TEMPORARY_TABLE) \
    M(443, NO_COLUMNS_SERIALIZED_TO_PROTOBUF_FIELDS) \
    M(444, UNKNOWN_PROTOBUF_FORMAT) \
    M(445, CANNOT_MPROTECT) \
    M(446, FUNCTION_NOT_ALLOWED) \
    M(447, HYPERSCAN_CANNOT_SCAN_TEXT) \
    M(448, BROTLI_READ_FAILED) \
    M(449, BROTLI_WRITE_FAILED) \
    M(450, BAD_TTL_EXPRESSION) \
    M(451, BAD_TTL_FILE) \
    M(452, SETTING_CONSTRAINT_VIOLATION) \
    M(453, MYSQL_CLIENT_INSUFFICIENT_CAPABILITIES) \
    M(454, OPENSSL_ERROR) \
    M(455, SUSPICIOUS_TYPE_FOR_LOW_CARDINALITY) \
    M(456, UNKNOWN_QUERY_PARAMETER) \
    M(457, BAD_QUERY_PARAMETER) \
    M(458, CANNOT_UNLINK) \
    M(459, CANNOT_SET_THREAD_PRIORITY) \
    M(460, CANNOT_CREATE_TIMER) \
    M(461, CANNOT_SET_TIMER_PERIOD) \
    M(462, CANNOT_DELETE_TIMER) \
    M(463, CANNOT_FCNTL) \
    M(464, CANNOT_PARSE_ELF) \
    M(465, CANNOT_PARSE_DWARF) \
    M(466, INSECURE_PATH) \
    M(467, CANNOT_PARSE_BOOL) \
    M(468, CANNOT_PTHREAD_ATTR) \
    M(469, VIOLATED_CONSTRAINT) \
    M(470, QUERY_IS_NOT_SUPPORTED_IN_LIVE_VIEW) \
    M(471, INVALID_SETTING_VALUE) \
    M(472, READONLY_SETTING) \
    M(473, DEADLOCK_AVOIDED) \
    M(474, INVALID_TEMPLATE_FORMAT) \
    M(475, INVALID_WITH_FILL_EXPRESSION) \
    M(476, WITH_TIES_WITHOUT_ORDER_BY) \
    M(477, INVALID_USAGE_OF_INPUT) \
    M(478, UNKNOWN_POLICY) \
    M(479, UNKNOWN_DISK) \
    M(480, UNKNOWN_PROTOCOL) \
    M(481, PATH_ACCESS_DENIED) \
    M(482, DICTIONARY_ACCESS_DENIED) \
    M(483, TOO_MANY_REDIRECTS) \
    M(484, INTERNAL_REDIS_ERROR) \
    M(485, SCALAR_ALREADY_EXISTS) \
    M(487, CANNOT_GET_CREATE_DICTIONARY_QUERY) \
    M(488, UNKNOWN_DICTIONARY) \
    M(489, INCORRECT_DICTIONARY_DEFINITION) \
    M(490, CANNOT_FORMAT_DATETIME) \
    M(491, UNACCEPTABLE_URL) \
    M(492, ACCESS_ENTITY_NOT_FOUND) \
    M(493, ACCESS_ENTITY_ALREADY_EXISTS) \
    M(494, ACCESS_ENTITY_FOUND_DUPLICATES) \
    M(495, ACCESS_STORAGE_READONLY) \
    M(496, QUOTA_REQUIRES_CLIENT_KEY) \
    M(497, ACCESS_DENIED) \
    M(498, LIMIT_BY_WITH_TIES_IS_NOT_SUPPORTED) \
    M(499, S3_ERROR) \
    M(500, AZURE_BLOB_STORAGE_ERROR) \
    M(501, CANNOT_CREATE_DATABASE) \
    M(502, CANNOT_SIGQUEUE) \
    M(503, AGGREGATE_FUNCTION_THROW) \
    M(504, FILE_ALREADY_EXISTS) \
    M(505, CANNOT_DELETE_DIRECTORY) \
    M(506, UNEXPECTED_ERROR_CODE) \
    M(507, UNABLE_TO_SKIP_UNUSED_SHARDS) \
    M(508, UNKNOWN_ACCESS_TYPE) \
    M(509, INVALID_GRANT) \
    M(510, CACHE_DICTIONARY_UPDATE_FAIL) \
    M(511, UNKNOWN_ROLE) \
    M(512, SET_NON_GRANTED_ROLE) \
    M(513, UNKNOWN_PART_TYPE) \
    M(514, ACCESS_STORAGE_FOR_INSERTION_NOT_FOUND) \
    M(515, INCORRECT_ACCESS_ENTITY_DEFINITION) \
    M(516, AUTHENTICATION_FAILED) \
    M(517, CANNOT_ASSIGN_ALTER) \
    M(518, CANNOT_COMMIT_OFFSET) \
    M(519, NO_REMOTE_SHARD_AVAILABLE) \
    M(520, CANNOT_DETACH_DICTIONARY_AS_TABLE) \
    M(521, ATOMIC_RENAME_FAIL) \
    M(523, UNKNOWN_ROW_POLICY) \
    M(524, ALTER_OF_COLUMN_IS_FORBIDDEN) \
    M(525, INCORRECT_DISK_INDEX) \
    M(527, NO_SUITABLE_FUNCTION_IMPLEMENTATION) \
    M(528, CASSANDRA_INTERNAL_ERROR) \
    M(529, NOT_A_LEADER) \
    M(530, CANNOT_CONNECT_RABBITMQ) \
    M(531, CANNOT_FSTAT) \
    M(532, LDAP_ERROR) \
    M(533, INCONSISTENT_RESERVATIONS) \
    M(534, NO_RESERVATIONS_PROVIDED) \
    M(535, UNKNOWN_RAID_TYPE) \
    M(536, CANNOT_RESTORE_FROM_FIELD_DUMP) \
    M(537, ILLEGAL_MYSQL_VARIABLE) \
    M(538, MYSQL_SYNTAX_ERROR) \
    M(539, CANNOT_BIND_RABBITMQ_EXCHANGE) \
    M(540, CANNOT_DECLARE_RABBITMQ_EXCHANGE) \
    M(541, CANNOT_CREATE_RABBITMQ_QUEUE_BINDING) \
    M(542, CANNOT_REMOVE_RABBITMQ_EXCHANGE) \
    M(543, UNKNOWN_MYSQL_DATATYPES_SUPPORT_LEVEL) \
    M(544, ROW_AND_ROWS_TOGETHER) \
    M(545, FIRST_AND_NEXT_TOGETHER) \
    M(546, NO_ROW_DELIMITER) \
    M(547, INVALID_RAID_TYPE) \
    M(548, UNKNOWN_VOLUME) \
    M(549, DATA_TYPE_CANNOT_BE_USED_IN_KEY) \
    M(550, CONDITIONAL_TREE_PARENT_NOT_FOUND) \
    M(551, ILLEGAL_PROJECTION_MANIPULATOR) \
    M(552, UNRECOGNIZED_ARGUMENTS) \
    M(553, LZMA_STREAM_ENCODER_FAILED) \
    M(554, LZMA_STREAM_DECODER_FAILED) \
    M(555, ROCKSDB_ERROR) \
    M(556, SYNC_MYSQL_USER_ACCESS_ERROR)\
    M(557, UNKNOWN_UNION) \
    M(558, EXPECTED_ALL_OR_DISTINCT) \
    M(559, INVALID_GRPC_QUERY_INFO) \
    M(560, ZSTD_ENCODER_FAILED) \
    M(561, ZSTD_DECODER_FAILED) \
    M(562, TLD_LIST_NOT_FOUND) \
    M(563, CANNOT_READ_MAP_FROM_TEXT) \
    M(564, INTERSERVER_SCHEME_DOESNT_MATCH) \
    M(565, TOO_MANY_PARTITIONS) \
    M(566, CANNOT_RMDIR) \
    M(567, DUPLICATED_PART_UUIDS) \
    M(568, RAFT_ERROR) \
    M(569, MULTIPLE_COLUMNS_SERIALIZED_TO_SAME_PROTOBUF_FIELD) \
    M(570, DATA_TYPE_INCOMPATIBLE_WITH_PROTOBUF_FIELD) \
    M(571, DATABASE_REPLICATION_FAILED) \
    M(572, TOO_MANY_QUERY_PLAN_OPTIMIZATIONS) \
    M(573, EPOLL_ERROR) \
    M(574, DISTRIBUTED_TOO_MANY_PENDING_BYTES) \
    M(575, UNKNOWN_SNAPSHOT) \
    M(576, KERBEROS_ERROR) \
    M(577, INVALID_SHARD_ID) \
    M(578, INVALID_FORMAT_INSERT_QUERY_WITH_DATA) \
    M(579, INCORRECT_PART_TYPE) \
    M(580, CANNOT_SET_ROUNDING_MODE) \
    M(581, TOO_LARGE_DISTRIBUTED_DEPTH) \
    M(582, NO_SUCH_PROJECTION_IN_TABLE) \
    M(583, ILLEGAL_PROJECTION) \
    M(584, PROJECTION_NOT_USED) \
    M(585, CANNOT_PARSE_YAML) \
    M(586, CANNOT_CREATE_FILE) \
    M(587, CONCURRENT_ACCESS_NOT_SUPPORTED) \
    M(588, DISTRIBUTED_BROKEN_BATCH_INFO) \
    M(589, DISTRIBUTED_BROKEN_BATCH_FILES) \
    M(590, CANNOT_SYSCONF) \
    M(591, SQLITE_ENGINE_ERROR) \
    M(592, DATA_ENCRYPTION_ERROR) \
    M(593, ZERO_COPY_REPLICATION_ERROR) \
    M(594, BZIP2_STREAM_DECODER_FAILED) \
    M(595, BZIP2_STREAM_ENCODER_FAILED) \
    M(596, INTERSECT_OR_EXCEPT_RESULT_STRUCTURES_MISMATCH) \
    M(597, NO_SUCH_ERROR_CODE) \
    M(598, BACKUP_ALREADY_EXISTS) \
    M(599, BACKUP_NOT_FOUND) \
    M(600, BACKUP_VERSION_NOT_SUPPORTED) \
    M(601, BACKUP_DAMAGED) \
    M(602, NO_BASE_BACKUP) \
    M(603, WRONG_BASE_BACKUP) \
    M(604, BACKUP_ENTRY_ALREADY_EXISTS) \
    M(605, BACKUP_ENTRY_NOT_FOUND) \
    M(606, BACKUP_IS_EMPTY) \
    M(607, CANNOT_RESTORE_DATABASE) \
    M(608, CANNOT_RESTORE_TABLE) \
    M(609, FUNCTION_ALREADY_EXISTS) \
    M(610, CANNOT_DROP_FUNCTION) \
    M(611, CANNOT_CREATE_RECURSIVE_FUNCTION) \
    M(612, OBJECT_ALREADY_STORED_ON_DISK) \
    M(613, OBJECT_WAS_NOT_STORED_ON_DISK) \
    M(614, POSTGRESQL_CONNECTION_FAILURE) \
    M(615, CANNOT_ADVISE) \
    M(616, UNKNOWN_READ_METHOD) \
    M(617, LZ4_ENCODER_FAILED) \
    M(618, LZ4_DECODER_FAILED) \
    M(619, POSTGRESQL_REPLICATION_INTERNAL_ERROR) \
    M(620, QUERY_NOT_ALLOWED) \
    M(621, CANNOT_NORMALIZE_STRING) \
    M(622, CANNOT_PARSE_CAPN_PROTO_SCHEMA) \
    M(623, CAPN_PROTO_BAD_CAST) \
    M(624, BAD_FILE_TYPE) \
    M(625, IO_SETUP_ERROR) \
    M(626, CANNOT_SKIP_UNKNOWN_FIELD) \
    M(627, BACKUP_ENGINE_NOT_FOUND) \
    M(628, OFFSET_FETCH_WITHOUT_ORDER_BY) \
    M(629, HTTP_RANGE_NOT_SATISFIABLE) \
    M(630, HAVE_DEPENDENT_OBJECTS) \
    M(631, UNKNOWN_FILE_SIZE) \
    M(632, UNEXPECTED_DATA_AFTER_PARSED_VALUE) \
    M(633, QUERY_IS_NOT_SUPPORTED_IN_WINDOW_VIEW) \
    M(634, MONGODB_ERROR) \
    M(635, CANNOT_POLL) \
    M(636, CANNOT_EXTRACT_TABLE_STRUCTURE) \
    M(637, INVALID_TABLE_OVERRIDE) \
    M(638, SNAPPY_UNCOMPRESS_FAILED) \
    M(639, SNAPPY_COMPRESS_FAILED) \
    M(640, NO_HIVEMETASTORE) \
    M(641, CANNOT_APPEND_TO_FILE) \
    M(642, CANNOT_PACK_ARCHIVE) \
    M(643, CANNOT_UNPACK_ARCHIVE) \
    M(644, REMOTE_FS_OBJECT_CACHE_ERROR) \
    M(645, NUMBER_OF_DIMENSIONS_MISMATCHED) \
    M(646, CANNOT_BACKUP_DATABASE) \
    M(647, CANNOT_BACKUP_TABLE) \
    M(648, WRONG_DDL_RENAMING_SETTINGS) \
    M(649, INVALID_TRANSACTION) \
    M(650, SERIALIZATION_ERROR) \
    M(651, CAPN_PROTO_BAD_TYPE) \
    M(652, ONLY_NULLS_WHILE_READING_SCHEMA) \
    M(653, CANNOT_PARSE_BACKUP_SETTINGS) \
    M(654, WRONG_BACKUP_SETTINGS) \
    M(655, FAILED_TO_SYNC_BACKUP_OR_RESTORE) \
    M(656, MEILISEARCH_EXCEPTION) \
    M(657, UNSUPPORTED_MEILISEARCH_TYPE) \
    M(658, MEILISEARCH_MISSING_SOME_COLUMNS) \
    M(659, UNKNOWN_STATUS_OF_TRANSACTION) \
    M(660, HDFS_ERROR) \
    M(661, CANNOT_SEND_SIGNAL) \
    M(662, FS_METADATA_ERROR) \
    M(663, INCONSISTENT_METADATA_FOR_BACKUP) \
    M(664, ACCESS_STORAGE_DOESNT_ALLOW_BACKUP) \
    M(665, CANNOT_CONNECT_NATS) \
    M(666, CANNOT_USE_CACHE) \
    M(667, NOT_INITIALIZED) \
    M(668, INVALID_STATE) \
<<<<<<< HEAD
    M(669, CANNOT_PARSE_IPV4) \
    M(670, CANNOT_PARSE_IPV6) \
=======
    M(669, UNKNOWN_NAMED_COLLECTION) \
    M(670, NAMED_COLLECTION_ALREADY_EXISTS) \
>>>>>>> fd7753c6
    \
    M(999, KEEPER_EXCEPTION) \
    M(1000, POCO_EXCEPTION) \
    M(1001, STD_EXCEPTION) \
    M(1002, UNKNOWN_EXCEPTION) \
/* See END */

namespace DB
{
namespace ErrorCodes
{
#define M(VALUE, NAME) extern const ErrorCode NAME = VALUE;
    APPLY_FOR_ERROR_CODES(M)
#undef M

    constexpr ErrorCode END = 3000;
    ErrorPairHolder values[END + 1]{};

    struct ErrorCodesNames
    {
        std::string_view names[END + 1];
        ErrorCodesNames()
        {
#define M(VALUE, NAME) names[VALUE] = std::string_view(#NAME);
            APPLY_FOR_ERROR_CODES(M)
#undef M
        }
    } error_codes_names;

    std::string_view getName(ErrorCode error_code)
    {
        if (error_code < 0 || error_code >= END)
            return std::string_view();
        return error_codes_names.names[error_code];
    }

    ErrorCode getErrorCodeByName(std::string_view error_name)
    {
        for (int i = 0, end = ErrorCodes::end(); i < end; ++i)
        {
            std::string_view name = ErrorCodes::getName(i);

            if (name.empty())
                continue;

            if (name == error_name)
                return i;
        }
        throw Exception(NO_SUCH_ERROR_CODE, "No error code with name: '{}'", error_name);
    }

    ErrorCode end() { return END + 1; }

    void increment(ErrorCode error_code, bool remote, const std::string & message, const FramePointers & trace)
    {
        if (error_code < 0 || error_code >= end())
        {
            /// For everything outside the range, use END.
            /// (end() is the pointer pass the end, while END is the last value that has an element in values array).
            error_code = end() - 1;
        }

        values[error_code].increment(remote, message, trace);
    }

    void ErrorPairHolder::increment(bool remote, const std::string & message, const FramePointers & trace)
    {
        const auto now = std::chrono::system_clock::now();

        std::lock_guard lock(mutex);

        auto & error = remote ? value.remote : value.local;

        ++error.count;
        error.message = message;
        error.trace = trace;
        error.error_time_ms = std::chrono::duration_cast<std::chrono::milliseconds>(now.time_since_epoch()).count();
    }
    ErrorPair ErrorPairHolder::get()
    {
        std::lock_guard lock(mutex);
        return value;
    }
}

}<|MERGE_RESOLUTION|>--- conflicted
+++ resolved
@@ -637,13 +637,10 @@
     M(666, CANNOT_USE_CACHE) \
     M(667, NOT_INITIALIZED) \
     M(668, INVALID_STATE) \
-<<<<<<< HEAD
-    M(669, CANNOT_PARSE_IPV4) \
-    M(670, CANNOT_PARSE_IPV6) \
-=======
     M(669, UNKNOWN_NAMED_COLLECTION) \
     M(670, NAMED_COLLECTION_ALREADY_EXISTS) \
->>>>>>> fd7753c6
+    M(671, CANNOT_PARSE_IPV4) \
+    M(672, CANNOT_PARSE_IPV6) \
     \
     M(999, KEEPER_EXCEPTION) \
     M(1000, POCO_EXCEPTION) \
