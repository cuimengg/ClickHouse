--- conflicted
+++ resolved
@@ -533,11 +533,8 @@
     M(564, INTERSERVER_SCHEME_DOESNT_MATCH) \
     M(565, TOO_MANY_PARTITIONS) \
     M(566, CANNOT_RMDIR) \
-<<<<<<< HEAD
-    M(567, RAFT_ERROR) \
-=======
     M(567, DUPLICATED_PART_UUIDS) \
->>>>>>> be275782
+    M(568, RAFT_ERROR) \
     \
     M(999, KEEPER_EXCEPTION) \
     M(1000, POCO_EXCEPTION) \
