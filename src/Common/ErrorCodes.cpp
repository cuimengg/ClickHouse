#include <Common/ErrorCodes.h>

/** Previously, these constants were located in one enum.
  * But in this case there is a problem: when you add a new constant, you need to recompile
  * all translation units that use at least one constant (almost the whole project).
  * Therefore it is made so that definitions of constants are located here, in one file,
  * and their declaration are in different files, at the place of use.
  *
  * Later it was converted to the lookup table, to provide:
  * - errorCodeToName()
  * - system.errors table
  */

#define APPLY_FOR_ERROR_CODES(M) \
    M(0, OK) \
    M(1, UNSUPPORTED_METHOD) \
    M(2, UNSUPPORTED_PARAMETER) \
    M(3, UNEXPECTED_END_OF_FILE) \
    M(4, EXPECTED_END_OF_FILE) \
    M(6, CANNOT_PARSE_TEXT) \
    M(7, INCORRECT_NUMBER_OF_COLUMNS) \
    M(8, THERE_IS_NO_COLUMN) \
    M(9, SIZES_OF_COLUMNS_DOESNT_MATCH) \
    M(10, NOT_FOUND_COLUMN_IN_BLOCK) \
    M(11, POSITION_OUT_OF_BOUND) \
    M(12, PARAMETER_OUT_OF_BOUND) \
    M(13, SIZES_OF_COLUMNS_IN_TUPLE_DOESNT_MATCH) \
    M(15, DUPLICATE_COLUMN) \
    M(16, NO_SUCH_COLUMN_IN_TABLE) \
    M(17, DELIMITER_IN_STRING_LITERAL_DOESNT_MATCH) \
    M(18, CANNOT_INSERT_ELEMENT_INTO_CONSTANT_COLUMN) \
    M(19, SIZE_OF_FIXED_STRING_DOESNT_MATCH) \
    M(20, NUMBER_OF_COLUMNS_DOESNT_MATCH) \
    M(21, CANNOT_READ_ALL_DATA_FROM_TAB_SEPARATED_INPUT) \
    M(22, CANNOT_PARSE_ALL_VALUE_FROM_TAB_SEPARATED_INPUT) \
    M(23, CANNOT_READ_FROM_ISTREAM) \
    M(24, CANNOT_WRITE_TO_OSTREAM) \
    M(25, CANNOT_PARSE_ESCAPE_SEQUENCE) \
    M(26, CANNOT_PARSE_QUOTED_STRING) \
    M(27, CANNOT_PARSE_INPUT_ASSERTION_FAILED) \
    M(28, CANNOT_PRINT_FLOAT_OR_DOUBLE_NUMBER) \
    M(29, CANNOT_PRINT_INTEGER) \
    M(30, CANNOT_READ_SIZE_OF_COMPRESSED_CHUNK) \
    M(31, CANNOT_READ_COMPRESSED_CHUNK) \
    M(32, ATTEMPT_TO_READ_AFTER_EOF) \
    M(33, CANNOT_READ_ALL_DATA) \
    M(34, TOO_MANY_ARGUMENTS_FOR_FUNCTION) \
    M(35, TOO_FEW_ARGUMENTS_FOR_FUNCTION) \
    M(36, BAD_ARGUMENTS) \
    M(37, UNKNOWN_ELEMENT_IN_AST) \
    M(38, CANNOT_PARSE_DATE) \
    M(39, TOO_LARGE_SIZE_COMPRESSED) \
    M(40, CHECKSUM_DOESNT_MATCH) \
    M(41, CANNOT_PARSE_DATETIME) \
    M(42, NUMBER_OF_ARGUMENTS_DOESNT_MATCH) \
    M(43, ILLEGAL_TYPE_OF_ARGUMENT) \
    M(44, ILLEGAL_COLUMN) \
    M(45, ILLEGAL_NUMBER_OF_RESULT_COLUMNS) \
    M(46, UNKNOWN_FUNCTION) \
    M(47, UNKNOWN_IDENTIFIER) \
    M(48, NOT_IMPLEMENTED) \
    M(49, LOGICAL_ERROR) \
    M(50, UNKNOWN_TYPE) \
    M(51, EMPTY_LIST_OF_COLUMNS_QUERIED) \
    M(52, COLUMN_QUERIED_MORE_THAN_ONCE) \
    M(53, TYPE_MISMATCH) \
    M(54, STORAGE_DOESNT_ALLOW_PARAMETERS) \
    M(55, STORAGE_REQUIRES_PARAMETER) \
    M(56, UNKNOWN_STORAGE) \
    M(57, TABLE_ALREADY_EXISTS) \
    M(58, TABLE_METADATA_ALREADY_EXISTS) \
    M(59, ILLEGAL_TYPE_OF_COLUMN_FOR_FILTER) \
    M(60, UNKNOWN_TABLE) \
    M(61, ONLY_FILTER_COLUMN_IN_BLOCK) \
    M(62, SYNTAX_ERROR) \
    M(63, UNKNOWN_AGGREGATE_FUNCTION) \
    M(64, CANNOT_READ_AGGREGATE_FUNCTION_FROM_TEXT) \
    M(65, CANNOT_WRITE_AGGREGATE_FUNCTION_AS_TEXT) \
    M(66, NOT_A_COLUMN) \
    M(67, ILLEGAL_KEY_OF_AGGREGATION) \
    M(68, CANNOT_GET_SIZE_OF_FIELD) \
    M(69, ARGUMENT_OUT_OF_BOUND) \
    M(70, CANNOT_CONVERT_TYPE) \
    M(71, CANNOT_WRITE_AFTER_END_OF_BUFFER) \
    M(72, CANNOT_PARSE_NUMBER) \
    M(73, UNKNOWN_FORMAT) \
    M(74, CANNOT_READ_FROM_FILE_DESCRIPTOR) \
    M(75, CANNOT_WRITE_TO_FILE_DESCRIPTOR) \
    M(76, CANNOT_OPEN_FILE) \
    M(77, CANNOT_CLOSE_FILE) \
    M(78, UNKNOWN_TYPE_OF_QUERY) \
    M(79, INCORRECT_FILE_NAME) \
    M(80, INCORRECT_QUERY) \
    M(81, UNKNOWN_DATABASE) \
    M(82, DATABASE_ALREADY_EXISTS) \
    M(83, DIRECTORY_DOESNT_EXIST) \
    M(84, DIRECTORY_ALREADY_EXISTS) \
    M(85, FORMAT_IS_NOT_SUITABLE_FOR_INPUT) \
    M(86, RECEIVED_ERROR_FROM_REMOTE_IO_SERVER) \
    M(87, CANNOT_SEEK_THROUGH_FILE) \
    M(88, CANNOT_TRUNCATE_FILE) \
    M(89, UNKNOWN_COMPRESSION_METHOD) \
    M(90, EMPTY_LIST_OF_COLUMNS_PASSED) \
    M(91, SIZES_OF_MARKS_FILES_ARE_INCONSISTENT) \
    M(92, EMPTY_DATA_PASSED) \
    M(93, UNKNOWN_AGGREGATED_DATA_VARIANT) \
    M(94, CANNOT_MERGE_DIFFERENT_AGGREGATED_DATA_VARIANTS) \
    M(95, CANNOT_READ_FROM_SOCKET) \
    M(96, CANNOT_WRITE_TO_SOCKET) \
    M(97, CANNOT_READ_ALL_DATA_FROM_CHUNKED_INPUT) \
    M(98, CANNOT_WRITE_TO_EMPTY_BLOCK_OUTPUT_STREAM) \
    M(99, UNKNOWN_PACKET_FROM_CLIENT) \
    M(100, UNKNOWN_PACKET_FROM_SERVER) \
    M(101, UNEXPECTED_PACKET_FROM_CLIENT) \
    M(102, UNEXPECTED_PACKET_FROM_SERVER) \
    M(103, RECEIVED_DATA_FOR_WRONG_QUERY_ID) \
    M(104, TOO_SMALL_BUFFER_SIZE) \
    M(105, CANNOT_READ_HISTORY) \
    M(106, CANNOT_APPEND_HISTORY) \
    M(107, FILE_DOESNT_EXIST) \
    M(108, NO_DATA_TO_INSERT) \
    M(109, CANNOT_BLOCK_SIGNAL) \
    M(110, CANNOT_UNBLOCK_SIGNAL) \
    M(111, CANNOT_MANIPULATE_SIGSET) \
    M(112, CANNOT_WAIT_FOR_SIGNAL) \
    M(113, THERE_IS_NO_SESSION) \
    M(114, CANNOT_CLOCK_GETTIME) \
    M(115, UNKNOWN_SETTING) \
    M(116, THERE_IS_NO_DEFAULT_VALUE) \
    M(117, INCORRECT_DATA) \
    M(119, ENGINE_REQUIRED) \
    M(120, CANNOT_INSERT_VALUE_OF_DIFFERENT_SIZE_INTO_TUPLE) \
    M(121, UNSUPPORTED_JOIN_KEYS) \
    M(122, INCOMPATIBLE_COLUMNS) \
    M(123, UNKNOWN_TYPE_OF_AST_NODE) \
    M(124, INCORRECT_ELEMENT_OF_SET) \
    M(125, INCORRECT_RESULT_OF_SCALAR_SUBQUERY) \
    M(126, CANNOT_GET_RETURN_TYPE) \
    M(127, ILLEGAL_INDEX) \
    M(128, TOO_LARGE_ARRAY_SIZE) \
    M(129, FUNCTION_IS_SPECIAL) \
    M(130, CANNOT_READ_ARRAY_FROM_TEXT) \
    M(131, TOO_LARGE_STRING_SIZE) \
    M(133, AGGREGATE_FUNCTION_DOESNT_ALLOW_PARAMETERS) \
    M(134, PARAMETERS_TO_AGGREGATE_FUNCTIONS_MUST_BE_LITERALS) \
    M(135, ZERO_ARRAY_OR_TUPLE_INDEX) \
    M(137, UNKNOWN_ELEMENT_IN_CONFIG) \
    M(138, EXCESSIVE_ELEMENT_IN_CONFIG) \
    M(139, NO_ELEMENTS_IN_CONFIG) \
    M(140, ALL_REQUESTED_COLUMNS_ARE_MISSING) \
    M(141, SAMPLING_NOT_SUPPORTED) \
    M(142, NOT_FOUND_NODE) \
    M(143, FOUND_MORE_THAN_ONE_NODE) \
    M(144, FIRST_DATE_IS_BIGGER_THAN_LAST_DATE) \
    M(145, UNKNOWN_OVERFLOW_MODE) \
    M(146, QUERY_SECTION_DOESNT_MAKE_SENSE) \
    M(147, NOT_FOUND_FUNCTION_ELEMENT_FOR_AGGREGATE) \
    M(148, NOT_FOUND_RELATION_ELEMENT_FOR_CONDITION) \
    M(149, NOT_FOUND_RHS_ELEMENT_FOR_CONDITION) \
    M(150, EMPTY_LIST_OF_ATTRIBUTES_PASSED) \
    M(151, INDEX_OF_COLUMN_IN_SORT_CLAUSE_IS_OUT_OF_RANGE) \
    M(152, UNKNOWN_DIRECTION_OF_SORTING) \
    M(153, ILLEGAL_DIVISION) \
    M(154, AGGREGATE_FUNCTION_NOT_APPLICABLE) \
    M(155, UNKNOWN_RELATION) \
    M(156, DICTIONARIES_WAS_NOT_LOADED) \
    M(157, ILLEGAL_OVERFLOW_MODE) \
    M(158, TOO_MANY_ROWS) \
    M(159, TIMEOUT_EXCEEDED) \
    M(160, TOO_SLOW) \
    M(161, TOO_MANY_COLUMNS) \
    M(162, TOO_DEEP_SUBQUERIES) \
    M(163, TOO_DEEP_PIPELINE) \
    M(164, READONLY) \
    M(165, TOO_MANY_TEMPORARY_COLUMNS) \
    M(166, TOO_MANY_TEMPORARY_NON_CONST_COLUMNS) \
    M(167, TOO_DEEP_AST) \
    M(168, TOO_BIG_AST) \
    M(169, BAD_TYPE_OF_FIELD) \
    M(170, BAD_GET) \
    M(172, CANNOT_CREATE_DIRECTORY) \
    M(173, CANNOT_ALLOCATE_MEMORY) \
    M(174, CYCLIC_ALIASES) \
    M(176, CHUNK_NOT_FOUND) \
    M(177, DUPLICATE_CHUNK_NAME) \
    M(178, MULTIPLE_ALIASES_FOR_EXPRESSION) \
    M(179, MULTIPLE_EXPRESSIONS_FOR_ALIAS) \
    M(180, THERE_IS_NO_PROFILE) \
    M(181, ILLEGAL_FINAL) \
    M(182, ILLEGAL_PREWHERE) \
    M(183, UNEXPECTED_EXPRESSION) \
    M(184, ILLEGAL_AGGREGATION) \
    M(185, UNSUPPORTED_MYISAM_BLOCK_TYPE) \
    M(186, UNSUPPORTED_COLLATION_LOCALE) \
    M(187, COLLATION_COMPARISON_FAILED) \
    M(188, UNKNOWN_ACTION) \
    M(189, TABLE_MUST_NOT_BE_CREATED_MANUALLY) \
    M(190, SIZES_OF_ARRAYS_DOESNT_MATCH) \
    M(191, SET_SIZE_LIMIT_EXCEEDED) \
    M(192, UNKNOWN_USER) \
    M(193, WRONG_PASSWORD) \
    M(194, REQUIRED_PASSWORD) \
    M(195, IP_ADDRESS_NOT_ALLOWED) \
    M(196, UNKNOWN_ADDRESS_PATTERN_TYPE) \
    M(197, SERVER_REVISION_IS_TOO_OLD) \
    M(198, DNS_ERROR) \
    M(199, UNKNOWN_QUOTA) \
    M(200, QUOTA_DOESNT_ALLOW_KEYS) \
    M(201, QUOTA_EXPIRED) \
    M(202, TOO_MANY_SIMULTANEOUS_QUERIES) \
    M(203, NO_FREE_CONNECTION) \
    M(204, CANNOT_FSYNC) \
    M(205, NESTED_TYPE_TOO_DEEP) \
    M(206, ALIAS_REQUIRED) \
    M(207, AMBIGUOUS_IDENTIFIER) \
    M(208, EMPTY_NESTED_TABLE) \
    M(209, SOCKET_TIMEOUT) \
    M(210, NETWORK_ERROR) \
    M(211, EMPTY_QUERY) \
    M(212, UNKNOWN_LOAD_BALANCING) \
    M(213, UNKNOWN_TOTALS_MODE) \
    M(214, CANNOT_STATVFS) \
    M(215, NOT_AN_AGGREGATE) \
    M(216, QUERY_WITH_SAME_ID_IS_ALREADY_RUNNING) \
    M(217, CLIENT_HAS_CONNECTED_TO_WRONG_PORT) \
    M(218, TABLE_IS_DROPPED) \
    M(219, DATABASE_NOT_EMPTY) \
    M(220, DUPLICATE_INTERSERVER_IO_ENDPOINT) \
    M(221, NO_SUCH_INTERSERVER_IO_ENDPOINT) \
    M(222, ADDING_REPLICA_TO_NON_EMPTY_TABLE) \
    M(223, UNEXPECTED_AST_STRUCTURE) \
    M(224, REPLICA_IS_ALREADY_ACTIVE) \
    M(225, NO_ZOOKEEPER) \
    M(226, NO_FILE_IN_DATA_PART) \
    M(227, UNEXPECTED_FILE_IN_DATA_PART) \
    M(228, BAD_SIZE_OF_FILE_IN_DATA_PART) \
    M(229, QUERY_IS_TOO_LARGE) \
    M(230, NOT_FOUND_EXPECTED_DATA_PART) \
    M(231, TOO_MANY_UNEXPECTED_DATA_PARTS) \
    M(232, NO_SUCH_DATA_PART) \
    M(233, BAD_DATA_PART_NAME) \
    M(234, NO_REPLICA_HAS_PART) \
    M(235, DUPLICATE_DATA_PART) \
    M(236, ABORTED) \
    M(237, NO_REPLICA_NAME_GIVEN) \
    M(238, FORMAT_VERSION_TOO_OLD) \
    M(239, CANNOT_MUNMAP) \
    M(240, CANNOT_MREMAP) \
    M(241, MEMORY_LIMIT_EXCEEDED) \
    M(242, TABLE_IS_READ_ONLY) \
    M(243, NOT_ENOUGH_SPACE) \
    M(244, UNEXPECTED_ZOOKEEPER_ERROR) \
    M(246, CORRUPTED_DATA) \
    M(247, INCORRECT_MARK) \
    M(248, INVALID_PARTITION_VALUE) \
    M(250, NOT_ENOUGH_BLOCK_NUMBERS) \
    M(251, NO_SUCH_REPLICA) \
    M(252, TOO_MANY_PARTS) \
    M(253, REPLICA_IS_ALREADY_EXIST) \
    M(254, NO_ACTIVE_REPLICAS) \
    M(255, TOO_MANY_RETRIES_TO_FETCH_PARTS) \
    M(256, PARTITION_ALREADY_EXISTS) \
    M(257, PARTITION_DOESNT_EXIST) \
    M(258, UNION_ALL_RESULT_STRUCTURES_MISMATCH) \
    M(260, CLIENT_OUTPUT_FORMAT_SPECIFIED) \
    M(261, UNKNOWN_BLOCK_INFO_FIELD) \
    M(262, BAD_COLLATION) \
    M(263, CANNOT_COMPILE_CODE) \
    M(264, INCOMPATIBLE_TYPE_OF_JOIN) \
    M(265, NO_AVAILABLE_REPLICA) \
    M(266, MISMATCH_REPLICAS_DATA_SOURCES) \
    M(267, STORAGE_DOESNT_SUPPORT_PARALLEL_REPLICAS) \
    M(268, CPUID_ERROR) \
    M(269, INFINITE_LOOP) \
    M(270, CANNOT_COMPRESS) \
    M(271, CANNOT_DECOMPRESS) \
    M(272, CANNOT_IO_SUBMIT) \
    M(273, CANNOT_IO_GETEVENTS) \
    M(274, AIO_READ_ERROR) \
    M(275, AIO_WRITE_ERROR) \
    M(277, INDEX_NOT_USED) \
    M(279, ALL_CONNECTION_TRIES_FAILED) \
    M(280, NO_AVAILABLE_DATA) \
    M(281, DICTIONARY_IS_EMPTY) \
    M(282, INCORRECT_INDEX) \
    M(283, UNKNOWN_DISTRIBUTED_PRODUCT_MODE) \
    M(284, WRONG_GLOBAL_SUBQUERY) \
    M(285, TOO_FEW_LIVE_REPLICAS) \
    M(286, UNSATISFIED_QUORUM_FOR_PREVIOUS_WRITE) \
    M(287, UNKNOWN_FORMAT_VERSION) \
    M(288, DISTRIBUTED_IN_JOIN_SUBQUERY_DENIED) \
    M(289, REPLICA_IS_NOT_IN_QUORUM) \
    M(290, LIMIT_EXCEEDED) \
    M(291, DATABASE_ACCESS_DENIED) \
    M(293, MONGODB_CANNOT_AUTHENTICATE) \
    M(294, INVALID_BLOCK_EXTRA_INFO) \
    M(295, RECEIVED_EMPTY_DATA) \
    M(296, NO_REMOTE_SHARD_FOUND) \
    M(297, SHARD_HAS_NO_CONNECTIONS) \
    M(298, CANNOT_PIPE) \
    M(299, CANNOT_FORK) \
    M(300, CANNOT_DLSYM) \
    M(301, CANNOT_CREATE_CHILD_PROCESS) \
    M(302, CHILD_WAS_NOT_EXITED_NORMALLY) \
    M(303, CANNOT_SELECT) \
    M(304, CANNOT_WAITPID) \
    M(305, TABLE_WAS_NOT_DROPPED) \
    M(306, TOO_DEEP_RECURSION) \
    M(307, TOO_MANY_BYTES) \
    M(308, UNEXPECTED_NODE_IN_ZOOKEEPER) \
    M(309, FUNCTION_CANNOT_HAVE_PARAMETERS) \
    M(317, INVALID_SHARD_WEIGHT) \
    M(318, INVALID_CONFIG_PARAMETER) \
    M(319, UNKNOWN_STATUS_OF_INSERT) \
    M(321, VALUE_IS_OUT_OF_RANGE_OF_DATA_TYPE) \
    M(335, BARRIER_TIMEOUT) \
    M(336, UNKNOWN_DATABASE_ENGINE) \
    M(337, DDL_GUARD_IS_ACTIVE) \
    M(341, UNFINISHED) \
    M(342, METADATA_MISMATCH) \
    M(344, SUPPORT_IS_DISABLED) \
    M(345, TABLE_DIFFERS_TOO_MUCH) \
    M(346, CANNOT_CONVERT_CHARSET) \
    M(347, CANNOT_LOAD_CONFIG) \
    M(349, CANNOT_INSERT_NULL_IN_ORDINARY_COLUMN) \
    M(350, INCOMPATIBLE_SOURCE_TABLES) \
    M(351, AMBIGUOUS_TABLE_NAME) \
    M(352, AMBIGUOUS_COLUMN_NAME) \
    M(353, INDEX_OF_POSITIONAL_ARGUMENT_IS_OUT_OF_RANGE) \
    M(354, ZLIB_INFLATE_FAILED) \
    M(355, ZLIB_DEFLATE_FAILED) \
    M(356, BAD_LAMBDA) \
    M(357, RESERVED_IDENTIFIER_NAME) \
    M(358, INTO_OUTFILE_NOT_ALLOWED) \
    M(359, TABLE_SIZE_EXCEEDS_MAX_DROP_SIZE_LIMIT) \
    M(360, CANNOT_CREATE_CHARSET_CONVERTER) \
    M(361, SEEK_POSITION_OUT_OF_BOUND) \
    M(362, CURRENT_WRITE_BUFFER_IS_EXHAUSTED) \
    M(363, CANNOT_CREATE_IO_BUFFER) \
    M(364, RECEIVED_ERROR_TOO_MANY_REQUESTS) \
    M(366, SIZES_OF_NESTED_COLUMNS_ARE_INCONSISTENT) \
    M(367, TOO_MANY_FETCHES) \
    M(369, ALL_REPLICAS_ARE_STALE) \
    M(370, DATA_TYPE_CANNOT_BE_USED_IN_TABLES) \
    M(371, INCONSISTENT_CLUSTER_DEFINITION) \
    M(372, SESSION_NOT_FOUND) \
    M(373, SESSION_IS_LOCKED) \
    M(374, INVALID_SESSION_TIMEOUT) \
    M(375, CANNOT_DLOPEN) \
    M(376, CANNOT_PARSE_UUID) \
    M(377, ILLEGAL_SYNTAX_FOR_DATA_TYPE) \
    M(378, DATA_TYPE_CANNOT_HAVE_ARGUMENTS) \
    M(379, UNKNOWN_STATUS_OF_DISTRIBUTED_DDL_TASK) \
    M(380, CANNOT_KILL) \
    M(381, HTTP_LENGTH_REQUIRED) \
    M(382, CANNOT_LOAD_CATBOOST_MODEL) \
    M(383, CANNOT_APPLY_CATBOOST_MODEL) \
    M(384, PART_IS_TEMPORARILY_LOCKED) \
    M(385, MULTIPLE_STREAMS_REQUIRED) \
    M(386, NO_COMMON_TYPE) \
    M(387, DICTIONARY_ALREADY_EXISTS) \
    M(388, CANNOT_ASSIGN_OPTIMIZE) \
    M(389, INSERT_WAS_DEDUPLICATED) \
    M(390, CANNOT_GET_CREATE_TABLE_QUERY) \
    M(391, EXTERNAL_LIBRARY_ERROR) \
    M(392, QUERY_IS_PROHIBITED) \
    M(393, THERE_IS_NO_QUERY) \
    M(394, QUERY_WAS_CANCELLED) \
    M(395, FUNCTION_THROW_IF_VALUE_IS_NON_ZERO) \
    M(396, TOO_MANY_ROWS_OR_BYTES) \
    M(397, QUERY_IS_NOT_SUPPORTED_IN_MATERIALIZED_VIEW) \
    M(398, UNKNOWN_MUTATION_COMMAND) \
    M(399, FORMAT_IS_NOT_SUITABLE_FOR_OUTPUT) \
    M(400, CANNOT_STAT) \
    M(401, FEATURE_IS_NOT_ENABLED_AT_BUILD_TIME) \
    M(402, CANNOT_IOSETUP) \
    M(403, INVALID_JOIN_ON_EXPRESSION) \
    M(404, BAD_ODBC_CONNECTION_STRING) \
    M(405, PARTITION_SIZE_EXCEEDS_MAX_DROP_SIZE_LIMIT) \
    M(406, TOP_AND_LIMIT_TOGETHER) \
    M(407, DECIMAL_OVERFLOW) \
    M(408, BAD_REQUEST_PARAMETER) \
    M(409, EXTERNAL_EXECUTABLE_NOT_FOUND) \
    M(410, EXTERNAL_SERVER_IS_NOT_RESPONDING) \
    M(411, PTHREAD_ERROR) \
    M(412, NETLINK_ERROR) \
    M(413, CANNOT_SET_SIGNAL_HANDLER) \
    M(415, ALL_REPLICAS_LOST) \
    M(416, REPLICA_STATUS_CHANGED) \
    M(417, EXPECTED_ALL_OR_ANY) \
    M(418, UNKNOWN_JOIN) \
    M(419, MULTIPLE_ASSIGNMENTS_TO_COLUMN) \
    M(420, CANNOT_UPDATE_COLUMN) \
    M(421, CANNOT_ADD_DIFFERENT_AGGREGATE_STATES) \
    M(422, UNSUPPORTED_URI_SCHEME) \
    M(423, CANNOT_GETTIMEOFDAY) \
    M(424, CANNOT_LINK) \
    M(425, SYSTEM_ERROR) \
    M(427, CANNOT_COMPILE_REGEXP) \
    M(428, UNKNOWN_LOG_LEVEL) \
    M(429, FAILED_TO_GETPWUID) \
    M(430, MISMATCHING_USERS_FOR_PROCESS_AND_DATA) \
    M(431, ILLEGAL_SYNTAX_FOR_CODEC_TYPE) \
    M(432, UNKNOWN_CODEC) \
    M(433, ILLEGAL_CODEC_PARAMETER) \
    M(434, CANNOT_PARSE_PROTOBUF_SCHEMA) \
    M(435, NO_DATA_FOR_REQUIRED_PROTOBUF_FIELD) \
    M(436, PROTOBUF_BAD_CAST) \
    M(437, PROTOBUF_FIELD_NOT_REPEATED) \
    M(438, DATA_TYPE_CANNOT_BE_PROMOTED) \
    M(439, CANNOT_SCHEDULE_TASK) \
    M(440, INVALID_LIMIT_EXPRESSION) \
    M(441, CANNOT_PARSE_DOMAIN_VALUE_FROM_STRING) \
    M(442, BAD_DATABASE_FOR_TEMPORARY_TABLE) \
    M(443, NO_COMMON_COLUMNS_WITH_PROTOBUF_SCHEMA) \
    M(444, UNKNOWN_PROTOBUF_FORMAT) \
    M(445, CANNOT_MPROTECT) \
    M(446, FUNCTION_NOT_ALLOWED) \
    M(447, HYPERSCAN_CANNOT_SCAN_TEXT) \
    M(448, BROTLI_READ_FAILED) \
    M(449, BROTLI_WRITE_FAILED) \
    M(450, BAD_TTL_EXPRESSION) \
    M(451, BAD_TTL_FILE) \
    M(452, SETTING_CONSTRAINT_VIOLATION) \
    M(453, MYSQL_CLIENT_INSUFFICIENT_CAPABILITIES) \
    M(454, OPENSSL_ERROR) \
    M(455, SUSPICIOUS_TYPE_FOR_LOW_CARDINALITY) \
    M(456, UNKNOWN_QUERY_PARAMETER) \
    M(457, BAD_QUERY_PARAMETER) \
    M(458, CANNOT_UNLINK) \
    M(459, CANNOT_SET_THREAD_PRIORITY) \
    M(460, CANNOT_CREATE_TIMER) \
    M(461, CANNOT_SET_TIMER_PERIOD) \
    M(462, CANNOT_DELETE_TIMER) \
    M(463, CANNOT_FCNTL) \
    M(464, CANNOT_PARSE_ELF) \
    M(465, CANNOT_PARSE_DWARF) \
    M(466, INSECURE_PATH) \
    M(467, CANNOT_PARSE_BOOL) \
    M(468, CANNOT_PTHREAD_ATTR) \
    M(469, VIOLATED_CONSTRAINT) \
    M(470, QUERY_IS_NOT_SUPPORTED_IN_LIVE_VIEW) \
    M(471, INVALID_SETTING_VALUE) \
    M(472, READONLY_SETTING) \
    M(473, DEADLOCK_AVOIDED) \
    M(474, INVALID_TEMPLATE_FORMAT) \
    M(475, INVALID_WITH_FILL_EXPRESSION) \
    M(476, WITH_TIES_WITHOUT_ORDER_BY) \
    M(477, INVALID_USAGE_OF_INPUT) \
    M(478, UNKNOWN_POLICY) \
    M(479, UNKNOWN_DISK) \
    M(480, UNKNOWN_PROTOCOL) \
    M(481, PATH_ACCESS_DENIED) \
    M(482, DICTIONARY_ACCESS_DENIED) \
    M(483, TOO_MANY_REDIRECTS) \
    M(484, INTERNAL_REDIS_ERROR) \
    M(485, SCALAR_ALREADY_EXISTS) \
    M(487, CANNOT_GET_CREATE_DICTIONARY_QUERY) \
    M(488, UNKNOWN_DICTIONARY) \
    M(489, INCORRECT_DICTIONARY_DEFINITION) \
    M(490, CANNOT_FORMAT_DATETIME) \
    M(491, UNACCEPTABLE_URL) \
    M(492, ACCESS_ENTITY_NOT_FOUND) \
    M(493, ACCESS_ENTITY_ALREADY_EXISTS) \
    M(494, ACCESS_ENTITY_FOUND_DUPLICATES) \
    M(495, ACCESS_STORAGE_READONLY) \
    M(496, QUOTA_REQUIRES_CLIENT_KEY) \
    M(497, ACCESS_DENIED) \
    M(498, LIMIT_BY_WITH_TIES_IS_NOT_SUPPORTED) \
    M(499, S3_ERROR) \
    M(501, CANNOT_CREATE_DATABASE) \
    M(502, CANNOT_SIGQUEUE) \
    M(503, AGGREGATE_FUNCTION_THROW) \
    M(504, FILE_ALREADY_EXISTS) \
    M(505, CANNOT_DELETE_DIRECTORY) \
    M(506, UNEXPECTED_ERROR_CODE) \
    M(507, UNABLE_TO_SKIP_UNUSED_SHARDS) \
    M(508, UNKNOWN_ACCESS_TYPE) \
    M(509, INVALID_GRANT) \
    M(510, CACHE_DICTIONARY_UPDATE_FAIL) \
    M(511, UNKNOWN_ROLE) \
    M(512, SET_NON_GRANTED_ROLE) \
    M(513, UNKNOWN_PART_TYPE) \
    M(514, ACCESS_STORAGE_FOR_INSERTION_NOT_FOUND) \
    M(515, INCORRECT_ACCESS_ENTITY_DEFINITION) \
    M(516, AUTHENTICATION_FAILED) \
    M(517, CANNOT_ASSIGN_ALTER) \
    M(518, CANNOT_COMMIT_OFFSET) \
    M(519, NO_REMOTE_SHARD_AVAILABLE) \
    M(520, CANNOT_DETACH_DICTIONARY_AS_TABLE) \
    M(521, ATOMIC_RENAME_FAIL) \
    M(523, UNKNOWN_ROW_POLICY) \
    M(524, ALTER_OF_COLUMN_IS_FORBIDDEN) \
    M(525, INCORRECT_DISK_INDEX) \
    M(526, UNKNOWN_VOLUME_TYPE) \
    M(527, NO_SUITABLE_FUNCTION_IMPLEMENTATION) \
    M(528, CASSANDRA_INTERNAL_ERROR) \
    M(529, NOT_A_LEADER) \
    M(530, CANNOT_CONNECT_RABBITMQ) \
    M(531, CANNOT_FSTAT) \
    M(532, LDAP_ERROR) \
    M(533, INCONSISTENT_RESERVATIONS) \
    M(534, NO_RESERVATIONS_PROVIDED) \
    M(535, UNKNOWN_RAID_TYPE) \
    M(536, CANNOT_RESTORE_FROM_FIELD_DUMP) \
    M(537, ILLEGAL_MYSQL_VARIABLE) \
    M(538, MYSQL_SYNTAX_ERROR) \
    M(539, CANNOT_BIND_RABBITMQ_EXCHANGE) \
    M(540, CANNOT_DECLARE_RABBITMQ_EXCHANGE) \
    M(541, CANNOT_CREATE_RABBITMQ_QUEUE_BINDING) \
    M(542, CANNOT_REMOVE_RABBITMQ_EXCHANGE) \
    M(543, UNKNOWN_MYSQL_DATATYPES_SUPPORT_LEVEL) \
    M(544, ROW_AND_ROWS_TOGETHER) \
    M(545, FIRST_AND_NEXT_TOGETHER) \
    M(546, NO_ROW_DELIMITER) \
    M(547, INVALID_RAID_TYPE) \
    M(548, UNKNOWN_VOLUME) \
    M(549, DATA_TYPE_CANNOT_BE_USED_IN_KEY) \
    M(550, CONDITIONAL_TREE_PARENT_NOT_FOUND) \
    M(551, ILLEGAL_PROJECTION_MANIPULATOR) \
    M(552, UNRECOGNIZED_ARGUMENTS) \
    M(553, LZMA_STREAM_ENCODER_FAILED) \
    M(554, LZMA_STREAM_DECODER_FAILED) \
    M(555, ROCKSDB_ERROR) \
    M(556, SYNC_MYSQL_USER_ACCESS_ERROR)\
    M(557, UNKNOWN_UNION) \
    M(558, EXPECTED_ALL_OR_DISTINCT) \
    M(559, INVALID_GRPC_QUERY_INFO) \
<<<<<<< HEAD
    M(560, CANNOT_READ_MAP_FROM_TEXT) \
=======
    M(560, ZSTD_ENCODER_FAILED) \
    M(561, ZSTD_DECODER_FAILED) \
>>>>>>> 67c82eb6
    \
    M(999, KEEPER_EXCEPTION) \
    M(1000, POCO_EXCEPTION) \
    M(1001, STD_EXCEPTION) \
    M(1002, UNKNOWN_EXCEPTION)

/* See END */

namespace DB
{
namespace ErrorCodes
{
#define M(VALUE, NAME) extern const Value NAME = VALUE;
    APPLY_FOR_ERROR_CODES(M)
#undef M

    constexpr Value END = 3000;
    std::atomic<Value> values[END + 1]{};

    struct ErrorCodesNames
    {
        std::string_view names[END + 1];
        ErrorCodesNames()
        {
#define M(VALUE, NAME) names[VALUE] = std::string_view(#NAME);
            APPLY_FOR_ERROR_CODES(M)
#undef M
        }
    } error_codes_names;

    std::string_view getName(ErrorCode error_code)
    {
        if (error_code >= END)
            return std::string_view();
        return error_codes_names.names[error_code];
    }

    ErrorCode end() { return END + 1; }
}

}<|MERGE_RESOLUTION|>--- conflicted
+++ resolved
@@ -526,12 +526,9 @@
     M(557, UNKNOWN_UNION) \
     M(558, EXPECTED_ALL_OR_DISTINCT) \
     M(559, INVALID_GRPC_QUERY_INFO) \
-<<<<<<< HEAD
-    M(560, CANNOT_READ_MAP_FROM_TEXT) \
-=======
     M(560, ZSTD_ENCODER_FAILED) \
     M(561, ZSTD_DECODER_FAILED) \
->>>>>>> 67c82eb6
+    M(562, CANNOT_READ_MAP_FROM_TEXT) \
     \
     M(999, KEEPER_EXCEPTION) \
     M(1000, POCO_EXCEPTION) \
