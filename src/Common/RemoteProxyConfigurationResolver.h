#pragma once

#include <base/types.h>

#include <mutex>

#include <Common/ProxyConfigurationResolver.h>
#include <Poco/URI.h>

namespace DB
{

struct ConnectionTimeouts;

struct RemoteProxyHostFetcher
{
    virtual ~RemoteProxyHostFetcher() = default;
    virtual std::string fetch(const Poco::URI & endpoint, const ConnectionTimeouts & timeouts) = 0;
};

struct RemoteProxyHostFetcherImpl : public RemoteProxyHostFetcher
{
    std::string fetch(const Poco::URI & endpoint, const ConnectionTimeouts & timeouts) override;
};

/*
 * Makes an HTTP GET request to the specified endpoint to obtain a proxy host.
 * */
class RemoteProxyConfigurationResolver : public ProxyConfigurationResolver
{
public:

    struct RemoteServerConfiguration
    {
        Poco::URI endpoint;
        String proxy_protocol;
        unsigned proxy_port;
        const std::chrono::seconds cache_ttl_;
    };

    RemoteProxyConfigurationResolver(
        const RemoteServerConfiguration & remote_server_configuration_,
        Protocol request_protocol_,
<<<<<<< HEAD
        const std::string & no_proxy_hosts_,
        bool disable_tunneling_for_https_requests_over_http_proxy_ = true);
=======
        std::shared_ptr<RemoteProxyHostFetcher> fetcher_,
        bool disable_tunneling_for_https_requests_over_http_proxy_ = false);
>>>>>>> 253fa035

    ProxyConfiguration resolve() override;

    void errorReport(const ProxyConfiguration & config) override;

private:
    RemoteServerConfiguration remote_server_configuration;
<<<<<<< HEAD
    std::string no_proxy_hosts;
=======
    std::shared_ptr<RemoteProxyHostFetcher> fetcher;
>>>>>>> 253fa035

    std::mutex cache_mutex;
    bool cache_valid = false;
    std::chrono::time_point<std::chrono::system_clock> cache_timestamp;
    ProxyConfiguration cached_config;
};

}<|MERGE_RESOLUTION|>--- conflicted
+++ resolved
@@ -41,13 +41,9 @@
     RemoteProxyConfigurationResolver(
         const RemoteServerConfiguration & remote_server_configuration_,
         Protocol request_protocol_,
-<<<<<<< HEAD
         const std::string & no_proxy_hosts_,
-        bool disable_tunneling_for_https_requests_over_http_proxy_ = true);
-=======
         std::shared_ptr<RemoteProxyHostFetcher> fetcher_,
         bool disable_tunneling_for_https_requests_over_http_proxy_ = false);
->>>>>>> 253fa035
 
     ProxyConfiguration resolve() override;
 
@@ -55,11 +51,8 @@
 
 private:
     RemoteServerConfiguration remote_server_configuration;
-<<<<<<< HEAD
     std::string no_proxy_hosts;
-=======
     std::shared_ptr<RemoteProxyHostFetcher> fetcher;
->>>>>>> 253fa035
 
     std::mutex cache_mutex;
     bool cache_valid = false;
