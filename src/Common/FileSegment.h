--- conflicted
+++ resolved
@@ -1,14 +1,7 @@
 #pragma once
 
-<<<<<<< HEAD
 #include <Core/Types.h>
 #include <Common/IFileCache.h>
-=======
-#include <boost/noncopyable.hpp>
-#include <Common/IFileCache.h>
-#include <Core/Types.h>
-#include <IO/WriteBufferFromFile.h>
->>>>>>> 24d5be16
 #include <IO/SeekableReadBuffer.h>
 #include <IO/WriteBufferFromFile.h>
 
@@ -39,11 +32,7 @@
 
 public:
     using Key = IFileCache::Key;
-<<<<<<< HEAD
     using RemoteFileReaderPtr = std::shared_ptr<ReadBufferFromFileBase>;
-=======
-    using RemoteFileReaderPtr = std::shared_ptr<SeekableReadBuffer>;
->>>>>>> 24d5be16
     using LocalCacheWriterPtr = std::unique_ptr<WriteBufferFromFile>;
 
     enum class State
@@ -81,17 +70,12 @@
     };
 
     FileSegment(
-<<<<<<< HEAD
-        size_t offset_, size_t size_, const Key & key_,
-        IFileCache * cache_, State download_state_, bool is_persistent_ = false);
-=======
         size_t offset_,
         size_t size_,
         const Key & key_,
         IFileCache * cache_,
         State download_state_,
         bool is_persistent_ = false);
->>>>>>> 24d5be16
 
     ~FileSegment();
 
@@ -176,11 +160,9 @@
 
     [[noreturn]] void throwIfDetached() const;
 
-<<<<<<< HEAD
     bool isDetached() const;
-=======
+
     String getPathInLocalCache() const;
->>>>>>> 24d5be16
 
 private:
     size_t availableSize() const { return reserved_size - downloaded_size; }
@@ -258,14 +240,7 @@
     std::atomic<size_t> hits_count = 0; /// cache hits.
     std::atomic<size_t> ref_count = 0; /// Used for getting snapshot state
 
-<<<<<<< HEAD
     bool is_persistent;
-
-=======
-    /// Currently no-op. (will be added in PR 36171)
-    /// Defined if a file comply by the eviction policy.
-    bool is_persistent;
->>>>>>> 24d5be16
     CurrentMetrics::Increment metric_increment{CurrentMetrics::CacheFileSegments};
 };
 
