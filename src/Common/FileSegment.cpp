--- conflicted
+++ resolved
@@ -657,13 +657,9 @@
     if (detached)
         return;
 
-<<<<<<< HEAD
-    detached = true;
+    markAsDetached(segment_lock);
     download_state = State::PARTIALLY_DOWNLOADED_NO_CONTINUATION;
     downloader_id.clear();
-=======
-    markAsDetached(segment_lock);
->>>>>>> 27fd255b
 
     LOG_TEST(log, "Detached file segment: {}", getInfoForLogImpl(segment_lock));
 }
