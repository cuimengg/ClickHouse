#include "PageCache.h"

#include <unistd.h>
#include <sys/mman.h>
#include <Common/Allocator.h>
#include <Common/logger_useful.h>
#include <Common/MemoryTracker.h>
#include <Common/MemoryTrackerBlockerInThread.h>
#include <Common/formatReadable.h>
#include <Common/ProfileEvents.h>
#include <Common/SipHash.h>
#include <base/hex.h>
#include <base/errnoToString.h>
#include <base/getPageSize.h>
#include <IO/ReadBufferFromFile.h>
#include <IO/ReadHelpers.h>

namespace ProfileEvents
{
    extern const Event PageCacheHits;
    extern const Event PageCacheMisses;
    extern const Event PageCacheWeightLost;
    extern const Event PageCacheResized;
}

namespace DB
{

namespace ErrorCodes
{
}

template class CacheBase<UInt128, PageCacheCell, UInt128TrivialHash, PageCacheWeightFunction>;

UInt128 PageCacheKey::hash() const
{
    SipHash hash(offset);
    hash.update(size);
    hash.update(path.data(), path.size());
    hash.update("\0", 1);
    hash.update(file_version.data(), file_version.size());
    return hash.get128();
}

std::string PageCacheKey::toString() const
{
    return fmt::format("{}:{}:{}{}{}", path, offset, size, file_version.empty() ? "" : ":", file_version);
}

PageCache::PageCache(size_t default_block_size_, size_t default_lookahead_blocks_, std::chrono::milliseconds history_window_, const String & cache_policy, double size_ratio, size_t min_size_in_bytes_, size_t max_size_in_bytes_, double free_memory_ratio_)
    : Base(cache_policy, min_size_in_bytes_, 0, size_ratio)
    , default_block_size(default_block_size_)
    , default_lookahead_blocks(default_lookahead_blocks_)
    , min_size_in_bytes(min_size_in_bytes_)
    , max_size_in_bytes(max_size_in_bytes_)
    , free_memory_ratio(free_memory_ratio_)
    , history_window(history_window_)
{
}

PageCache::MappedPtr PageCache::getOrSet(const PageCacheKey & key, bool detached_if_missing, bool inject_eviction, std::function<void(const MappedPtr &)> load)
{
    /// Prevent MemoryTracker from calling autoResize() while we may be holding the mutex.
    MemoryTrackerBlockerInThread blocker(VariableContext::Global);

    Key key_hash = key.hash();

    if (inject_eviction && thread_local_rng() % 10 == 0)
        Base::remove(key_hash);

    MappedPtr result;
    bool miss = false;
    if (detached_if_missing)
    {
        result = Base::get(key_hash);
        if (!result)
        {
            blocker.reset(); // allow throwing out-of-memory exception when allocating or loading cell

<<<<<<< HEAD
            /// THP can be configured to be 2 MiB or 1 GiB in size. 1 GiB is way too big for us.
            if (huge_page_size <= (16 << 20))
            {
                pages_per_big_page = huge_page_size / bytes_per_page;
                use_huge_pages = true;
            }
            else
            {
                LOG_WARNING(getLogger("PageCache"), "The OS huge page size is too large for our purposes: {} KiB. Using regular pages. Userspace page cache will be relatively slow.", huge_page_size);
            }
        }
        catch (Exception & e)
        {
            if (e.code() != ErrorCodes::FILE_DOESNT_EXIST)
                throw;
            print_warning = true;
        }
#else
        print_warning = true;
#endif
        if (print_warning)
            LOG_WARNING(getLogger("PageCache"), "The OS doesn't support transparent huge pages. Userspace page cache will be relatively slow.");
=======
            miss = true;
            result = std::make_shared<PageCacheCell>(key, /*temporary*/ true);
            load(result);
        }
>>>>>>> 52a84b59
    }
    else
    {
        std::tie(result, miss) = Base::getOrSet(key_hash, [&]() -> MappedPtr
        {
            /// At this point CacheBase is not holding the mutex, so it's ok to let MemoryTracker
            /// call autoResize().
            blocker.reset();

            MappedPtr cell;
            try
            {
                cell = std::make_shared<PageCacheCell>(key, /*temporary*/ false);
                load(cell);
            }
            catch (...)
            {
                blocker = MemoryTrackerBlockerInThread(VariableContext::Global);
                throw;
            }

            blocker = MemoryTrackerBlockerInThread(VariableContext::Global);
            return cell;
        });
    }
    chassert(result);

    if (miss)
        ProfileEvents::increment(ProfileEvents::PageCacheMisses);
    else
        ProfileEvents::increment(ProfileEvents::PageCacheHits);

    return result;
}

bool PageCache::contains(const PageCacheKey & key, bool inject_eviction) const
{
    /// Avoid deadlock if MemoryTracker calls PageCache::autoResize.
    /// (If you're here because it turned out that CacheBase::contains actually needs to allocate,
    ///  just replace this with MemoryTrackerBlockerInThread, like in the other methods here.)
    DENY_ALLOCATIONS_IN_SCOPE;

    if (inject_eviction && thread_local_rng() % 10 == 0)
        return false;
    Key key_hash = key.hash();
    return Base::contains(key_hash);
}

void PageCache::onRemoveOverflowWeightLoss(size_t weight_loss)
{
<<<<<<< HEAD
    std::string message = fmt::format("{} failed: {}", name, errnoToString());
    LOG_WARNING(getLogger("PageCache"), "{}", message);
#if defined(DEBUG_OR_SANITIZER_BUILD)
    volatile bool true_ = true;
    if (true_) // suppress warning about missing [[noreturn]]
        abortOnFailedAssertion(message);
#endif
=======
    ProfileEvents::increment(ProfileEvents::PageCacheWeightLost, weight_loss);
>>>>>>> 52a84b59
}

void PageCache::autoResize(size_t memory_usage, size_t memory_limit)
{
    /// Avoid recursion when called from MemoryTracker.
    MemoryTrackerBlockerInThread blocker(VariableContext::Global);

    size_t cache_size = sizeInBytes();

    size_t peak;
    {
        std::lock_guard lock(mutex);
        size_t usage_excluding_cache = memory_usage - std::min(cache_size, memory_usage);

        if (history_window.count() <= 0)
        {
            peak = usage_excluding_cache;
        }
        else
        {
            int64_t now = std::chrono::duration_cast<std::chrono::microseconds>(std::chrono::system_clock::now().time_since_epoch()).count();
            int64_t bucket = now / history_window.count();
            if (bucket > cur_bucket + 1)
                peak_memory_buckets = {0, 0};
            else if (bucket == cur_bucket + 1)
                peak_memory_buckets = {0, peak_memory_buckets[0]};
            cur_bucket = bucket;
            peak_memory_buckets[0] = std::max(peak_memory_buckets[0], usage_excluding_cache);
            peak = std::max(peak_memory_buckets[0], peak_memory_buckets[1]);
        }
    }

    size_t reduced_limit = size_t(memory_limit * (1. - std::min(free_memory_ratio, 1.)));
    size_t target_size = reduced_limit - std::min(peak, reduced_limit);
    target_size = std::clamp(target_size, min_size_in_bytes, max_size_in_bytes);

    setMaxSizeInBytes(target_size);

    ProfileEvents::increment(ProfileEvents::PageCacheResized);
}

void PageCache::clear()
{
    MemoryTrackerBlockerInThread blocker(VariableContext::Global);
    Base::clear();
}

size_t PageCache::sizeInBytes() const
{
    MemoryTrackerBlockerInThread blocker(VariableContext::Global);
    return Base::sizeInBytes();
}

size_t PageCache::count() const
{
    MemoryTrackerBlockerInThread blocker(VariableContext::Global);
    return Base::count();
}

size_t PageCache::maxSizeInBytes() const
{
<<<<<<< HEAD
    num_chunks = num_chunks_;
    size = bytes_per_page_ * pages_per_chunk_ * num_chunks;

    size_t alignment = bytes_per_page_ * pages_per_big_page_;
    address_hint = reinterpret_cast<void*>(reinterpret_cast<UInt64>(address_hint) / alignment * alignment);

    auto temp_chunks = std::make_unique<PageChunk[]>(num_chunks);

    int flags = MAP_PRIVATE | MAP_ANONYMOUS;
#ifdef OS_LINUX
    flags |= MAP_NORESERVE;
#endif
    ptr = mmap(address_hint, size, PROT_READ | PROT_WRITE, flags, -1, 0);
    if (MAP_FAILED == ptr)
        throw ErrnoException(ErrorCodes::CANNOT_ALLOCATE_MEMORY, fmt::format("Cannot mmap {}.", ReadableSize(size)));
    if (reinterpret_cast<UInt64>(ptr) % bytes_per_page_ != 0)
    {
        munmap(ptr, size);
        throw Exception(ErrorCodes::SYSTEM_ERROR, "mmap returned unaligned address: {}", ptr);
    }

    void * chunks_start = ptr;

#ifdef OS_LINUX
    if (madvise(ptr, size, MADV_DONTDUMP) != 0)
        logUnexpectedSyscallError("madvise(MADV_DONTDUMP)");
    if (madvise(ptr, size, MADV_DONTFORK) != 0)
        logUnexpectedSyscallError("madvise(MADV_DONTFORK)");

    if (use_huge_pages_)
    {
        if (reinterpret_cast<UInt64>(ptr) % alignment != 0)
        {
            LOG_DEBUG(getLogger("PageCache"), "mmap() returned address not aligned on huge page boundary.");
            chunks_start = reinterpret_cast<void*>((reinterpret_cast<UInt64>(ptr) / alignment + 1) * alignment);
            chassert(reinterpret_cast<UInt64>(chunks_start) % alignment == 0);
            num_chunks -= 1;
        }

        if (madvise(ptr, size, MADV_HUGEPAGE) != 0)
            LOG_WARNING(getLogger("PageCache"),
                "madvise(MADV_HUGEPAGE) failed: {}. Userspace page cache will be relatively slow.", errnoToString());
    }
#else
    (void)use_huge_pages_;
#endif

    chunks = std::move(temp_chunks);
    for (size_t i = 0; i < num_chunks; ++i)
    {
        PageChunk * chunk = &chunks[i];
        chunk->data = reinterpret_cast<char *>(chunks_start) + bytes_per_page_ * pages_per_chunk_ * i;
        chunk->size = bytes_per_page_ * pages_per_chunk_;
        chunk->page_size = bytes_per_page_;
        chunk->big_page_size = bytes_per_page_ * pages_per_big_page_;
        chunk->pages_populated.init(pages_per_chunk_);
        chunk->first_bit_of_each_page.init(pages_per_chunk_);
    }
=======
    MemoryTrackerBlockerInThread blocker(VariableContext::Global);
    return Base::maxSizeInBytes();
>>>>>>> 52a84b59
}

PageCacheCell::PageCacheCell(PageCacheKey key_, bool temporary) : key(std::move(key_)), m_size(key.size), m_temporary(temporary)
{
    /// Don't attribute page cache memory to the query that happened to allocate it.
    std::optional<MemoryTrackerBlockerInThread> blocker;
    if (!m_temporary)
        blocker.emplace();

    /// Allow throwing out-of-memory exceptions from here.
    m_data = reinterpret_cast<char *>(Allocator<false>().alloc(m_size));
}

PageCacheCell::~PageCacheCell()
{
    std::optional<MemoryTrackerBlockerInThread> blocker;
    if (!m_temporary)
        blocker.emplace();
    Allocator<false>().free(m_data, m_size);
}

}<|MERGE_RESOLUTION|>--- conflicted
+++ resolved
@@ -77,35 +77,10 @@
         {
             blocker.reset(); // allow throwing out-of-memory exception when allocating or loading cell
 
-<<<<<<< HEAD
-            /// THP can be configured to be 2 MiB or 1 GiB in size. 1 GiB is way too big for us.
-            if (huge_page_size <= (16 << 20))
-            {
-                pages_per_big_page = huge_page_size / bytes_per_page;
-                use_huge_pages = true;
-            }
-            else
-            {
-                LOG_WARNING(getLogger("PageCache"), "The OS huge page size is too large for our purposes: {} KiB. Using regular pages. Userspace page cache will be relatively slow.", huge_page_size);
-            }
-        }
-        catch (Exception & e)
-        {
-            if (e.code() != ErrorCodes::FILE_DOESNT_EXIST)
-                throw;
-            print_warning = true;
-        }
-#else
-        print_warning = true;
-#endif
-        if (print_warning)
-            LOG_WARNING(getLogger("PageCache"), "The OS doesn't support transparent huge pages. Userspace page cache will be relatively slow.");
-=======
             miss = true;
             result = std::make_shared<PageCacheCell>(key, /*temporary*/ true);
             load(result);
         }
->>>>>>> 52a84b59
     }
     else
     {
@@ -156,17 +131,7 @@
 
 void PageCache::onRemoveOverflowWeightLoss(size_t weight_loss)
 {
-<<<<<<< HEAD
-    std::string message = fmt::format("{} failed: {}", name, errnoToString());
-    LOG_WARNING(getLogger("PageCache"), "{}", message);
-#if defined(DEBUG_OR_SANITIZER_BUILD)
-    volatile bool true_ = true;
-    if (true_) // suppress warning about missing [[noreturn]]
-        abortOnFailedAssertion(message);
-#endif
-=======
     ProfileEvents::increment(ProfileEvents::PageCacheWeightLost, weight_loss);
->>>>>>> 52a84b59
 }
 
 void PageCache::autoResize(size_t memory_usage, size_t memory_limit)
@@ -228,69 +193,8 @@
 
 size_t PageCache::maxSizeInBytes() const
 {
-<<<<<<< HEAD
-    num_chunks = num_chunks_;
-    size = bytes_per_page_ * pages_per_chunk_ * num_chunks;
-
-    size_t alignment = bytes_per_page_ * pages_per_big_page_;
-    address_hint = reinterpret_cast<void*>(reinterpret_cast<UInt64>(address_hint) / alignment * alignment);
-
-    auto temp_chunks = std::make_unique<PageChunk[]>(num_chunks);
-
-    int flags = MAP_PRIVATE | MAP_ANONYMOUS;
-#ifdef OS_LINUX
-    flags |= MAP_NORESERVE;
-#endif
-    ptr = mmap(address_hint, size, PROT_READ | PROT_WRITE, flags, -1, 0);
-    if (MAP_FAILED == ptr)
-        throw ErrnoException(ErrorCodes::CANNOT_ALLOCATE_MEMORY, fmt::format("Cannot mmap {}.", ReadableSize(size)));
-    if (reinterpret_cast<UInt64>(ptr) % bytes_per_page_ != 0)
-    {
-        munmap(ptr, size);
-        throw Exception(ErrorCodes::SYSTEM_ERROR, "mmap returned unaligned address: {}", ptr);
-    }
-
-    void * chunks_start = ptr;
-
-#ifdef OS_LINUX
-    if (madvise(ptr, size, MADV_DONTDUMP) != 0)
-        logUnexpectedSyscallError("madvise(MADV_DONTDUMP)");
-    if (madvise(ptr, size, MADV_DONTFORK) != 0)
-        logUnexpectedSyscallError("madvise(MADV_DONTFORK)");
-
-    if (use_huge_pages_)
-    {
-        if (reinterpret_cast<UInt64>(ptr) % alignment != 0)
-        {
-            LOG_DEBUG(getLogger("PageCache"), "mmap() returned address not aligned on huge page boundary.");
-            chunks_start = reinterpret_cast<void*>((reinterpret_cast<UInt64>(ptr) / alignment + 1) * alignment);
-            chassert(reinterpret_cast<UInt64>(chunks_start) % alignment == 0);
-            num_chunks -= 1;
-        }
-
-        if (madvise(ptr, size, MADV_HUGEPAGE) != 0)
-            LOG_WARNING(getLogger("PageCache"),
-                "madvise(MADV_HUGEPAGE) failed: {}. Userspace page cache will be relatively slow.", errnoToString());
-    }
-#else
-    (void)use_huge_pages_;
-#endif
-
-    chunks = std::move(temp_chunks);
-    for (size_t i = 0; i < num_chunks; ++i)
-    {
-        PageChunk * chunk = &chunks[i];
-        chunk->data = reinterpret_cast<char *>(chunks_start) + bytes_per_page_ * pages_per_chunk_ * i;
-        chunk->size = bytes_per_page_ * pages_per_chunk_;
-        chunk->page_size = bytes_per_page_;
-        chunk->big_page_size = bytes_per_page_ * pages_per_big_page_;
-        chunk->pages_populated.init(pages_per_chunk_);
-        chunk->first_bit_of_each_page.init(pages_per_chunk_);
-    }
-=======
     MemoryTrackerBlockerInThread blocker(VariableContext::Global);
     return Base::maxSizeInBytes();
->>>>>>> 52a84b59
 }
 
 PageCacheCell::PageCacheCell(PageCacheKey key_, bool temporary) : key(std::move(key_)), m_size(key.size), m_temporary(temporary)
