#include <Storages/PartitionCommands.h>
#include <Storages/IStorage.h>
#include <Storages/DataDestinationType.h>
#include <Parsers/ASTAlterQuery.h>
#include <Parsers/ASTIdentifier.h>
#include <Core/ColumnWithTypeAndName.h>
#include <DataTypes/DataTypeString.h>
#include <Processors/Chunk.h>
#include <Processors/Pipe.h>
#include <Processors/Sources/SourceFromSingleChunk.h>


namespace DB
{

namespace ErrorCodes
{
    extern const int LOGICAL_ERROR;
}

<<<<<<< HEAD
=======

>>>>>>> e85d87fe
std::optional<PartitionCommand> PartitionCommand::parse(const ASTAlterCommand * command_ast)
{
    if (command_ast->type == ASTAlterCommand::DROP_PARTITION)
    {
        PartitionCommand res;
        res.type = DROP_PARTITION;
        res.partition = command_ast->partition;
        res.detach = command_ast->detach;
        res.part = command_ast->part;
        return res;
    }
    else if (command_ast->type == ASTAlterCommand::DROP_DETACHED_PARTITION)
    {
        PartitionCommand res;
        res.type = DROP_DETACHED_PARTITION;
        res.partition = command_ast->partition;
        res.part = command_ast->part;
        return res;
    }
    else if (command_ast->type == ASTAlterCommand::ATTACH_PARTITION)
    {
        PartitionCommand res;
        res.type = ATTACH_PARTITION;
        res.partition = command_ast->partition;
        res.part = command_ast->part;
        return res;
    }
    else if (command_ast->type == ASTAlterCommand::MOVE_PARTITION)
    {
        PartitionCommand res;
        res.type = MOVE_PARTITION;
        res.partition = command_ast->partition;
        res.part = command_ast->part;
        switch (command_ast->move_destination_type)
        {
            case DataDestinationType::DISK:
                res.move_destination_type = PartitionCommand::MoveDestinationType::DISK;
                break;
            case DataDestinationType::VOLUME:
                res.move_destination_type = PartitionCommand::MoveDestinationType::VOLUME;
                break;
            case DataDestinationType::TABLE:
                res.move_destination_type = PartitionCommand::MoveDestinationType::TABLE;
                res.to_database = command_ast->to_database;
                res.to_table = command_ast->to_table;
                break;
            case DataDestinationType::SHARD:
                res.move_destination_type = PartitionCommand::MoveDestinationType::SHARD;
                break;
            case DataDestinationType::DELETE:
                throw Exception("ALTER with this destination type is not handled. This is a bug.", ErrorCodes::LOGICAL_ERROR);
        }
        if (res.move_destination_type != PartitionCommand::MoveDestinationType::TABLE)
            res.move_destination_name = command_ast->move_destination_name;
        return res;
    }
    else if (command_ast->type == ASTAlterCommand::REPLACE_PARTITION)
    {
        PartitionCommand res;
        res.type = REPLACE_PARTITION;
        res.partition = command_ast->partition;
        res.replace = command_ast->replace;
        res.from_database = command_ast->from_database;
        res.from_table = command_ast->from_table;
        return res;
    }
    else if (command_ast->type == ASTAlterCommand::FETCH_PARTITION)
    {
        PartitionCommand res;
        res.type = FETCH_PARTITION;
        res.partition = command_ast->partition;
        res.from_zookeeper_path = command_ast->from;
        res.part = command_ast->part;
        return res;
    }
    else if (command_ast->type == ASTAlterCommand::FREEZE_PARTITION)
    {
        PartitionCommand res;
        res.type = FREEZE_PARTITION;
        res.partition = command_ast->partition;
        res.with_name = command_ast->with_name;
        return res;
    }
    else if (command_ast->type == ASTAlterCommand::FREEZE_ALL)
    {
        PartitionCommand res;
        res.type = PartitionCommand::FREEZE_ALL_PARTITIONS;
        res.with_name = command_ast->with_name;
        return res;
    }
    else if (command_ast->type == ASTAlterCommand::UNFREEZE_PARTITION)
    {
        PartitionCommand res;
        res.type = PartitionCommand::UNFREEZE_PARTITION;
        res.partition = command_ast->partition;
        res.with_name = command_ast->with_name;
        return res;
    }
    else if (command_ast->type == ASTAlterCommand::UNFREEZE_ALL)
    {
        PartitionCommand res;
        res.type = PartitionCommand::UNFREEZE_ALL_PARTITIONS;
        res.with_name = command_ast->with_name;
        return res;
    }
    else
        return {};
}

std::string PartitionCommand::typeToString() const
{
    switch (type)
    {
    case PartitionCommand::Type::ATTACH_PARTITION:
        if (part)
            return "ATTACH PART";
        else
            return "ATTACH PARTITION";
    case PartitionCommand::Type::MOVE_PARTITION:
        return "MOVE PARTITION";
    case PartitionCommand::Type::DROP_PARTITION:
        if (detach)
            return "DETACH PARTITION";
        else
            return "DROP PARTITION";
    case PartitionCommand::Type::DROP_DETACHED_PARTITION:
        if (part)
            return "DROP DETACHED PART";
        else
            return "DROP DETACHED PARTITION";
    case PartitionCommand::Type::FETCH_PARTITION:
        if (part)
            return "FETCH PART";
        else
            return "FETCH PARTITION";
    case PartitionCommand::Type::FREEZE_ALL_PARTITIONS:
        return "FREEZE ALL";
    case PartitionCommand::Type::FREEZE_PARTITION:
        return "FREEZE PARTITION";
    case PartitionCommand::Type::UNFREEZE_PARTITION:
        return "UNFREEZE PARTITION";
    case PartitionCommand::Type::UNFREEZE_ALL_PARTITIONS:
        return "UNFREEZE ALL";
    case PartitionCommand::Type::REPLACE_PARTITION:
        return "REPLACE PARTITION";
    default:
        throw Exception("Uninitialized partition command", ErrorCodes::LOGICAL_ERROR);
    }
}

Pipe convertCommandsResultToSource(const PartitionCommandsResultInfo & commands_result)
{
    Block header {
         ColumnWithTypeAndName(std::make_shared<DataTypeString>(), "command_type"),
         ColumnWithTypeAndName(std::make_shared<DataTypeString>(), "partition_id"),
         ColumnWithTypeAndName(std::make_shared<DataTypeString>(), "part_name"),
    };

    for (const auto & command_result : commands_result)
    {
        if (!command_result.old_part_name.empty() && !header.has("old_part_name"))
            header.insert(ColumnWithTypeAndName(std::make_shared<DataTypeString>(), "old_part_name"));

        if (!command_result.backup_name.empty() && !header.has("backup_name"))
            header.insert(ColumnWithTypeAndName(std::make_shared<DataTypeString>(), "backup_name"));

        if (!command_result.backup_path.empty() && !header.has("backup_path"))
            header.insert(ColumnWithTypeAndName(std::make_shared<DataTypeString>(), "backup_path"));
        if (!command_result.backup_path.empty() && !header.has("part_backup_path"))
            header.insert(ColumnWithTypeAndName(std::make_shared<DataTypeString>(), "part_backup_path"));
    }

    MutableColumns res_columns = header.cloneEmptyColumns();

    for (const auto & command_result : commands_result)
    {
        res_columns[0]->insert(command_result.command_type);
        res_columns[1]->insert(command_result.partition_id);
        res_columns[2]->insert(command_result.part_name);
        if (header.has("old_part_name"))
        {
            size_t pos = header.getPositionByName("old_part_name");
            res_columns[pos]->insert(command_result.old_part_name);
        }
        if (header.has("backup_name"))
        {
            size_t pos = header.getPositionByName("backup_name");
            res_columns[pos]->insert(command_result.backup_name);
        }
        if (header.has("backup_path"))
        {
            size_t pos = header.getPositionByName("backup_path");
            res_columns[pos]->insert(command_result.backup_path);
        }
        if (header.has("part_backup_path"))
        {
            size_t pos = header.getPositionByName("part_backup_path");
            res_columns[pos]->insert(command_result.part_backup_path);
        }
    }

    Chunk chunk(std::move(res_columns), commands_result.size());
    return Pipe(std::make_shared<SourceFromSingleChunk>(std::move(header), std::move(chunk)));
}

}<|MERGE_RESOLUTION|>--- conflicted
+++ resolved
@@ -18,10 +18,6 @@
     extern const int LOGICAL_ERROR;
 }
 
-<<<<<<< HEAD
-=======
-
->>>>>>> e85d87fe
 std::optional<PartitionCommand> PartitionCommand::parse(const ASTAlterCommand * command_ast)
 {
     if (command_ast->type == ASTAlterCommand::DROP_PARTITION)
