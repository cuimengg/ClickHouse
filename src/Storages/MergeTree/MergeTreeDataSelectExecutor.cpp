--- conflicted
+++ resolved
@@ -1075,27 +1075,20 @@
     DataTypes key_types;
     if (!key_indices.empty())
     {
-<<<<<<< HEAD
-        if (i < index->size())
-        {
-            index_columns->emplace_back(index->at(i), primary_key.data_types[i], primary_key.column_names[i]);
-            reverse_flags.push_back(!primary_key.reverse_flags.empty() && primary_key.reverse_flags[i]);
-        }
-        else
-        {
-            index_columns->emplace_back(); /// The column of the primary key was not loaded in memory - we'll skip it.
-            reverse_flags.push_back(false);
-        }
-=======
         const auto & index = part->getIndex();
->>>>>>> 3b0b42cb
 
         for (size_t i : key_indices)
         {
             if (i < index->size())
+            {
                 index_columns->emplace_back(index->at(i), primary_key.data_types[i], primary_key.column_names[i]);
+                reverse_flags.push_back(!primary_key.reverse_flags.empty() && primary_key.reverse_flags[i]);
+            }
             else
+            {
                 index_columns->emplace_back(); /// The column of the primary key was not loaded in memory - we'll skip it.
+                reverse_flags.push_back(false);
+            }
 
             key_types.emplace_back(primary_key.data_types[i]);
         }
