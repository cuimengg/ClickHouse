#include <boost/rational.hpp>   /// For calculations related to sampling coefficients.
#include <optional>
#include <unordered_set>

#include <Storages/MergeTree/MergeTreeDataSelectExecutor.h>
#include <Storages/MergeTree/MergeTreeReadPool.h>
#include <Storages/MergeTree/MergeTreeIndices.h>
#include <Storages/MergeTree/MergeTreeIndexReader.h>
#include <Storages/MergeTree/KeyCondition.h>
#include <Storages/MergeTree/MergeTreeDataPartUUID.h>
#include <Storages/MergeTree/StorageFromMergeTreeDataPart.h>
#include <Storages/MergeTree/MergeTreeIndexInverted.h>
#include <Storages/ReadInOrderOptimizer.h>
#include <Storages/VirtualColumnUtils.h>
#include <Parsers/ASTIdentifier.h>
#include <Parsers/ASTLiteral.h>
#include <Parsers/ASTFunction.h>
#include <Parsers/ASTSampleRatio.h>
#include <Parsers/ExpressionListParsers.h>
#include <Parsers/parseIdentifierOrStringLiteral.h>
#include <Interpreters/ExpressionAnalyzer.h>
#include <Interpreters/InterpreterSelectQuery.h>
#include <Interpreters/Context.h>
#include <Processors/ConcatProcessor.h>
#include <Processors/QueryPlan/QueryPlan.h>
#include <Processors/QueryPlan/CreatingSetsStep.h>
#include <Processors/QueryPlan/FilterStep.h>
#include <Processors/QueryPlan/ExpressionStep.h>
#include <Processors/QueryPlan/ReadFromPreparedSource.h>
#include <Processors/QueryPlan/ReadFromMergeTree.h>
#include <Processors/QueryPlan/UnionStep.h>
#include <Processors/QueryPlan/QueryIdHolder.h>
#include <Processors/QueryPlan/AggregatingStep.h>
#include <Processors/QueryPlan/SortingStep.h>
#include <Processors/Sources/SourceFromSingleChunk.h>
#include <Processors/Transforms/AggregatingTransform.h>

#include <Core/UUID.h>
#include <Common/CurrentMetrics.h>
#include <DataTypes/DataTypeDate.h>
#include <DataTypes/DataTypeEnum.h>
#include <DataTypes/DataTypeUUID.h>
#include <DataTypes/DataTypeTuple.h>
#include <DataTypes/DataTypesNumber.h>
#include <DataTypes/DataTypeArray.h>
#include <Functions/IFunction.h>

#include <IO/WriteBufferFromOStream.h>
#include <Storages/BlockNumberColumn.h>
#include <Storages/MergeTree/ApproximateNearestNeighborIndexesCommon.h>

namespace CurrentMetrics
{
    extern const Metric MergeTreeDataSelectExecutorThreads;
    extern const Metric MergeTreeDataSelectExecutorThreadsActive;
    extern const Metric MergeTreeDataSelectExecutorThreadsScheduled;
}

namespace DB
{

namespace ErrorCodes
{
    extern const int LOGICAL_ERROR;
    extern const int INDEX_NOT_USED;
    extern const int ILLEGAL_TYPE_OF_COLUMN_FOR_FILTER;
    extern const int ILLEGAL_COLUMN;
    extern const int ARGUMENT_OUT_OF_BOUND;
    extern const int CANNOT_PARSE_TEXT;
    extern const int TOO_MANY_PARTITIONS;
    extern const int DUPLICATED_PART_UUIDS;
    extern const int NO_SUCH_COLUMN_IN_TABLE;
}


MergeTreeDataSelectExecutor::MergeTreeDataSelectExecutor(const MergeTreeData & data_)
    : data(data_), log(&Poco::Logger::get(data.getLogName() + " (SelectExecutor)"))
{
}

size_t MergeTreeDataSelectExecutor::getApproximateTotalRowsToRead(
    const MergeTreeData::DataPartsVector & parts,
    const StorageMetadataPtr & metadata_snapshot,
    const KeyCondition & key_condition,
    const Settings & settings,
    Poco::Logger * log)
{
    size_t rows_count = 0;

    /// We will find out how many rows we would have read without sampling.
    LOG_DEBUG(log, "Preliminary index scan with condition: {}", key_condition.toString());

    for (const auto & part : parts)
    {
        MarkRanges ranges = markRangesFromPKRange(part, metadata_snapshot, key_condition, settings, log);

        /** In order to get a lower bound on the number of rows that match the condition on PK,
          *  consider only guaranteed full marks.
          * That is, do not take into account the first and last marks, which may be incomplete.
          */
        for (const auto & range : ranges)
            if (range.end - range.begin > 2)
                rows_count += part->index_granularity.getRowsCountInRange({range.begin + 1, range.end - 1});

    }

    return rows_count;
}


using RelativeSize = boost::rational<ASTSampleRatio::BigNum>;

static std::string toString(const RelativeSize & x)
{
    return ASTSampleRatio::toString(x.numerator()) + "/" + ASTSampleRatio::toString(x.denominator());
}

/// Converts sample size to an approximate number of rows (ex. `SAMPLE 1000000`) to relative value (ex. `SAMPLE 0.1`).
static RelativeSize convertAbsoluteSampleSizeToRelative(const ASTSampleRatio::Rational & ratio, size_t approx_total_rows)
{
    if (approx_total_rows == 0)
        return 1;

    auto absolute_sample_size = ratio.numerator / ratio.denominator;
    return std::min(RelativeSize(1), RelativeSize(absolute_sample_size) / RelativeSize(approx_total_rows));
}

QueryPlanPtr MergeTreeDataSelectExecutor::read(
    const Names & column_names_to_return,
    const StorageSnapshotPtr & storage_snapshot,
    const SelectQueryInfo & query_info,
    ContextPtr context,
    const UInt64 max_block_size,
    const size_t num_streams,
    std::shared_ptr<PartitionIdToMaxBlock> max_block_numbers_to_read,
    bool enable_parallel_reading) const
{
    if (query_info.merge_tree_empty_result)
        return std::make_unique<QueryPlan>();

    const auto & snapshot_data = assert_cast<const MergeTreeData::SnapshotData &>(*storage_snapshot->data);
    const auto & parts = snapshot_data.parts;
    const auto & alter_conversions = snapshot_data.alter_conversions;

    auto step = readFromParts(
        parts,
        alter_conversions,
        column_names_to_return,
        storage_snapshot,
        query_info,
        context,
        max_block_size,
        num_streams,
        max_block_numbers_to_read,
        /*merge_tree_select_result_ptr=*/ nullptr,
        enable_parallel_reading);

    auto plan = std::make_unique<QueryPlan>();
<<<<<<< HEAD
    if (step)
        plan->addStep(std::move(step));
=======
    if (pipe.empty())
        return plan;

    pipe.resize(1);
    auto step = std::make_unique<ReadFromStorageStep>(
        std::move(pipe),
        fmt::format("MergeTree(with {} projection {})", query_info.projection->desc->type, query_info.projection->desc->name),
        query_info,
        context);
    plan->addStep(std::move(step));
    plan->addInterpreterContext(query_info.projection->context);
>>>>>>> e0ceb5d6
    return plan;
}

MergeTreeDataSelectSamplingData MergeTreeDataSelectExecutor::getSampling(
    const SelectQueryInfo & select_query_info,
    NamesAndTypesList available_real_columns,
    const MergeTreeData::DataPartsVector & parts,
    KeyCondition & key_condition,
    const MergeTreeData & data,
    const StorageMetadataPtr & metadata_snapshot,
    ContextPtr context,
    bool sample_factor_column_queried,
    Poco::Logger * log)
{
    const Settings & settings = context->getSettingsRef();
    /// Sampling.
    MergeTreeDataSelectSamplingData sampling;

    RelativeSize relative_sample_size = 0;
    RelativeSize relative_sample_offset = 0;

    bool final = false;
    std::optional<ASTSampleRatio::Rational> sample_size_ratio;
    std::optional<ASTSampleRatio::Rational> sample_offset_ratio;

    if (select_query_info.table_expression_modifiers)
    {
        const auto & table_expression_modifiers = *select_query_info.table_expression_modifiers;
        final = table_expression_modifiers.hasFinal();
        sample_size_ratio = table_expression_modifiers.getSampleSizeRatio();
        sample_offset_ratio = table_expression_modifiers.getSampleOffsetRatio();
    }
    else
    {
        auto & select = select_query_info.query->as<ASTSelectQuery &>();

        final = select.final();
        auto select_sample_size = select.sampleSize();
        auto select_sample_offset = select.sampleOffset();

        if (select_sample_size)
            sample_size_ratio = select_sample_size->as<ASTSampleRatio &>().ratio;

        if (select_sample_offset)
            sample_offset_ratio = select_sample_offset->as<ASTSampleRatio &>().ratio;
    }

    if (sample_size_ratio)
    {
        relative_sample_size.assign(sample_size_ratio->numerator, sample_size_ratio->denominator);

        if (relative_sample_size < 0)
            throw Exception(ErrorCodes::ARGUMENT_OUT_OF_BOUND, "Negative sample size");

        relative_sample_offset = 0;
        if (sample_offset_ratio)
            relative_sample_offset.assign(sample_offset_ratio->numerator, sample_offset_ratio->denominator);

        if (relative_sample_offset < 0)
            throw Exception(ErrorCodes::ARGUMENT_OUT_OF_BOUND, "Negative sample offset");

        /// Convert absolute value of the sampling (in form `SAMPLE 1000000` - how many rows to
        /// read) into the relative `SAMPLE 0.1` (how much data to read).
        size_t approx_total_rows = 0;
        if (relative_sample_size > 1 || relative_sample_offset > 1)
            approx_total_rows = getApproximateTotalRowsToRead(parts, metadata_snapshot, key_condition, settings, log);

        if (relative_sample_size > 1)
        {
            relative_sample_size = convertAbsoluteSampleSizeToRelative(*sample_size_ratio, approx_total_rows);
            LOG_DEBUG(log, "Selected relative sample size: {}", toString(relative_sample_size));
        }

        /// SAMPLE 1 is the same as the absence of SAMPLE.
        if (relative_sample_size == RelativeSize(1))
            relative_sample_size = 0;

        if (relative_sample_offset > 0 && RelativeSize(0) == relative_sample_size)
            throw Exception(ErrorCodes::ARGUMENT_OUT_OF_BOUND, "Sampling offset is incorrect because no sampling");

        if (relative_sample_offset > 1)
        {
            relative_sample_offset = convertAbsoluteSampleSizeToRelative(*sample_offset_ratio, approx_total_rows);
            LOG_DEBUG(log, "Selected relative sample offset: {}", toString(relative_sample_offset));
        }
    }

    /** Which range of sampling key values do I need to read?
        * First, in the whole range ("universe") we select the interval
        *  of relative `relative_sample_size` size, offset from the beginning by `relative_sample_offset`.
        *
        * Example: SAMPLE 0.4 OFFSET 0.3
        *
        * [------********------]
        *        ^ - offset
        *        <------> - size
        *
        * If the interval passes through the end of the universe, then cut its right side.
        *
        * Example: SAMPLE 0.4 OFFSET 0.8
        *
        * [----------------****]
        *                  ^ - offset
        *                  <------> - size
        *
        * Next, if the `parallel_replicas_count`, `parallel_replica_offset` settings are set,
        *  then it is necessary to break the received interval into pieces of the number `parallel_replicas_count`,
        *  and select a piece with the number `parallel_replica_offset` (from zero).
        *
        * Example: SAMPLE 0.4 OFFSET 0.3, parallel_replicas_count = 2, parallel_replica_offset = 1
        *
        * [----------****------]
        *        ^ - offset
        *        <------> - size
        *        <--><--> - pieces for different `parallel_replica_offset`, select the second one.
        *
        * It is very important that the intervals for different `parallel_replica_offset` cover the entire range without gaps and overlaps.
        * It is also important that the entire universe can be covered using SAMPLE 0.1 OFFSET 0, ... OFFSET 0.9 and similar decimals.
        */

    auto parallel_replicas_mode = context->getParallelReplicasMode();
    /// Parallel replicas has been requested but there is no way to sample data.
    /// Select all data from first replica and no data from other replicas.
    if (settings.parallel_replicas_count > 1 && parallel_replicas_mode == Context::ParallelReplicasMode::SAMPLE_KEY
        && !data.supportsSampling() && settings.parallel_replica_offset > 0)
    {
        LOG_DEBUG(
            log,
            "Will use no data on this replica because parallel replicas processing has been requested"
            " (the setting 'max_parallel_replicas') but the table does not support sampling and this replica is not the first.");
        sampling.read_nothing = true;
        return sampling;
    }

    sampling.use_sampling = relative_sample_size > 0
        || (settings.parallel_replicas_count > 1 && parallel_replicas_mode == Context::ParallelReplicasMode::SAMPLE_KEY
            && data.supportsSampling());
    bool no_data = false; /// There is nothing left after sampling.

    if (sampling.use_sampling)
    {
        if (sample_factor_column_queried && relative_sample_size != RelativeSize(0))
            sampling.used_sample_factor = 1.0 / boost::rational_cast<Float64>(relative_sample_size);

        RelativeSize size_of_universum = 0;
        const auto & sampling_key = metadata_snapshot->getSamplingKey();
        DataTypePtr sampling_column_type = sampling_key.data_types.at(0);

        if (sampling_key.data_types.size() == 1)
        {
            if (typeid_cast<const DataTypeUInt64 *>(sampling_column_type.get()))
                size_of_universum = RelativeSize(std::numeric_limits<UInt64>::max()) + RelativeSize(1);
            else if (typeid_cast<const DataTypeUInt32 *>(sampling_column_type.get()))
                size_of_universum = RelativeSize(std::numeric_limits<UInt32>::max()) + RelativeSize(1);
            else if (typeid_cast<const DataTypeUInt16 *>(sampling_column_type.get()))
                size_of_universum = RelativeSize(std::numeric_limits<UInt16>::max()) + RelativeSize(1);
            else if (typeid_cast<const DataTypeUInt8 *>(sampling_column_type.get()))
                size_of_universum = RelativeSize(std::numeric_limits<UInt8>::max()) + RelativeSize(1);
        }

        if (size_of_universum == RelativeSize(0))
            throw Exception(ErrorCodes::ILLEGAL_TYPE_OF_COLUMN_FOR_FILTER,
                "Invalid sampling column type in storage parameters: {}. Must be one unsigned integer type",
                sampling_column_type->getName());

        if (settings.parallel_replicas_count > 1)
        {
            if (relative_sample_size == RelativeSize(0))
                relative_sample_size = 1;

            relative_sample_size /= settings.parallel_replicas_count.value;
            relative_sample_offset += relative_sample_size * RelativeSize(settings.parallel_replica_offset.value);
        }

        if (relative_sample_offset >= RelativeSize(1))
            no_data = true;

        /// Calculate the half-interval of `[lower, upper)` column values.
        bool has_lower_limit = false;
        bool has_upper_limit = false;

        RelativeSize lower_limit_rational = relative_sample_offset * size_of_universum;
        RelativeSize upper_limit_rational = (relative_sample_offset + relative_sample_size) * size_of_universum;

        UInt64 lower = boost::rational_cast<ASTSampleRatio::BigNum>(lower_limit_rational);
        UInt64 upper = boost::rational_cast<ASTSampleRatio::BigNum>(upper_limit_rational);

        if (lower > 0)
            has_lower_limit = true;

        if (upper_limit_rational < size_of_universum)
            has_upper_limit = true;

        /*std::cerr << std::fixed << std::setprecision(100)
            << "relative_sample_size: " << relative_sample_size << "\n"
            << "relative_sample_offset: " << relative_sample_offset << "\n"
            << "lower_limit_float: " << lower_limit_rational << "\n"
            << "upper_limit_float: " << upper_limit_rational << "\n"
            << "lower: " << lower << "\n"
            << "upper: " << upper << "\n";*/

        if ((has_upper_limit && upper == 0)
            || (has_lower_limit && has_upper_limit && lower == upper))
            no_data = true;

        if (no_data || (!has_lower_limit && !has_upper_limit))
        {
            sampling.use_sampling = false;
        }
        else
        {
            /// Let's add the conditions to cut off something else when the index is scanned again and when the request is processed.

            std::shared_ptr<ASTFunction> lower_function;
            std::shared_ptr<ASTFunction> upper_function;

            /// If sample and final are used together no need to calculate sampling expression twice.
            /// The first time it was calculated for final, because sample key is a part of the PK.
            /// So, assume that we already have calculated column.
            ASTPtr sampling_key_ast = metadata_snapshot->getSamplingKeyAST();

            if (final)
            {
                sampling_key_ast = std::make_shared<ASTIdentifier>(sampling_key.column_names[0]);
                /// We do spoil available_real_columns here, but it is not used later.
                available_real_columns.emplace_back(sampling_key.column_names[0], std::move(sampling_column_type));
            }

            if (has_lower_limit)
            {
                if (!key_condition.addCondition(
                        sampling_key.column_names[0], Range::createLeftBounded(lower, true, sampling_key.data_types[0]->isNullable())))
                    throw Exception(ErrorCodes::ILLEGAL_COLUMN, "Sampling column not in primary key");

                ASTPtr args = std::make_shared<ASTExpressionList>();
                args->children.push_back(sampling_key_ast);
                args->children.push_back(std::make_shared<ASTLiteral>(lower));

                lower_function = std::make_shared<ASTFunction>();
                lower_function->name = "greaterOrEquals";
                lower_function->arguments = args;
                lower_function->children.push_back(lower_function->arguments);

                sampling.filter_function = lower_function;
            }

            if (has_upper_limit)
            {
                if (!key_condition.addCondition(
                        sampling_key.column_names[0], Range::createRightBounded(upper, false, sampling_key.data_types[0]->isNullable())))
                    throw Exception(ErrorCodes::ILLEGAL_COLUMN, "Sampling column not in primary key");

                ASTPtr args = std::make_shared<ASTExpressionList>();
                args->children.push_back(sampling_key_ast);
                args->children.push_back(std::make_shared<ASTLiteral>(upper));

                upper_function = std::make_shared<ASTFunction>();
                upper_function->name = "less";
                upper_function->arguments = args;
                upper_function->children.push_back(upper_function->arguments);

                sampling.filter_function = upper_function;
            }

            if (has_lower_limit && has_upper_limit)
            {
                ASTPtr args = std::make_shared<ASTExpressionList>();
                args->children.push_back(lower_function);
                args->children.push_back(upper_function);

                sampling.filter_function = std::make_shared<ASTFunction>();
                sampling.filter_function->name = "and";
                sampling.filter_function->arguments = args;
                sampling.filter_function->children.push_back(sampling.filter_function->arguments);
            }

            ASTPtr query = sampling.filter_function;
            auto syntax_result = TreeRewriter(context).analyze(query, available_real_columns);
            sampling.filter_expression = ExpressionAnalyzer(sampling.filter_function, syntax_result, context).getActionsDAG(false);
        }
    }

    if (no_data)
    {
        LOG_DEBUG(log, "Sampling yields no data.");
        sampling.read_nothing = true;
    }

    return sampling;
}

std::optional<std::unordered_set<String>> MergeTreeDataSelectExecutor::filterPartsByVirtualColumns(
    const MergeTreeData & data,
    const MergeTreeData::DataPartsVector & parts,
    const ActionsDAGPtr & filter_dag,
    ContextPtr context)
{
    if (!filter_dag)
        return {};

    auto sample = data.getSampleBlockWithVirtualColumns();
    std::unordered_set<const ActionsDAG::Node *> allowed_inputs;
    for (const auto * input : filter_dag->getInputs())
        if (sample.has(input->result_name))
            allowed_inputs.insert(input);

    if (allowed_inputs.empty())
        return {};

    auto atoms = filter_dag->extractConjunctionAtoms(filter_dag->getOutputs().at(0));
    atoms = ActionsDAG::filterNodesByAllowedInputs(std::move(atoms), allowed_inputs);
    if (atoms.empty())
        return {};

    auto dag = ActionsDAG::buildFilterActionsDAG(atoms, {}, context);

    auto virtual_columns_block = data.getBlockWithVirtualPartColumns(parts, false /* one_part */);
    VirtualColumnUtils::filterBlockWithQuery(dag, virtual_columns_block, context);
    return VirtualColumnUtils::extractSingleValueFromBlock<String>(virtual_columns_block, "_part");
}


std::optional<std::unordered_set<String>> MergeTreeDataSelectExecutor::filterPartsByVirtualColumns(
    const MergeTreeData & data,
    const MergeTreeData::DataPartsVector & parts,
    const ASTPtr & query,
    ContextPtr context)
{
    std::unordered_set<String> part_values;
    ASTPtr expression_ast;
    auto virtual_columns_block = data.getBlockWithVirtualPartColumns(parts, true /* one_part */);

    if (virtual_columns_block.rows() == 0)
        return {};

    // Generate valid expressions for filtering
    VirtualColumnUtils::prepareFilterBlockWithQuery(query, context, virtual_columns_block, expression_ast);

    // If there is still something left, fill the virtual block and do the filtering.
    if (expression_ast)
    {
        virtual_columns_block = data.getBlockWithVirtualPartColumns(parts, false /* one_part */);
        VirtualColumnUtils::filterBlockWithQuery(query, virtual_columns_block, context, expression_ast);
        return VirtualColumnUtils::extractSingleValueFromBlock<String>(virtual_columns_block, "_part");
    }

    return {};
}

void MergeTreeDataSelectExecutor::filterPartsByPartition(
    const std::optional<PartitionPruner> & partition_pruner,
    const std::optional<KeyCondition> & minmax_idx_condition,
    MergeTreeData::DataPartsVector & parts,
    std::vector<AlterConversionsPtr> & alter_conversions,
    const std::optional<std::unordered_set<String>> & part_values,
    const StorageMetadataPtr & metadata_snapshot,
    const MergeTreeData & data,
    const ContextPtr & context,
    const PartitionIdToMaxBlock * max_block_numbers_to_read,
    Poco::Logger * log,
    ReadFromMergeTree::IndexStats & index_stats)
{
    chassert(alter_conversions.empty() || parts.size() == alter_conversions.size());

    const Settings & settings = context->getSettingsRef();
    DataTypes minmax_columns_types;

    if (metadata_snapshot->hasPartitionKey())
    {
        const auto & partition_key = metadata_snapshot->getPartitionKey();
        minmax_columns_types = data.getMinMaxColumnsTypes(partition_key);

        if (settings.force_index_by_date && (minmax_idx_condition->alwaysUnknownOrTrue() && partition_pruner->isUseless()))
        {
            auto minmax_columns_names = data.getMinMaxColumnsNames(partition_key);
            throw Exception(ErrorCodes::INDEX_NOT_USED,
                "Neither MinMax index by columns ({}) nor partition expr is used and setting 'force_index_by_date' is set",
                fmt::join(minmax_columns_names, ", "));
        }
    }

    auto query_context = context->hasQueryContext() ? context->getQueryContext() : context;
    PartFilterCounters part_filter_counters;
    if (query_context->getSettingsRef().allow_experimental_query_deduplication)
        selectPartsToReadWithUUIDFilter(
            parts,
            alter_conversions,
            part_values,
            data.getPinnedPartUUIDs(),
            minmax_idx_condition,
            minmax_columns_types,
            partition_pruner,
            max_block_numbers_to_read,
            query_context,
            part_filter_counters,
            log);
    else
        selectPartsToRead(
            parts,
            alter_conversions,
            part_values,
            minmax_idx_condition,
            minmax_columns_types,
            partition_pruner,
            max_block_numbers_to_read,
            part_filter_counters);

    index_stats.emplace_back(ReadFromMergeTree::IndexStat{
        .type = ReadFromMergeTree::IndexType::None,
        .num_parts_after = part_filter_counters.num_initial_selected_parts,
        .num_granules_after = part_filter_counters.num_initial_selected_granules});

    if (minmax_idx_condition)
    {
        auto description = minmax_idx_condition->getDescription();
        index_stats.emplace_back(ReadFromMergeTree::IndexStat{
            .type = ReadFromMergeTree::IndexType::MinMax,
            .condition = std::move(description.condition),
            .used_keys = std::move(description.used_keys),
            .num_parts_after = part_filter_counters.num_parts_after_minmax,
            .num_granules_after = part_filter_counters.num_granules_after_minmax});
        LOG_DEBUG(log, "MinMax index condition: {}", minmax_idx_condition->toString());
    }

    if (partition_pruner)
    {
        auto description = partition_pruner->getKeyCondition().getDescription();
        index_stats.emplace_back(ReadFromMergeTree::IndexStat{
            .type = ReadFromMergeTree::IndexType::Partition,
            .condition = std::move(description.condition),
            .used_keys = std::move(description.used_keys),
            .num_parts_after = part_filter_counters.num_parts_after_partition_pruner,
            .num_granules_after = part_filter_counters.num_granules_after_partition_pruner});
    }
}

RangesInDataParts MergeTreeDataSelectExecutor::filterPartsByPrimaryKeyAndSkipIndexes(
    MergeTreeData::DataPartsVector && parts,
    std::vector<AlterConversionsPtr> && alter_conversions,
    StorageMetadataPtr metadata_snapshot,
    const ContextPtr & context,
    const KeyCondition & key_condition,
    const UsefulSkipIndexes & skip_indexes,
    const MergeTreeReaderSettings & reader_settings,
    Poco::Logger * log,
    size_t num_streams,
    ReadFromMergeTree::IndexStats & index_stats,
    bool use_skip_indexes)
{
    chassert(alter_conversions.empty() || parts.size() == alter_conversions.size());

    RangesInDataParts parts_with_ranges;
    parts_with_ranges.resize(parts.size());
    const Settings & settings = context->getSettingsRef();

    if (use_skip_indexes && settings.force_data_skipping_indices.changed)
    {
        const auto & indices = settings.force_data_skipping_indices.toString();

        Strings forced_indices;
        {
            Tokens tokens(indices.data(), &indices[indices.size()], settings.max_query_size);
            IParser::Pos pos(tokens, static_cast<unsigned>(settings.max_parser_depth));
            Expected expected;
            if (!parseIdentifiersOrStringLiterals(pos, expected, forced_indices))
                throw Exception(ErrorCodes::CANNOT_PARSE_TEXT, "Cannot parse force_data_skipping_indices ('{}')", indices);
        }

        if (forced_indices.empty())
            throw Exception(ErrorCodes::CANNOT_PARSE_TEXT, "No indices parsed from force_data_skipping_indices ('{}')", indices);

        std::unordered_set<std::string> useful_indices_names;
        for (const auto & useful_index : skip_indexes.useful_indices)
            useful_indices_names.insert(useful_index.index->index.name);

        for (const auto & index_name : forced_indices)
        {
            if (!useful_indices_names.contains(index_name))
            {
                throw Exception(
                    ErrorCodes::INDEX_NOT_USED,
                    "Index {} is not used and setting 'force_data_skipping_indices' contains it",
                    backQuote(index_name));
            }
        }
    }

    struct IndexStat
    {
        std::atomic<size_t> total_granules{0};
        std::atomic<size_t> granules_dropped{0};
        std::atomic<size_t> total_parts{0};
        std::atomic<size_t> parts_dropped{0};
    };

    std::vector<IndexStat> useful_indices_stat(skip_indexes.useful_indices.size());
    std::vector<IndexStat> merged_indices_stat(skip_indexes.merged_indices.size());

    std::atomic<size_t> sum_marks_pk = 0;
    std::atomic<size_t> sum_parts_pk = 0;

    /// Let's find what range to read from each part.
    {
        auto mark_cache = context->getIndexMarkCache();
        auto uncompressed_cache = context->getIndexUncompressedCache();

        auto process_part = [&](size_t part_index)
        {
            auto & part = parts[part_index];
            auto alter_conversions_for_part = !alter_conversions.empty()
                ? alter_conversions[part_index]
                : std::make_shared<AlterConversions>();

            RangesInDataPart ranges(part, alter_conversions_for_part, part_index);
            size_t total_marks_count = part->index_granularity.getMarksCountWithoutFinal();

            if (metadata_snapshot->hasPrimaryKey())
                ranges.ranges = markRangesFromPKRange(part, metadata_snapshot, key_condition, settings, log);
            else if (total_marks_count)
                ranges.ranges = MarkRanges{{MarkRange{0, total_marks_count}}};

            sum_marks_pk.fetch_add(ranges.getMarksCount(), std::memory_order_relaxed);

            if (!ranges.ranges.empty())
                sum_parts_pk.fetch_add(1, std::memory_order_relaxed);

            for (size_t idx = 0; idx < skip_indexes.useful_indices.size(); ++idx)
            {
                if (ranges.ranges.empty())
                    break;

                const auto & index_and_condition = skip_indexes.useful_indices[idx];
                auto & stat = useful_indices_stat[idx];
                stat.total_parts.fetch_add(1, std::memory_order_relaxed);
                size_t total_granules = ranges.ranges.getNumberOfMarks();
                stat.total_granules.fetch_add(total_granules, std::memory_order_relaxed);

                ranges.ranges = filterMarksUsingIndex(
                    index_and_condition.index,
                    index_and_condition.condition,
                    part,
                    ranges.ranges,
                    settings,
                    reader_settings,
                    mark_cache.get(),
                    uncompressed_cache.get(),
                    log);

                stat.granules_dropped.fetch_add(total_granules - ranges.ranges.getNumberOfMarks(), std::memory_order_relaxed);
                if (ranges.ranges.empty())
                    stat.parts_dropped.fetch_add(1, std::memory_order_relaxed);
            }

            for (size_t idx = 0; idx < skip_indexes.merged_indices.size(); ++idx)
            {
                if (ranges.ranges.empty())
                    break;

                const auto & indices_and_condition = skip_indexes.merged_indices[idx];
                auto & stat = merged_indices_stat[idx];
                stat.total_parts.fetch_add(1, std::memory_order_relaxed);

                size_t total_granules = ranges.ranges.getNumberOfMarks();
                ranges.ranges = filterMarksUsingMergedIndex(
                    indices_and_condition.indices, indices_and_condition.condition,
                    part, ranges.ranges,
                    settings, reader_settings,
                    mark_cache.get(), uncompressed_cache.get(), log);

                stat.total_granules.fetch_add(total_granules, std::memory_order_relaxed);
                stat.granules_dropped.fetch_add(total_granules - ranges.ranges.getNumberOfMarks(), std::memory_order_relaxed);

                if (ranges.ranges.empty())
                    stat.parts_dropped.fetch_add(1, std::memory_order_relaxed);
            }

            if (!ranges.ranges.empty())
                parts_with_ranges[part_index] = std::move(ranges);
        };

        size_t num_threads = std::min<size_t>(num_streams, parts.size());
        if (settings.max_threads_for_indexes)
        {
            num_threads = std::min<size_t>(num_streams, settings.max_threads_for_indexes);
        }

        if (num_threads <= 1)
        {
            for (size_t part_index = 0; part_index < parts.size(); ++part_index)
                process_part(part_index);
        }
        else
        {
            /// Parallel loading of data parts.
            ThreadPool pool(
                CurrentMetrics::MergeTreeDataSelectExecutorThreads,
                CurrentMetrics::MergeTreeDataSelectExecutorThreadsActive,
                CurrentMetrics::MergeTreeDataSelectExecutorThreadsScheduled,
                num_threads);

            for (size_t part_index = 0; part_index < parts.size(); ++part_index)
                pool.scheduleOrThrowOnError([&, part_index, thread_group = CurrentThread::getGroup()]
                {
                    SCOPE_EXIT_SAFE(
                        if (thread_group)
                            CurrentThread::detachFromGroupIfNotDetached();
                    );
                    if (thread_group)
                        CurrentThread::attachToGroupIfDetached(thread_group);

                    process_part(part_index);
                });

            pool.wait();
        }

        /// Skip empty ranges.
        size_t next_part = 0;
        for (size_t part_index = 0; part_index < parts.size(); ++part_index)
        {
            auto & part = parts_with_ranges[part_index];
            if (!part.data_part)
                continue;

            if (next_part != part_index)
                std::swap(parts_with_ranges[next_part], part);

            ++next_part;
        }

        parts_with_ranges.resize(next_part);
    }

    if (metadata_snapshot->hasPrimaryKey())
    {
        auto description = key_condition.getDescription();

        index_stats.emplace_back(ReadFromMergeTree::IndexStat{
            .type = ReadFromMergeTree::IndexType::PrimaryKey,
            .condition = std::move(description.condition),
            .used_keys = std::move(description.used_keys),
            .num_parts_after = sum_parts_pk.load(std::memory_order_relaxed),
            .num_granules_after = sum_marks_pk.load(std::memory_order_relaxed)});
    }

    for (size_t idx = 0; idx < skip_indexes.useful_indices.size(); ++idx)
    {
        const auto & index_and_condition = skip_indexes.useful_indices[idx];
        const auto & stat = useful_indices_stat[idx];
        const auto & index_name = index_and_condition.index->index.name;
        LOG_DEBUG(
            log,
            "Index {} has dropped {}/{} granules.",
            backQuote(index_name),
            stat.granules_dropped,
            stat.total_granules);

        std::string description
            = index_and_condition.index->index.type + " GRANULARITY " + std::to_string(index_and_condition.index->index.granularity);

        index_stats.emplace_back(ReadFromMergeTree::IndexStat{
            .type = ReadFromMergeTree::IndexType::Skip,
            .name = index_name,
            .description = std::move(description),
            .num_parts_after = stat.total_parts - stat.parts_dropped,
            .num_granules_after = stat.total_granules - stat.granules_dropped});
    }

    for (size_t idx = 0; idx < skip_indexes.merged_indices.size(); ++idx)
    {
        const auto & index_and_condition = skip_indexes.merged_indices[idx];
        const auto & stat = merged_indices_stat[idx];
        const auto & index_name = "Merged";
        LOG_DEBUG(log, "Index {} has dropped {}/{} granules.",
                    backQuote(index_name),
                    stat.granules_dropped, stat.total_granules);

        std::string description = "MERGED GRANULARITY " + std::to_string(index_and_condition.indices.at(0)->index.granularity);

        index_stats.emplace_back(ReadFromMergeTree::IndexStat{
            .type = ReadFromMergeTree::IndexType::Skip,
            .name = index_name,
            .description = std::move(description),
            .num_parts_after = stat.total_parts - stat.parts_dropped,
            .num_granules_after = stat.total_granules - stat.granules_dropped});
    }

    return parts_with_ranges;
}

std::shared_ptr<QueryIdHolder> MergeTreeDataSelectExecutor::checkLimits(
    const MergeTreeData & data,
    const ReadFromMergeTree::AnalysisResult & result,
    const ContextPtr & context)
{
    const auto & settings = context->getSettingsRef();
    const auto data_settings = data.getSettings();
    auto max_partitions_to_read
        = settings.max_partitions_to_read.changed ? settings.max_partitions_to_read : data_settings->max_partitions_to_read;
    if (max_partitions_to_read > 0)
    {
        std::set<String> partitions;
        for (const auto & part_with_ranges : result.parts_with_ranges)
            partitions.insert(part_with_ranges.data_part->info.partition_id);
        if (partitions.size() > static_cast<size_t>(max_partitions_to_read))
            throw Exception(
                ErrorCodes::TOO_MANY_PARTITIONS,
                "Too many partitions to read. Current {}, max {}",
                partitions.size(),
                max_partitions_to_read);
    }

    if (data_settings->max_concurrent_queries > 0 && data_settings->min_marks_to_honor_max_concurrent_queries > 0
        && result.selected_marks >= data_settings->min_marks_to_honor_max_concurrent_queries)
    {
        auto query_id = context->getCurrentQueryId();
        if (!query_id.empty())
            return data.getQueryIdHolder(query_id, data_settings->max_concurrent_queries);
    }
    return nullptr;
}

static void selectColumnNames(
    const Names & column_names_to_return,
    const MergeTreeData & data,
    Names & real_column_names,
    Names & virt_column_names,
    bool & sample_factor_column_queried)
{
    sample_factor_column_queried = false;

    for (const String & name : column_names_to_return)
    {
        if (name == "_part")
        {
            virt_column_names.push_back(name);
        }
        else if (name == "_part_index")
        {
            virt_column_names.push_back(name);
        }
        else if (name == "_partition_id")
        {
            virt_column_names.push_back(name);
        }
        else if (name == "_part_offset")
        {
            virt_column_names.push_back(name);
        }
        else if (name == LightweightDeleteDescription::FILTER_COLUMN.name)
        {
            virt_column_names.push_back(name);
        }
        else if (name == BlockNumberColumn::name)
        {
            virt_column_names.push_back(name);
        }
        else if (name == "_part_uuid")
        {
            virt_column_names.push_back(name);
        }
        else if (name == "_partition_value")
        {
            if (!typeid_cast<const DataTypeTuple *>(data.getPartitionValueType().get()))
            {
                throw Exception(
                    ErrorCodes::NO_SUCH_COLUMN_IN_TABLE,
                    "Missing column `_partition_value` because there is no partition column in table {}",
                    data.getStorageID().getTableName());
            }

            virt_column_names.push_back(name);
        }
        else if (name == "_sample_factor")
        {
            sample_factor_column_queried = true;
            virt_column_names.push_back(name);
        }
        else
        {
            real_column_names.push_back(name);
        }
    }
}

MergeTreeDataSelectAnalysisResultPtr MergeTreeDataSelectExecutor::estimateNumMarksToRead(
    MergeTreeData::DataPartsVector parts,
    const PrewhereInfoPtr & prewhere_info,
    const Names & column_names_to_return,
    const StorageMetadataPtr & metadata_snapshot_base,
    const StorageMetadataPtr & metadata_snapshot,
    const SelectQueryInfo & query_info,
    const ActionDAGNodes & added_filter_nodes,
    ContextPtr context,
    size_t num_streams,
    std::shared_ptr<PartitionIdToMaxBlock> max_block_numbers_to_read) const
{
    size_t total_parts = parts.size();
    if (total_parts == 0)
        return std::make_shared<MergeTreeDataSelectAnalysisResult>(
            MergeTreeDataSelectAnalysisResult{.result = ReadFromMergeTree::AnalysisResult()});

    Names real_column_names;
    Names virt_column_names;
    /// If query contains restrictions on the virtual column `_part` or `_part_index`, select only parts suitable for it.
    /// The virtual column `_sample_factor` (which is equal to 1 / used sample rate) can be requested in the query.
    bool sample_factor_column_queried = false;

    selectColumnNames(column_names_to_return, data, real_column_names, virt_column_names, sample_factor_column_queried);

    std::optional<ReadFromMergeTree::Indexes> indexes;
    /// NOTE: We don't need alter_conversions because the returned analysis_result is only used for:
    /// 1. estimate the number of rows to read; 2. projection reading, which doesn't have alter_conversions.
    return ReadFromMergeTree::selectRangesToRead(
        std::move(parts),
        /*alter_conversions=*/ {},
        prewhere_info,
        added_filter_nodes,
        metadata_snapshot_base,
        metadata_snapshot,
        query_info,
        context,
        num_streams,
        max_block_numbers_to_read,
        data,
        real_column_names,
        sample_factor_column_queried,
        log,
        indexes);
}

QueryPlanStepPtr MergeTreeDataSelectExecutor::readFromParts(
    MergeTreeData::DataPartsVector parts,
    std::vector<AlterConversionsPtr> alter_conversions,
    const Names & column_names_to_return,
    const StorageSnapshotPtr & storage_snapshot,
    const SelectQueryInfo & query_info,
    ContextPtr context,
    const UInt64 max_block_size,
    const size_t num_streams,
    std::shared_ptr<PartitionIdToMaxBlock> max_block_numbers_to_read,
    MergeTreeDataSelectAnalysisResultPtr merge_tree_select_result_ptr,
    bool enable_parallel_reading) const
{
    /// If merge_tree_select_result_ptr != nullptr, we use analyzed result so parts will always be empty.
    if (merge_tree_select_result_ptr)
    {
        if (merge_tree_select_result_ptr->marks() == 0)
            return {};
    }
    else if (parts.empty())
        return {};

    Names real_column_names;
    Names virt_column_names;
    /// If query contains restrictions on the virtual column `_part` or `_part_index`, select only parts suitable for it.
    /// The virtual column `_sample_factor` (which is equal to 1 / used sample rate) can be requested in the query.
    bool sample_factor_column_queried = false;

    selectColumnNames(column_names_to_return, data, real_column_names, virt_column_names, sample_factor_column_queried);

    /// Do not keep data parts in snapshot.
    /// They are stored separately, and some could be released after PK analysis.
    auto storage_snapshot_copy = storage_snapshot->clone(std::make_unique<MergeTreeData::SnapshotData>());

    return std::make_unique<ReadFromMergeTree>(
        std::move(parts),
        std::move(alter_conversions),
        real_column_names,
        virt_column_names,
        data,
        query_info,
        storage_snapshot_copy,
        context,
        max_block_size,
        num_streams,
        sample_factor_column_queried,
        max_block_numbers_to_read,
        log,
        merge_tree_select_result_ptr,
        enable_parallel_reading
    );
}


/// Marks are placed whenever threshold on rows or bytes is met.
/// So we have to return the number of marks on whatever estimate is higher - by rows or by bytes.
size_t MergeTreeDataSelectExecutor::roundRowsOrBytesToMarks(
    size_t rows_setting,
    size_t bytes_setting,
    size_t rows_granularity,
    size_t bytes_granularity)
{
    size_t res = (rows_setting + rows_granularity - 1) / rows_granularity;

    if (bytes_granularity == 0)
        return res;
    else
        return std::max(res, (bytes_setting + bytes_granularity - 1) / bytes_granularity);
}

/// Same as roundRowsOrBytesToMarks() but do not return more then max_marks
size_t MergeTreeDataSelectExecutor::minMarksForConcurrentRead(
    size_t rows_setting,
    size_t bytes_setting,
    size_t rows_granularity,
    size_t bytes_granularity,
    size_t max_marks)
{
    size_t marks = 1;

    if (rows_setting + rows_granularity <= rows_setting) /// overflow
        marks = max_marks;
    else if (rows_setting)
        marks = (rows_setting + rows_granularity - 1) / rows_granularity;

    if (bytes_granularity == 0)
        return marks;
    else
    {
        /// Overflow
        if (bytes_setting + bytes_granularity <= bytes_setting) /// overflow
            return max_marks;
        if (bytes_setting)
            return std::max(marks, (bytes_setting + bytes_granularity - 1) / bytes_granularity);
        else
            return marks;
    }
}


/// Calculates a set of mark ranges, that could possibly contain keys, required by condition.
/// In other words, it removes subranges from whole range, that definitely could not contain required keys.
MarkRanges MergeTreeDataSelectExecutor::markRangesFromPKRange(
    const MergeTreeData::DataPartPtr & part,
    const StorageMetadataPtr & metadata_snapshot,
    const KeyCondition & key_condition,
    const Settings & settings,
    Poco::Logger * log)
{
    MarkRanges res;

    size_t marks_count = part->index_granularity.getMarksCount();
    const auto & index = part->index;
    if (marks_count == 0)
        return res;

    bool has_final_mark = part->index_granularity.hasFinalMark();

    /// If index is not used.
    if (key_condition.alwaysUnknownOrTrue())
    {
        if (has_final_mark)
            res.push_back(MarkRange(0, marks_count - 1));
        else
            res.push_back(MarkRange(0, marks_count));

        return res;
    }

    const auto & primary_key = metadata_snapshot->getPrimaryKey();
    auto index_columns = std::make_shared<ColumnsWithTypeAndName>();
    const auto & key_indices = key_condition.getKeyIndices();
    DataTypes key_types;
    for (size_t i : key_indices)
    {
        index_columns->emplace_back(ColumnWithTypeAndName{index[i], primary_key.data_types[i], primary_key.column_names[i]});
        key_types.emplace_back(primary_key.data_types[i]);
    }

    /// If there are no monotonic functions, there is no need to save block reference.
    /// Passing explicit field to FieldRef allows to optimize ranges and shows better performance.
    std::function<void(size_t, size_t, FieldRef &)> create_field_ref;
    if (key_condition.hasMonotonicFunctionsChain())
    {

        create_field_ref = [index_columns](size_t row, size_t column, FieldRef & field)
        {
            field = {index_columns.get(), row, column};
            // NULL_LAST
            if (field.isNull())
                field = POSITIVE_INFINITY;
        };
    }
    else
    {
        create_field_ref = [index_columns](size_t row, size_t column, FieldRef & field)
        {
            (*index_columns)[column].column->get(row, field);
            // NULL_LAST
            if (field.isNull())
                field = POSITIVE_INFINITY;
        };
    }

    /// NOTE Creating temporary Field objects to pass to KeyCondition.
    size_t used_key_size = key_indices.size();
    std::vector<FieldRef> index_left(used_key_size);
    std::vector<FieldRef> index_right(used_key_size);

    auto may_be_true_in_range = [&](MarkRange & range)
    {
        if (range.end == marks_count && !has_final_mark)
        {
            for (size_t i = 0; i < used_key_size; ++i)
            {
                create_field_ref(range.begin, i, index_left[i]);
                index_right[i] = POSITIVE_INFINITY;
            }
        }
        else
        {
            if (has_final_mark && range.end == marks_count)
                range.end -= 1; /// Remove final empty mark. It's useful only for primary key condition.

            for (size_t i = 0; i < used_key_size; ++i)
            {
                create_field_ref(range.begin, i, index_left[i]);
                create_field_ref(range.end, i, index_right[i]);
            }
        }
        return key_condition.mayBeTrueInRange(used_key_size, index_left.data(), index_right.data(), key_types);
    };

    const String & part_name = part->isProjectionPart() ? fmt::format("{}.{}", part->name, part->getParentPart()->name) : part->name;
    if (!key_condition.matchesExactContinuousRange())
    {
        // Do exclusion search, where we drop ranges that do not match

        if (settings.merge_tree_coarse_index_granularity <= 1)
            throw Exception(ErrorCodes::ARGUMENT_OUT_OF_BOUND, "Setting merge_tree_coarse_index_granularity should be greater than 1");

        size_t min_marks_for_seek = roundRowsOrBytesToMarks(
            settings.merge_tree_min_rows_for_seek,
            settings.merge_tree_min_bytes_for_seek,
            part->index_granularity_info.fixed_index_granularity,
            part->index_granularity_info.index_granularity_bytes);

        /** There will always be disjoint suspicious segments on the stack, the leftmost one at the top (back).
        * At each step, take the left segment and check if it fits.
        * If fits, split it into smaller ones and put them on the stack. If not, discard it.
        * If the segment is already of one mark length, add it to response and discard it.
        */
        std::vector<MarkRange> ranges_stack = { {0, marks_count} };

        size_t steps = 0;

        while (!ranges_stack.empty())
        {
            MarkRange range = ranges_stack.back();
            ranges_stack.pop_back();

            steps++;

            if (!may_be_true_in_range(range))
                continue;

            if (range.end == range.begin + 1)
            {
                /// We saw a useful gap between neighboring marks. Either add it to the last range, or start a new range.
                if (res.empty() || range.begin - res.back().end > min_marks_for_seek)
                    res.push_back(range);
                else
                    res.back().end = range.end;
            }
            else
            {
                /// Break the segment and put the result on the stack from right to left.
                size_t step = (range.end - range.begin - 1) / settings.merge_tree_coarse_index_granularity + 1;
                size_t end;

                for (end = range.end; end > range.begin + step; end -= step)
                    ranges_stack.emplace_back(end - step, end);

                ranges_stack.emplace_back(range.begin, end);
            }
        }

        LOG_TRACE(log, "Used generic exclusion search over index for part {} with {} steps", part_name, steps);
    }
    else
    {
        /// In case when SELECT's predicate defines a single continuous interval of keys,
        /// we can use binary search algorithm to find the left and right endpoint key marks of such interval.
        /// The returned value is the minimum range of marks, containing all keys for which KeyCondition holds

        LOG_TRACE(log, "Running binary search on index range for part {} ({} marks)", part_name, marks_count);

        size_t steps = 0;

        MarkRange result_range;

        size_t searched_left = 0;
        size_t searched_right = marks_count;

        while (searched_left + 1 < searched_right)
        {
            const size_t middle = (searched_left + searched_right) / 2;
            MarkRange range(0, middle);
            if (may_be_true_in_range(range))
                searched_right = middle;
            else
                searched_left = middle;
            ++steps;
        }
        result_range.begin = searched_left;
        LOG_TRACE(log, "Found (LEFT) boundary mark: {}", searched_left);

        searched_right = marks_count;
        while (searched_left + 1 < searched_right)
        {
            const size_t middle = (searched_left + searched_right) / 2;
            MarkRange range(middle, marks_count);
            if (may_be_true_in_range(range))
                searched_left = middle;
            else
                searched_right = middle;
            ++steps;
        }
        result_range.end = searched_right;
        LOG_TRACE(log, "Found (RIGHT) boundary mark: {}", searched_right);

        if (result_range.begin < result_range.end && may_be_true_in_range(result_range))
            res.emplace_back(std::move(result_range));

        LOG_TRACE(log, "Found {} range in {} steps", res.empty() ? "empty" : "continuous", steps);
    }

    return res;
}


MarkRanges MergeTreeDataSelectExecutor::filterMarksUsingIndex(
    MergeTreeIndexPtr index_helper,
    MergeTreeIndexConditionPtr condition,
    MergeTreeData::DataPartPtr part,
    const MarkRanges & ranges,
    const Settings & settings,
    const MergeTreeReaderSettings & reader_settings,
    MarkCache * mark_cache,
    UncompressedCache * uncompressed_cache,
    Poco::Logger * log)
{
    if (!index_helper->getDeserializedFormat(part->getDataPartStorage(), index_helper->getFileName()))
    {
        LOG_DEBUG(log, "File for index {} does not exist ({}.*). Skipping it.", backQuote(index_helper->index.name),
            (fs::path(part->getDataPartStorage().getFullPath()) / index_helper->getFileName()).string());
        return ranges;
    }

    auto index_granularity = index_helper->index.granularity;

    const size_t min_marks_for_seek = roundRowsOrBytesToMarks(
        settings.merge_tree_min_rows_for_seek,
        settings.merge_tree_min_bytes_for_seek,
        part->index_granularity_info.fixed_index_granularity,
        part->index_granularity_info.index_granularity_bytes);

    size_t marks_count = part->getMarksCount();
    size_t final_mark = part->index_granularity.hasFinalMark();
    size_t index_marks_count = (marks_count - final_mark + index_granularity - 1) / index_granularity;

    MarkRanges index_ranges;
    for (const auto & range : ranges)
    {
        MarkRange index_range(
                range.begin / index_granularity,
                (range.end + index_granularity - 1) / index_granularity);
        index_ranges.push_back(index_range);
    }

    MergeTreeIndexReader reader(
        index_helper, part,
        index_marks_count,
        index_ranges,
        mark_cache,
        uncompressed_cache,
        reader_settings);

    MarkRanges res;

    /// Some granules can cover two or more ranges,
    /// this variable is stored to avoid reading the same granule twice.
    MergeTreeIndexGranulePtr granule = nullptr;
    size_t last_index_mark = 0;

    PostingsCacheForStore cache_in_store;

    if (dynamic_cast<const MergeTreeIndexInverted *>(&*index_helper) != nullptr)
        cache_in_store.store = GinIndexStoreFactory::instance().get(index_helper->getFileName(), part->getDataPartStoragePtr());

    for (size_t i = 0; i < ranges.size(); ++i)
    {
        const MarkRange & index_range = index_ranges[i];

        if (last_index_mark != index_range.begin || !granule)
            reader.seek(index_range.begin);

        for (size_t index_mark = index_range.begin; index_mark < index_range.end; ++index_mark)
        {
            if (index_mark != index_range.begin || !granule || last_index_mark != index_range.begin)
                reader.read(granule);

            auto ann_condition = std::dynamic_pointer_cast<IMergeTreeIndexConditionApproximateNearestNeighbor>(condition);
            if (ann_condition != nullptr)
            {
                // vector of indexes of useful ranges
                auto result = ann_condition->getUsefulRanges(granule);

                for (auto range : result)
                {
                    // range for corresponding index
                    MarkRange data_range(
                        std::max(ranges[i].begin, index_mark * index_granularity + range),
                        std::min(ranges[i].end, index_mark * index_granularity + range + 1));

                    if (res.empty() || res.back().end - data_range.begin > min_marks_for_seek)
                        res.push_back(data_range);
                    else
                        res.back().end = data_range.end;
                }
                continue;
            }

            bool result = false;
            const auto * gin_filter_condition = dynamic_cast<const MergeTreeConditionInverted *>(&*condition);
            if (!gin_filter_condition)
                result = condition->mayBeTrueOnGranule(granule);
            else
                result = cache_in_store.store ? gin_filter_condition->mayBeTrueOnGranuleInPart(granule, cache_in_store) : true;

            if (!result)
                continue;

            MarkRange data_range(
                    std::max(ranges[i].begin, index_mark * index_granularity),
                    std::min(ranges[i].end, (index_mark + 1) * index_granularity));

            if (res.empty() || data_range.begin - res.back().end > min_marks_for_seek)
                res.push_back(data_range);
            else
                res.back().end = data_range.end;
        }

        last_index_mark = index_range.end - 1;
    }

    return res;
}

MarkRanges MergeTreeDataSelectExecutor::filterMarksUsingMergedIndex(
    MergeTreeIndices indices,
    MergeTreeIndexMergedConditionPtr condition,
    MergeTreeData::DataPartPtr part,
    const MarkRanges & ranges,
    const Settings & settings,
    const MergeTreeReaderSettings & reader_settings,
    MarkCache * mark_cache,
    UncompressedCache * uncompressed_cache,
    Poco::Logger * log)
{
    for (const auto & index_helper : indices)
    {
        if (!part->getDataPartStorage().exists(index_helper->getFileName() + ".idx"))
        {
            LOG_DEBUG(log, "File for index {} does not exist. Skipping it.", backQuote(index_helper->index.name));
            return ranges;
        }
    }

    auto index_granularity = indices.front()->index.granularity;

    const size_t min_marks_for_seek = roundRowsOrBytesToMarks(
        settings.merge_tree_min_rows_for_seek,
        settings.merge_tree_min_bytes_for_seek,
        part->index_granularity_info.fixed_index_granularity,
        part->index_granularity_info.index_granularity_bytes);

    size_t marks_count = part->getMarksCount();
    size_t final_mark = part->index_granularity.hasFinalMark();
    size_t index_marks_count = (marks_count - final_mark + index_granularity - 1) / index_granularity;

    std::vector<std::unique_ptr<MergeTreeIndexReader>> readers;
    for (const auto & index_helper : indices)
    {
        readers.emplace_back(
            std::make_unique<MergeTreeIndexReader>(
                index_helper,
                part,
                index_marks_count,
                ranges,
                mark_cache,
                uncompressed_cache,
                reader_settings));
    }

    MarkRanges res;

    /// Some granules can cover two or more ranges,
    /// this variable is stored to avoid reading the same granule twice.
    MergeTreeIndexGranules granules(indices.size(), nullptr);
    bool granules_filled = false;
    size_t last_index_mark = 0;
    for (const auto & range : ranges)
    {
        MarkRange index_range(
            range.begin / index_granularity,
            (range.end + index_granularity - 1) / index_granularity);

        if (last_index_mark != index_range.begin || !granules_filled)
            for (auto & reader : readers)
                reader->seek(index_range.begin);

        for (size_t index_mark = index_range.begin; index_mark < index_range.end; ++index_mark)
        {
            if (index_mark != index_range.begin || !granules_filled || last_index_mark != index_range.begin)
            {
                for (size_t i = 0; i < readers.size(); ++i)
                {
                    readers[i]->read(granules[i]);
                    granules_filled = true;
                }
            }

            if (!condition->mayBeTrueOnGranule(granules))
                continue;

            MarkRange data_range(
                std::max(range.begin, index_mark * index_granularity),
                std::min(range.end, (index_mark + 1) * index_granularity));

            if (res.empty() || data_range.begin - res.back().end > min_marks_for_seek)
                res.push_back(data_range);
            else
                res.back().end = data_range.end;
        }

        last_index_mark = index_range.end - 1;
    }

    return res;
}

void MergeTreeDataSelectExecutor::selectPartsToRead(
    MergeTreeData::DataPartsVector & parts,
    std::vector<AlterConversionsPtr> & alter_conversions,
    const std::optional<std::unordered_set<String>> & part_values,
    const std::optional<KeyCondition> & minmax_idx_condition,
    const DataTypes & minmax_columns_types,
    const std::optional<PartitionPruner> & partition_pruner,
    const PartitionIdToMaxBlock * max_block_numbers_to_read,
    PartFilterCounters & counters)
{
    MergeTreeData::DataPartsVector prev_parts;
    std::vector<AlterConversionsPtr> prev_conversions;

    std::swap(prev_parts, parts);
    std::swap(prev_conversions, alter_conversions);

    for (size_t i = 0; i < prev_parts.size(); ++i)
    {
        const auto * part = prev_parts[i]->isProjectionPart() ? prev_parts[i]->getParentPart() : prev_parts[i].get();
        if (part_values && part_values->find(part->name) == part_values->end())
            continue;

        if (part->isEmpty())
            continue;

        if (max_block_numbers_to_read)
        {
            auto blocks_iterator = max_block_numbers_to_read->find(part->info.partition_id);
            if (blocks_iterator == max_block_numbers_to_read->end() || part->info.max_block > blocks_iterator->second)
                continue;
        }

        size_t num_granules = part->getMarksCount();
        if (num_granules && part->index_granularity.hasFinalMark())
            --num_granules;

        counters.num_initial_selected_parts += 1;
        counters.num_initial_selected_granules += num_granules;

        if (minmax_idx_condition && !minmax_idx_condition->checkInHyperrectangle(
                part->minmax_idx->hyperrectangle, minmax_columns_types).can_be_true)
            continue;

        counters.num_parts_after_minmax += 1;
        counters.num_granules_after_minmax += num_granules;

        if (partition_pruner)
        {
            if (partition_pruner->canBePruned(*part))
                continue;
        }

        counters.num_parts_after_partition_pruner += 1;
        counters.num_granules_after_partition_pruner += num_granules;

        parts.push_back(prev_parts[i]);
        if (!prev_conversions.empty())
            alter_conversions.push_back(prev_conversions[i]);
    }
}

void MergeTreeDataSelectExecutor::selectPartsToReadWithUUIDFilter(
    MergeTreeData::DataPartsVector & parts,
    std::vector<AlterConversionsPtr> & alter_conversions,
    const std::optional<std::unordered_set<String>> & part_values,
    MergeTreeData::PinnedPartUUIDsPtr pinned_part_uuids,
    const std::optional<KeyCondition> & minmax_idx_condition,
    const DataTypes & minmax_columns_types,
    const std::optional<PartitionPruner> & partition_pruner,
    const PartitionIdToMaxBlock * max_block_numbers_to_read,
    ContextPtr query_context,
    PartFilterCounters & counters,
    Poco::Logger * log)
{
    /// process_parts prepare parts that have to be read for the query,
    /// returns false if duplicated parts' UUID have been met
    auto select_parts = [&] (
        MergeTreeData::DataPartsVector & selected_parts,
        std::vector<AlterConversionsPtr> & selected_conversions) -> bool
    {
        auto ignored_part_uuids = query_context->getIgnoredPartUUIDs();
        std::unordered_set<UUID> temp_part_uuids;

        MergeTreeData::DataPartsVector prev_parts;
        std::vector<AlterConversionsPtr> prev_conversions;

        std::swap(prev_parts, selected_parts);
        std::swap(prev_conversions, selected_conversions);

        for (size_t i = 0; i < prev_parts.size(); ++i)
        {
            const auto * part = prev_parts[i]->isProjectionPart() ? prev_parts[i]->getParentPart() : prev_parts[i].get();
            if (part_values && part_values->find(part->name) == part_values->end())
                continue;

            if (part->isEmpty())
                continue;

            if (max_block_numbers_to_read)
            {
                auto blocks_iterator = max_block_numbers_to_read->find(part->info.partition_id);
                if (blocks_iterator == max_block_numbers_to_read->end() || part->info.max_block > blocks_iterator->second)
                    continue;
            }

            /// Skip the part if its uuid is meant to be excluded
            if (part->uuid != UUIDHelpers::Nil && ignored_part_uuids->has(part->uuid))
                continue;

            size_t num_granules = part->getMarksCount();
            if (num_granules && part->index_granularity.hasFinalMark())
                --num_granules;

            counters.num_initial_selected_parts += 1;
            counters.num_initial_selected_granules += num_granules;

            if (minmax_idx_condition
                && !minmax_idx_condition->checkInHyperrectangle(part->minmax_idx->hyperrectangle, minmax_columns_types)
                        .can_be_true)
                continue;

            counters.num_parts_after_minmax += 1;
            counters.num_granules_after_minmax += num_granules;

            if (partition_pruner)
            {
                if (partition_pruner->canBePruned(*part))
                    continue;
            }

            counters.num_parts_after_partition_pruner += 1;
            counters.num_granules_after_partition_pruner += num_granules;

            /// populate UUIDs and exclude ignored parts if enabled
            if (part->uuid != UUIDHelpers::Nil && pinned_part_uuids->contains(part->uuid))
            {
                auto result = temp_part_uuids.insert(part->uuid);
                if (!result.second)
                    throw Exception(ErrorCodes::LOGICAL_ERROR, "Found a part with the same UUID on the same replica.");
            }

            selected_parts.push_back(prev_parts[i]);
            if (!prev_conversions.empty())
                selected_conversions.push_back(prev_conversions[i]);
        }

        if (!temp_part_uuids.empty())
        {
            auto duplicates = query_context->getPartUUIDs()->add(std::vector<UUID>{temp_part_uuids.begin(), temp_part_uuids.end()});
            if (!duplicates.empty())
            {
                /// on a local replica with prefer_localhost_replica=1 if any duplicates appeared during the first pass,
                /// adding them to the exclusion, so they will be skipped on second pass
                query_context->getIgnoredPartUUIDs()->add(duplicates);
                return false;
            }
        }

        return true;
    };

    /// Process parts that have to be read for a query.
    auto needs_retry = !select_parts(parts, alter_conversions);

    /// If any duplicated part UUIDs met during the first step, try to ignore them in second pass.
    /// This may happen when `prefer_localhost_replica` is set and "distributed" stage runs in the same process with "remote" stage.
    if (needs_retry)
    {
        LOG_DEBUG(log, "Found duplicate uuids locally, will retry part selection without them");

        counters = PartFilterCounters();

        /// Second attempt didn't help, throw an exception
        if (!select_parts(parts, alter_conversions))
            throw Exception(ErrorCodes::DUPLICATED_PART_UUIDS, "Found duplicate UUIDs while processing query.");
    }
}

}<|MERGE_RESOLUTION|>--- conflicted
+++ resolved
@@ -156,22 +156,8 @@
         enable_parallel_reading);
 
     auto plan = std::make_unique<QueryPlan>();
-<<<<<<< HEAD
     if (step)
         plan->addStep(std::move(step));
-=======
-    if (pipe.empty())
-        return plan;
-
-    pipe.resize(1);
-    auto step = std::make_unique<ReadFromStorageStep>(
-        std::move(pipe),
-        fmt::format("MergeTree(with {} projection {})", query_info.projection->desc->type, query_info.projection->desc->name),
-        query_info,
-        context);
-    plan->addStep(std::move(step));
-    plan->addInterpreterContext(query_info.projection->context);
->>>>>>> e0ceb5d6
     return plan;
 }
 
