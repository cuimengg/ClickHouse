#include <Storages/MergeTree/MergeTreeReadPoolBase.h>

#include <Core/Settings.h>
#include <Storages/MergeTree/LoadedMergeTreeDataPartInfoForReader.h>
#include <Storages/MergeTree/MergeTreeBlockReadUtils.h>

namespace DB
{
namespace Setting
{
    extern const SettingsBool merge_tree_determine_task_size_by_prewhere_columns;
    extern const SettingsUInt64 merge_tree_min_bytes_per_task_for_remote_reading;
    extern const SettingsUInt64 merge_tree_min_read_task_size;
}

namespace ErrorCodes
{
    extern const int LOGICAL_ERROR;
}

MergeTreeReadPoolBase::MergeTreeReadPoolBase(
    RangesInDataParts && parts_,
    MutationsSnapshotPtr mutations_snapshot_,
    VirtualFields shared_virtual_fields_,
    const StorageSnapshotPtr & storage_snapshot_,
    const PrewhereInfoPtr & prewhere_info_,
    const ExpressionActionsSettings & actions_settings_,
    const MergeTreeReaderSettings & reader_settings_,
    const Names & column_names_,
    const PoolSettings & pool_settings_,
    const MergeTreeReadTask::BlockSizeParams & block_size_params_,
    const ContextPtr & context_)
    : WithContext(context_)
    , parts_ranges_ptr(std::make_shared<MergeTreeReadPartsRanges>(std::move(parts_)))
    , mutations_snapshot(std::move(mutations_snapshot_))
    , shared_virtual_fields(std::move(shared_virtual_fields_))
    , storage_snapshot(storage_snapshot_)
    , prewhere_info(prewhere_info_)
    , actions_settings(actions_settings_)
    , reader_settings(reader_settings_)
    , column_names(column_names_)
    , pool_settings(pool_settings_)
    , block_size_params(block_size_params_)
    , owned_mark_cache(context_->getGlobalContext()->getMarkCache())
    , owned_uncompressed_cache(pool_settings_.use_uncompressed_cache ? context_->getGlobalContext()->getUncompressedCache() : nullptr)
    , header(storage_snapshot->getSampleBlockForColumns(column_names))
    , merge_tree_determine_task_size_by_prewhere_columns(context_->getSettingsRef()[Setting::merge_tree_determine_task_size_by_prewhere_columns])
    , merge_tree_min_bytes_per_task_for_remote_reading(context_->getSettingsRef()[Setting::merge_tree_min_bytes_per_task_for_remote_reading])
    , profile_callback([this](ReadBufferFromFileBase::ProfileInfo info_) { profileFeedback(info_); })
{
    //fillPerPartInfos(context_->getSettingsRef());
}

static size_t getSizeOfColumns(const IMergeTreeDataPart & part, const Names & columns_to_read)
{
    ColumnSize columns_size{};
    for (const auto & col_name : columns_to_read)
        columns_size.add(part.getColumnSize(col_name));
    /// For compact parts we don't know individual column sizes, let's use whole part size as approximation
    return columns_size.data_compressed ? columns_size.data_compressed : part.getBytesOnDisk();
}

/// Columns from different prewhere steps are read independently, so it makes sense to use the heaviest set of columns among them as an estimation.
static Names
getHeaviestSetOfColumnsAmongPrewhereSteps(const IMergeTreeDataPart & part, const std::vector<NamesAndTypesList> & prewhere_steps_columns)
{
    const auto it = std::ranges::max_element(
        prewhere_steps_columns,
        [&](const auto & lhs, const auto & rhs)
        { return getSizeOfColumns(part, lhs.getNames()) < getSizeOfColumns(part, rhs.getNames()); });
    return it->getNames();
}

static std::pair<size_t, size_t> // (min_marks_per_task, avg_mark_bytes)
calculateMinMarksPerTask(
    const RangesInDataPart & part,
    const Names & columns_to_read,
    const std::vector<NamesAndTypesList> & prewhere_steps_columns,
    const MergeTreeReadPoolBase::PoolSettings & pool_settings,
    bool merge_tree_determine_task_size_by_prewhere_columns,
    UInt64 merge_tree_min_bytes_per_task_for_remote_reading)
{
    size_t min_marks_per_task
        = std::max<size_t>(settings[Setting::merge_tree_min_read_task_size], pool_settings.min_marks_for_concurrent_read);
    size_t avg_mark_bytes = 0;
    /// It is important to obtain marks count from the part itself instead of calling `part.getMarksCount()`,
    /// because `part` will report number of marks selected from this part by the query.
    const size_t part_marks_count = part.data_part->getMarksCount();
    if (part_marks_count)
    {
<<<<<<< HEAD
        /// We assume that most of the time prewhere does it's job good meaning that lion's share of the rows is filtered out.
        /// Which means in turn that for most of the rows we will read only the columns from prewhere clause.
        /// So it makes sense to use only them for the estimation.
        const auto & columns = merge_tree_determine_task_size_by_prewhere_columns && prewhere_info
            ? prewhere_info->prewhere_actions.getRequiredColumnsNames()
            : columns_to_read;
        const size_t part_compressed_bytes = getApproxSizeOfPart(*part.data_part, columns);

        const auto avg_mark_bytes = std::max<size_t>(part_compressed_bytes / part_marks_count, 1);
        const auto min_bytes_per_task = merge_tree_min_bytes_per_task_for_remote_reading;
        /// We're taking min here because number of tasks shouldn't be too low - it will make task stealing impossible.
        /// We also create at least two tasks per thread to have something to steal from a slow thread.
        const auto heuristic_min_marks
            = std::min<size_t>(pool_settings.sum_marks / pool_settings.threads / 2, min_bytes_per_task / avg_mark_bytes);
        if (heuristic_min_marks > min_marks_per_task)
=======
        if (part.data_part->isStoredOnRemoteDisk())
        {
            /// We assume that most of the time prewhere does it's job good meaning that lion's share of the rows is filtered out.
            /// Which means in turn that for most of the rows we will read only the columns from prewhere clause.
            /// So it makes sense to use only them for the estimation.
            const auto & columns = settings[Setting::merge_tree_determine_task_size_by_prewhere_columns] && !prewhere_steps_columns.empty()
                ? getHeaviestSetOfColumnsAmongPrewhereSteps(*part.data_part, prewhere_steps_columns)
                : columns_to_read;
            const size_t part_compressed_bytes = getSizeOfColumns(*part.data_part, columns);

            avg_mark_bytes = std::max<size_t>(part_compressed_bytes / part_marks_count, 1);
            const auto min_bytes_per_task = settings[Setting::merge_tree_min_bytes_per_task_for_remote_reading];
            /// We're taking min here because number of tasks shouldn't be too low - it will make task stealing impossible.
            /// We also create at least two tasks per thread to have something to steal from a slow thread.
            const auto heuristic_min_marks
                = std::min<size_t>(pool_settings.sum_marks / pool_settings.threads / 2, min_bytes_per_task / avg_mark_bytes);
            if (heuristic_min_marks > min_marks_per_task)
            {
                LOG_TEST(
                    &Poco::Logger::get("MergeTreeReadPoolBase"),
                    "Increasing min_marks_per_task from {} to {} based on columns size heuristic",
                    min_marks_per_task,
                    heuristic_min_marks);
                min_marks_per_task = heuristic_min_marks;
            }
        }
        else
>>>>>>> e3bb7a38
        {
            avg_mark_bytes = std::max<size_t>(getSizeOfColumns(*part.data_part, columns_to_read) / part_marks_count, 1);
        }
    }

    LOG_TEST(&Poco::Logger::get("MergeTreeReadPoolBase"), "Will use min_marks_per_task={}", min_marks_per_task);
    return {min_marks_per_task, avg_mark_bytes};
}

void MergeTreeReadPoolBase::fillPerPartInfos(const RangesInDataParts & parts_ranges)
{
    per_part_infos.reserve(parts_ranges.size());
    is_part_on_remote_disk.reserve(parts_ranges.size());

    auto sample_block = storage_snapshot->metadata->getSampleBlock();

    for (const auto & part_with_ranges : parts_ranges)
    {
#ifndef NDEBUG
        assertSortedAndNonIntersecting(part_with_ranges.ranges);
#endif

        MergeTreeReadTaskInfo read_task_info;

        read_task_info.data_part = part_with_ranges.data_part;

        const auto & data_part = read_task_info.data_part;
        if (data_part->isProjectionPart())
        {
            read_task_info.parent_part = data_part->storage.getPartIfExists(
                data_part->getParentPartName(),
                {MergeTreeDataPartState::PreActive, MergeTreeDataPartState::Active, MergeTreeDataPartState::Outdated});

            if (!read_task_info.parent_part)
                throw Exception(ErrorCodes::LOGICAL_ERROR, "Did not find parent part {} for projection part {}",
                            data_part->getParentPartName(), data_part->getDataPartStorage().getFullPath());
        }

        read_task_info.part_index_in_query = part_with_ranges.part_index_in_query;
        read_task_info.alter_conversions = MergeTreeData::getAlterConversionsForPart(part_with_ranges.data_part, mutations_snapshot, storage_snapshot->metadata, getContext());

        LoadedMergeTreeDataPartInfoForReader part_info(part_with_ranges.data_part, read_task_info.alter_conversions);

        read_task_info.task_columns = getReadTaskColumns(
            part_info,
            storage_snapshot,
            column_names,
            prewhere_info,
            actions_settings,
            reader_settings,
            /*with_subcolumns=*/true);

        read_task_info.const_virtual_fields = shared_virtual_fields;
        read_task_info.const_virtual_fields.emplace("_part_index", read_task_info.part_index_in_query);

        if (pool_settings.preferred_block_size_bytes > 0)
        {
            const auto & result_column_names = read_task_info.task_columns.columns.getNames();
            NameSet all_column_names(result_column_names.begin(), result_column_names.end());

            for (const auto & pre_columns_per_step : read_task_info.task_columns.pre_columns)
            {
                const auto & pre_column_names = pre_columns_per_step.getNames();
                all_column_names.insert(pre_column_names.begin(), pre_column_names.end());
            }

            read_task_info.shared_size_predictor = std::make_unique<MergeTreeBlockSizePredictor>(
                read_task_info.data_part,
                Names(all_column_names.begin(), all_column_names.end()),
                sample_block);
        }

        is_part_on_remote_disk.push_back(part_with_ranges.data_part->isStoredOnRemoteDisk());
<<<<<<< HEAD
        read_task_info.min_marks_per_task
            = calculateMinMarksPerTask(part_with_ranges, column_names, prewhere_info, pool_settings, merge_tree_determine_task_size_by_prewhere_columns, merge_tree_min_bytes_per_task_for_remote_reading);
=======
        std::tie(read_task_info.min_marks_per_task, read_task_info.approx_size_of_mark)
            = calculateMinMarksPerTask(part_with_ranges, column_names, read_task_info.task_columns.pre_columns, pool_settings, settings);
>>>>>>> e3bb7a38
        per_part_infos.push_back(std::make_shared<MergeTreeReadTaskInfo>(std::move(read_task_info)));
    }
}

std::vector<size_t> MergeTreeReadPoolBase::getPerPartSumMarks(const RangesInDataParts & parts_ranges)
{
    std::vector<size_t> per_part_sum_marks;
    per_part_sum_marks.reserve(parts_ranges.size());

    for (const auto & part_with_ranges : parts_ranges)
    {
        size_t sum_marks = 0;
        for (const auto & range : part_with_ranges.ranges)
            sum_marks += range.end - range.begin;

        per_part_sum_marks.push_back(sum_marks);
    }

    return per_part_sum_marks;
}

MergeTreeReadTaskPtr
MergeTreeReadPoolBase::createTask(MergeTreeReadTaskInfoPtr read_info, MergeTreeReadTask::Readers task_readers, MarkRanges ranges) const
{
    auto task_size_predictor = read_info->shared_size_predictor
        ? std::make_unique<MergeTreeBlockSizePredictor>(*read_info->shared_size_predictor)
        : nullptr; /// make a copy

    return std::make_unique<MergeTreeReadTask>(
        read_info, std::move(task_readers), std::move(ranges), block_size_params, std::move(task_size_predictor));
}

MergeTreeReadTaskPtr
MergeTreeReadPoolBase::createTask(MergeTreeReadTaskInfoPtr read_info, MarkRanges ranges, MergeTreeReadTask * previous_task) const
{
    auto get_part_name = [](const auto & task_info) -> String
    {
        const auto & data_part = task_info.data_part;

        if (data_part->isProjectionPart())
        {
            auto parent_part_name = data_part->getParentPartName();

            auto parent_part = data_part->storage.getPartIfExists(
                parent_part_name, {MergeTreeDataPartState::PreActive, MergeTreeDataPartState::Active, MergeTreeDataPartState::Outdated});

            if (!parent_part)
                throw Exception(ErrorCodes::LOGICAL_ERROR, "Did not find parent part {} for projection part {}",
                            parent_part_name, data_part->getDataPartStorage().getFullPath());

            return parent_part_name;
        }

        return data_part->name;
    };

    auto extras = getExtras();
    MergeTreeReadTask::Readers task_readers;

    if (!previous_task)
    {
        task_readers = MergeTreeReadTask::createReaders(read_info, extras, ranges);
    }
    else if (get_part_name(previous_task->getInfo()) != get_part_name(*read_info))
    {
        extras.value_size_map = previous_task->getMainReader().getAvgValueSizeHints();
        task_readers = MergeTreeReadTask::createReaders(read_info, extras, ranges);
    }
    else
    {
        task_readers = previous_task->releaseReaders();
    }

    return createTask(read_info, std::move(task_readers), std::move(ranges));
}

MergeTreeReadTask::Extras MergeTreeReadPoolBase::getExtras() const
{
    return
    {
        .uncompressed_cache = owned_uncompressed_cache.get(),
        .mark_cache = owned_mark_cache.get(),
        .reader_settings = reader_settings,
        .storage_snapshot = storage_snapshot,
        .profile_callback = profile_callback,
    };
}

}<|MERGE_RESOLUTION|>--- conflicted
+++ resolved
@@ -88,29 +88,12 @@
     const size_t part_marks_count = part.data_part->getMarksCount();
     if (part_marks_count)
     {
-<<<<<<< HEAD
-        /// We assume that most of the time prewhere does it's job good meaning that lion's share of the rows is filtered out.
-        /// Which means in turn that for most of the rows we will read only the columns from prewhere clause.
-        /// So it makes sense to use only them for the estimation.
-        const auto & columns = merge_tree_determine_task_size_by_prewhere_columns && prewhere_info
-            ? prewhere_info->prewhere_actions.getRequiredColumnsNames()
-            : columns_to_read;
-        const size_t part_compressed_bytes = getApproxSizeOfPart(*part.data_part, columns);
-
-        const auto avg_mark_bytes = std::max<size_t>(part_compressed_bytes / part_marks_count, 1);
-        const auto min_bytes_per_task = merge_tree_min_bytes_per_task_for_remote_reading;
-        /// We're taking min here because number of tasks shouldn't be too low - it will make task stealing impossible.
-        /// We also create at least two tasks per thread to have something to steal from a slow thread.
-        const auto heuristic_min_marks
-            = std::min<size_t>(pool_settings.sum_marks / pool_settings.threads / 2, min_bytes_per_task / avg_mark_bytes);
-        if (heuristic_min_marks > min_marks_per_task)
-=======
         if (part.data_part->isStoredOnRemoteDisk())
         {
             /// We assume that most of the time prewhere does it's job good meaning that lion's share of the rows is filtered out.
             /// Which means in turn that for most of the rows we will read only the columns from prewhere clause.
             /// So it makes sense to use only them for the estimation.
-            const auto & columns = settings[Setting::merge_tree_determine_task_size_by_prewhere_columns] && !prewhere_steps_columns.empty()
+            const auto & columns = merge_tree_determine_task_size_by_prewhere_columns && !prewhere_steps_columns.empty()
                 ? getHeaviestSetOfColumnsAmongPrewhereSteps(*part.data_part, prewhere_steps_columns)
                 : columns_to_read;
             const size_t part_compressed_bytes = getSizeOfColumns(*part.data_part, columns);
@@ -132,7 +115,6 @@
             }
         }
         else
->>>>>>> e3bb7a38
         {
             avg_mark_bytes = std::max<size_t>(getSizeOfColumns(*part.data_part, columns_to_read) / part_marks_count, 1);
         }
@@ -206,13 +188,8 @@
         }
 
         is_part_on_remote_disk.push_back(part_with_ranges.data_part->isStoredOnRemoteDisk());
-<<<<<<< HEAD
-        read_task_info.min_marks_per_task
-            = calculateMinMarksPerTask(part_with_ranges, column_names, prewhere_info, pool_settings, merge_tree_determine_task_size_by_prewhere_columns, merge_tree_min_bytes_per_task_for_remote_reading);
-=======
         std::tie(read_task_info.min_marks_per_task, read_task_info.approx_size_of_mark)
-            = calculateMinMarksPerTask(part_with_ranges, column_names, read_task_info.task_columns.pre_columns, pool_settings, settings);
->>>>>>> e3bb7a38
+            = calculateMinMarksPerTask(part_with_ranges, column_names, read_task_info.task_columns.pre_columns, pool_settings, merge_tree_determine_task_size_by_prewhere_columns, merge_tree_min_bytes_per_task_for_remote_reading);
         per_part_infos.push_back(std::make_shared<MergeTreeReadTaskInfo>(std::move(read_task_info)));
     }
 }
