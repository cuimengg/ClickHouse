#include <Compression/CompressedReadBuffer.h>
#include <DataStreams/copyData.h>
#include <DataTypes/DataTypeArray.h>
#include <DataTypes/DataTypeDate.h>
#include <DataTypes/DataTypeDateTime.h>
#include <DataTypes/DataTypeEnum.h>
#include <DataTypes/DataTypeLowCardinality.h>
#include <DataTypes/DataTypeNullable.h>
#include <DataTypes/DataTypeUUID.h>
#include <DataTypes/DataTypeTuple.h>
#include <DataTypes/NestedUtils.h>
#include <DataTypes/DataTypeObject.h>
#include <DataTypes/ObjectUtils.h>
#include <Columns/ColumnObject.h>
#include <Formats/FormatFactory.h>
#include <Functions/FunctionFactory.h>
#include <Functions/IFunction.h>
#include <IO/ConcatReadBuffer.h>
#include <IO/Operators.h>
#include <IO/ReadBufferFromMemory.h>
#include <IO/WriteBufferFromString.h>
#include <Interpreters/ExpressionAnalyzer.h>
#include <Interpreters/PartLog.h>
#include <Interpreters/TreeRewriter.h>
#include <Interpreters/inplaceBlockConversions.h>
#include <Interpreters/Context.h>
#include <Interpreters/InterpreterSelectQuery.h>
#include <Parsers/ASTFunction.h>
#include <Parsers/ASTLiteral.h>
#include <Parsers/ASTNameTypePair.h>
#include <Parsers/ASTPartition.h>
#include <Parsers/ASTSetQuery.h>
#include <Parsers/ExpressionListParsers.h>
#include <Parsers/parseQuery.h>
#include <Parsers/queryToString.h>
#include <Processors/Formats/InputStreamFromInputFormat.h>
#include <Storages/AlterCommands.h>
#include <Storages/MergeTree/MergeTreeData.h>
#include <Storages/MergeTree/MergeTreeDataPartCompact.h>
#include <Storages/MergeTree/MergeTreeDataPartInMemory.h>
#include <Storages/MergeTree/MergeTreeDataPartWide.h>
#include <Storages/MergeTree/MergeTreeSequentialSource.h>
#include <Storages/MergeTree/MergedBlockOutputStream.h>
#include <Storages/MergeTree/MergedColumnOnlyOutputStream.h>
#include <Storages/MergeTree/checkDataPart.h>
#include <Storages/MergeTree/localBackup.h>
#include <Storages/StorageMergeTree.h>
#include <Storages/StorageReplicatedMergeTree.h>
#include <Storages/VirtualColumnUtils.h>
#include <Common/Increment.h>
#include <Common/SimpleIncrement.h>
#include <Common/Stopwatch.h>
#include <Common/StringUtils/StringUtils.h>
#include <Common/escapeForFileName.h>
#include <Common/quoteString.h>
#include <Common/typeid_cast.h>

#include <boost/range/adaptor/filtered.hpp>
#include <boost/algorithm/string/join.hpp>

#include <common/scope_guard_safe.h>

#include <algorithm>
#include <iomanip>
#include <optional>
#include <set>
#include <thread>
#include <typeinfo>
#include <typeindex>
#include <unordered_set>
#include <filesystem>


namespace fs = std::filesystem;

namespace ProfileEvents
{
    extern const Event RejectedInserts;
    extern const Event DelayedInserts;
    extern const Event DelayedInsertsMilliseconds;
    extern const Event DuplicatedInsertedBlocks;
}

namespace CurrentMetrics
{
    extern const Metric DelayedInserts;
    extern const Metric BackgroundMovePoolTask;
}


namespace
{
    constexpr UInt64 RESERVATION_MIN_ESTIMATION_SIZE = 1u * 1024u * 1024u; /// 1MB
}


namespace DB
{

namespace ErrorCodes
{
    extern const int NO_SUCH_DATA_PART;
    extern const int NOT_IMPLEMENTED;
    extern const int DIRECTORY_ALREADY_EXISTS;
    extern const int TOO_MANY_UNEXPECTED_DATA_PARTS;
    extern const int DUPLICATE_DATA_PART;
    extern const int NO_SUCH_COLUMN_IN_TABLE;
    extern const int LOGICAL_ERROR;
    extern const int ILLEGAL_COLUMN;
    extern const int ILLEGAL_TYPE_OF_COLUMN_FOR_FILTER;
    extern const int CORRUPTED_DATA;
    extern const int BAD_TYPE_OF_FIELD;
    extern const int BAD_ARGUMENTS;
    extern const int INVALID_PARTITION_VALUE;
    extern const int METADATA_MISMATCH;
    extern const int PART_IS_TEMPORARILY_LOCKED;
    extern const int TOO_MANY_PARTS;
    extern const int INCOMPATIBLE_COLUMNS;
    extern const int BAD_TTL_EXPRESSION;
    extern const int INCORRECT_FILE_NAME;
    extern const int BAD_DATA_PART_NAME;
    extern const int READONLY_SETTING;
    extern const int ABORTED;
    extern const int UNKNOWN_PART_TYPE;
    extern const int UNKNOWN_DISK;
    extern const int NOT_ENOUGH_SPACE;
    extern const int ALTER_OF_COLUMN_IS_FORBIDDEN;
    extern const int SUPPORT_IS_DISABLED;
    extern const int TOO_MANY_SIMULTANEOUS_QUERIES;
}

static void checkSampleExpression(const StorageInMemoryMetadata & metadata, bool allow_sampling_expression_not_in_primary_key, bool check_sample_column_is_correct)
{
    const auto & pk_sample_block = metadata.getPrimaryKey().sample_block;
    if (!pk_sample_block.has(metadata.sampling_key.column_names[0]) && !allow_sampling_expression_not_in_primary_key)
        throw Exception("Sampling expression must be present in the primary key", ErrorCodes::BAD_ARGUMENTS);

    if (!check_sample_column_is_correct)
        return;

    const auto & sampling_key = metadata.getSamplingKey();
    DataTypePtr sampling_column_type = sampling_key.data_types[0];

    bool is_correct_sample_condition = false;
    if (sampling_key.data_types.size() == 1)
    {
        if (typeid_cast<const DataTypeUInt64 *>(sampling_column_type.get()))
            is_correct_sample_condition = true;
        else if (typeid_cast<const DataTypeUInt32 *>(sampling_column_type.get()))
            is_correct_sample_condition = true;
        else if (typeid_cast<const DataTypeUInt16 *>(sampling_column_type.get()))
            is_correct_sample_condition = true;
        else if (typeid_cast<const DataTypeUInt8 *>(sampling_column_type.get()))
            is_correct_sample_condition = true;
    }

    if (!is_correct_sample_condition)
        throw Exception(
            "Invalid sampling column type in storage parameters: " + sampling_column_type->getName()
            + ". Must be one unsigned integer type",
            ErrorCodes::ILLEGAL_TYPE_OF_COLUMN_FOR_FILTER);
}

MergeTreeData::MergeTreeData(
    const StorageID & table_id_,
    const String & relative_data_path_,
    const StorageInMemoryMetadata & metadata_,
    ContextMutablePtr context_,
    const String & date_column_name,
    const MergingParams & merging_params_,
    std::unique_ptr<MergeTreeSettings> storage_settings_,
    bool require_part_metadata_,
    bool attach,
    BrokenPartCallback broken_part_callback_)
    : IStorage(table_id_)
    , WithMutableContext(context_->getGlobalContext())
    , merging_params(merging_params_)
    , require_part_metadata(require_part_metadata_)
    , relative_data_path(relative_data_path_)
    , broken_part_callback(broken_part_callback_)
    , log_name(table_id_.getNameForLogs())
    , log(&Poco::Logger::get(log_name))
    , storage_settings(std::move(storage_settings_))
    , pinned_part_uuids(std::make_shared<PinnedPartUUIDs>())
    , data_parts_by_info(data_parts_indexes.get<TagByInfo>())
    , data_parts_by_state_and_info(data_parts_indexes.get<TagByStateAndInfo>())
    , parts_mover(this)
{
    const auto settings = getSettings();
    allow_nullable_key = attach || settings->allow_nullable_key;

    if (relative_data_path.empty())
        throw Exception("MergeTree storages require data path", ErrorCodes::INCORRECT_FILE_NAME);

    /// Check sanity of MergeTreeSettings. Only when table is created.
    if (!attach)
        settings->sanityCheck(getContext()->getSettingsRef());

    MergeTreeDataFormatVersion min_format_version(0);
    if (!date_column_name.empty())
    {
        try
        {

            checkPartitionKeyAndInitMinMax(metadata_.partition_key);
            setProperties(metadata_, metadata_, attach);
            if (minmax_idx_date_column_pos == -1)
                throw Exception("Could not find Date column", ErrorCodes::BAD_TYPE_OF_FIELD);
        }
        catch (Exception & e)
        {
            /// Better error message.
            e.addMessage("(while initializing MergeTree partition key from date column " + backQuote(date_column_name) + ")");
            throw;
        }
    }
    else
    {
        is_custom_partitioned = true;
        checkPartitionKeyAndInitMinMax(metadata_.partition_key);
        min_format_version = MERGE_TREE_DATA_MIN_FORMAT_VERSION_WITH_CUSTOM_PARTITIONING;
    }
    setProperties(metadata_, metadata_, attach);

    /// NOTE: using the same columns list as is read when performing actual merges.
    merging_params.check(metadata_);

    if (metadata_.sampling_key.definition_ast != nullptr)
    {
        /// This is for backward compatibility.
        checkSampleExpression(metadata_, attach || settings->compatibility_allow_sampling_expression_not_in_primary_key,
                              settings->check_sample_column_is_correct);
    }

    checkTTLExpressions(metadata_, metadata_);

    /// format_file always contained on any data path
    PathWithDisk version_file;
    /// Creating directories, if not exist.
    for (const auto & [path, disk] : getRelativeDataPathsWithDisks())
    {
        disk->createDirectories(path);
        disk->createDirectories(fs::path(path) / MergeTreeData::DETACHED_DIR_NAME);
        String current_version_file_path = fs::path(path) / MergeTreeData::FORMAT_VERSION_FILE_NAME;
        if (disk->exists(current_version_file_path))
        {
            if (!version_file.first.empty())
            {
                LOG_ERROR(log, "Duplication of version file {} and {}", fullPath(version_file.second, version_file.first), current_version_file_path);
                throw Exception("Multiple format_version.txt file", ErrorCodes::CORRUPTED_DATA);
            }
            version_file = {current_version_file_path, disk};
        }
    }

    /// If not choose any
    if (version_file.first.empty())
        version_file = {fs::path(relative_data_path) / MergeTreeData::FORMAT_VERSION_FILE_NAME, getStoragePolicy()->getAnyDisk()};

    bool version_file_exists = version_file.second->exists(version_file.first);

    // When data path or file not exists, ignore the format_version check
    if (!attach || !version_file_exists)
    {
        format_version = min_format_version;
        auto buf = version_file.second->writeFile(version_file.first);
        writeIntText(format_version.toUnderType(), *buf);
        if (getContext()->getSettingsRef().fsync_metadata)
            buf->sync();
    }
    else
    {
        auto buf = version_file.second->readFile(version_file.first);
        UInt32 read_format_version;
        readIntText(read_format_version, *buf);
        format_version = read_format_version;
        if (!buf->eof())
            throw Exception("Bad version file: " + fullPath(version_file.second, version_file.first), ErrorCodes::CORRUPTED_DATA);
    }

    if (format_version < min_format_version)
    {
        if (min_format_version == MERGE_TREE_DATA_MIN_FORMAT_VERSION_WITH_CUSTOM_PARTITIONING.toUnderType())
            throw Exception(
                "MergeTree data format version on disk doesn't support custom partitioning",
                ErrorCodes::METADATA_MISMATCH);
    }

    String reason;
    if (!canUsePolymorphicParts(*settings, &reason) && !reason.empty())
        LOG_WARNING(log, "{} Settings 'min_rows_for_wide_part', 'min_bytes_for_wide_part', "
            "'min_rows_for_compact_part' and 'min_bytes_for_compact_part' will be ignored.", reason);
}

StoragePolicyPtr MergeTreeData::getStoragePolicy() const
{
    return getContext()->getStoragePolicy(getSettings()->storage_policy);
}

static void checkKeyExpression(const ExpressionActions & expr, const Block & sample_block, const String & key_name, bool allow_nullable_key)
{
    if (expr.hasArrayJoin())
        throw Exception(key_name + " key cannot contain array joins", ErrorCodes::ILLEGAL_COLUMN);

    try
    {
        expr.assertDeterministic();
    }
    catch (Exception & e)
    {
        e.addMessage(fmt::format("for {} key", key_name));
        throw;
    }

    for (const ColumnWithTypeAndName & element : sample_block)
    {
        const ColumnPtr & column = element.column;
        if (column && (isColumnConst(*column) || column->isDummy()))
            throw Exception{key_name + " key cannot contain constants", ErrorCodes::ILLEGAL_COLUMN};

        if (!allow_nullable_key && element.type->isNullable())
            throw Exception{key_name + " key cannot contain nullable columns", ErrorCodes::ILLEGAL_COLUMN};
    }
}

void MergeTreeData::checkProperties(
    const StorageInMemoryMetadata & new_metadata, const StorageInMemoryMetadata & old_metadata, bool attach) const
{
    if (!new_metadata.sorting_key.definition_ast)
        throw Exception("ORDER BY cannot be empty", ErrorCodes::BAD_ARGUMENTS);

    KeyDescription new_sorting_key = new_metadata.sorting_key;
    KeyDescription new_primary_key = new_metadata.primary_key;

    size_t sorting_key_size = new_sorting_key.column_names.size();
    size_t primary_key_size = new_primary_key.column_names.size();
    if (primary_key_size > sorting_key_size)
        throw Exception("Primary key must be a prefix of the sorting key, but its length: "
            + toString(primary_key_size) + " is greater than the sorting key length: " + toString(sorting_key_size),
            ErrorCodes::BAD_ARGUMENTS);

    NameSet primary_key_columns_set;

    for (size_t i = 0; i < sorting_key_size; ++i)
    {
        const String & sorting_key_column = new_sorting_key.column_names[i];

        if (i < primary_key_size)
        {
            const String & pk_column = new_primary_key.column_names[i];
            if (pk_column != sorting_key_column)
                throw Exception("Primary key must be a prefix of the sorting key, but the column in the position "
                    + toString(i) + " is " + sorting_key_column +", not " + pk_column,
                    ErrorCodes::BAD_ARGUMENTS);

            if (!primary_key_columns_set.emplace(pk_column).second)
                throw Exception("Primary key contains duplicate columns", ErrorCodes::BAD_ARGUMENTS);

        }
    }

    auto all_columns = new_metadata.columns.getAllPhysical();

    /// Order by check AST
    if (old_metadata.hasSortingKey())
    {
        /// This is ALTER, not CREATE/ATTACH TABLE. Let us check that all new columns used in the sorting key
        /// expression have just been added (so that the sorting order is guaranteed to be valid with the new key).

        Names new_primary_key_columns = new_primary_key.column_names;
        Names new_sorting_key_columns = new_sorting_key.column_names;

        ASTPtr added_key_column_expr_list = std::make_shared<ASTExpressionList>();
        const auto & old_sorting_key_columns = old_metadata.getSortingKeyColumns();
        for (size_t new_i = 0, old_i = 0; new_i < sorting_key_size; ++new_i)
        {
            if (old_i < old_sorting_key_columns.size())
            {
                if (new_sorting_key_columns[new_i] != old_sorting_key_columns[old_i])
                    added_key_column_expr_list->children.push_back(new_sorting_key.expression_list_ast->children[new_i]);
                else
                    ++old_i;
            }
            else
                added_key_column_expr_list->children.push_back(new_sorting_key.expression_list_ast->children[new_i]);
        }

        if (!added_key_column_expr_list->children.empty())
        {
            auto syntax = TreeRewriter(getContext()).analyze(added_key_column_expr_list, all_columns);
            Names used_columns = syntax->requiredSourceColumns();

            NamesAndTypesList deleted_columns;
            NamesAndTypesList added_columns;
            old_metadata.getColumns().getAllPhysical().getDifference(all_columns, deleted_columns, added_columns);

            for (const String & col : used_columns)
            {
                if (!added_columns.contains(col) || deleted_columns.contains(col))
                    throw Exception("Existing column " + backQuoteIfNeed(col) + " is used in the expression that was "
                        "added to the sorting key. You can add expressions that use only the newly added columns",
                        ErrorCodes::BAD_ARGUMENTS);

                if (new_metadata.columns.getDefaults().count(col))
                    throw Exception("Newly added column " + backQuoteIfNeed(col) + " has a default expression, so adding "
                        "expressions that use it to the sorting key is forbidden",
                        ErrorCodes::BAD_ARGUMENTS);
            }
        }
    }

    if (!new_metadata.secondary_indices.empty())
    {
        std::unordered_set<String> indices_names;

        for (const auto & index : new_metadata.secondary_indices)
        {

            MergeTreeIndexFactory::instance().validate(index, attach);

            if (indices_names.find(index.name) != indices_names.end())
                throw Exception(
                        "Index with name " + backQuote(index.name) + " already exists",
                        ErrorCodes::LOGICAL_ERROR);

            indices_names.insert(index.name);
        }
    }

    if (!new_metadata.projections.empty())
    {
        std::unordered_set<String> projections_names;

        for (const auto & projection : new_metadata.projections)
        {
            MergeTreeProjectionFactory::instance().validate(projection);

            if (projections_names.find(projection.name) != projections_names.end())
                throw Exception(
                        "Projection with name " + backQuote(projection.name) + " already exists",
                        ErrorCodes::LOGICAL_ERROR);

            projections_names.insert(projection.name);
        }
    }

    checkKeyExpression(*new_sorting_key.expression, new_sorting_key.sample_block, "Sorting", allow_nullable_key);
}

void MergeTreeData::setProperties(const StorageInMemoryMetadata & new_metadata, const StorageInMemoryMetadata & old_metadata, bool attach)
{
    checkProperties(new_metadata, old_metadata, attach);
    setInMemoryMetadata(new_metadata);
}

namespace
{

ExpressionActionsPtr getCombinedIndicesExpression(
    const KeyDescription & key,
    const IndicesDescription & indices,
    const ColumnsDescription & columns,
    ContextPtr context)
{
    ASTPtr combined_expr_list = key.expression_list_ast->clone();

    for (const auto & index : indices)
        for (const auto & index_expr : index.expression_list_ast->children)
            combined_expr_list->children.push_back(index_expr->clone());

    auto syntax_result = TreeRewriter(context).analyze(combined_expr_list, columns.getAllPhysical());
    return ExpressionAnalyzer(combined_expr_list, syntax_result, context).getActions(false);
}

}

ExpressionActionsPtr MergeTreeData::getMinMaxExpr(const KeyDescription & partition_key, const ExpressionActionsSettings & settings)
{
    NamesAndTypesList partition_key_columns;
    if (!partition_key.column_names.empty())
        partition_key_columns = partition_key.expression->getRequiredColumnsWithTypes();

    return std::make_shared<ExpressionActions>(std::make_shared<ActionsDAG>(partition_key_columns), settings);
}

Names MergeTreeData::getMinMaxColumnsNames(const KeyDescription & partition_key)
{
    if (!partition_key.column_names.empty())
        return partition_key.expression->getRequiredColumns();
    return {};
}

DataTypes MergeTreeData::getMinMaxColumnsTypes(const KeyDescription & partition_key)
{
    if (!partition_key.column_names.empty())
        return partition_key.expression->getRequiredColumnsWithTypes().getTypes();
    return {};
}

ExpressionActionsPtr MergeTreeData::getPrimaryKeyAndSkipIndicesExpression(const StorageMetadataPtr & metadata_snapshot) const
{
    return getCombinedIndicesExpression(metadata_snapshot->getPrimaryKey(), metadata_snapshot->getSecondaryIndices(), metadata_snapshot->getColumns(), getContext());
}

ExpressionActionsPtr MergeTreeData::getSortingKeyAndSkipIndicesExpression(const StorageMetadataPtr & metadata_snapshot) const
{
    return getCombinedIndicesExpression(metadata_snapshot->getSortingKey(), metadata_snapshot->getSecondaryIndices(), metadata_snapshot->getColumns(), getContext());
}


void MergeTreeData::checkPartitionKeyAndInitMinMax(const KeyDescription & new_partition_key)
{
    if (new_partition_key.expression_list_ast->children.empty())
        return;

    checkKeyExpression(*new_partition_key.expression, new_partition_key.sample_block, "Partition", allow_nullable_key);

    /// Add all columns used in the partition key to the min-max index.
    DataTypes minmax_idx_columns_types = getMinMaxColumnsTypes(new_partition_key);

    /// Try to find the date column in columns used by the partition key (a common case).
    /// If there are no - DateTime or DateTime64 would also suffice.

    bool has_date_column = false;
    bool has_datetime_column = false;

    for (size_t i = 0; i < minmax_idx_columns_types.size(); ++i)
    {
        if (isDate(minmax_idx_columns_types[i]))
        {
            if (!has_date_column)
            {
                minmax_idx_date_column_pos = i;
                has_date_column = true;
            }
            else
            {
                /// There is more than one Date column in partition key and we don't know which one to choose.
                minmax_idx_date_column_pos = -1;
            }
        }
    }
    if (!has_date_column)
    {
        for (size_t i = 0; i < minmax_idx_columns_types.size(); ++i)
        {
            if (isDateTime(minmax_idx_columns_types[i])
                || isDateTime64(minmax_idx_columns_types[i])
            )
            {
                if (!has_datetime_column)
                {
                    minmax_idx_time_column_pos = i;
                    has_datetime_column = true;
                }
                else
                {
                    /// There is more than one DateTime column in partition key and we don't know which one to choose.
                    minmax_idx_time_column_pos = -1;
                }
            }
        }
    }
}


void MergeTreeData::checkTTLExpressions(const StorageInMemoryMetadata & new_metadata, const StorageInMemoryMetadata & old_metadata) const
{
    auto new_column_ttls = new_metadata.column_ttls_by_name;

    if (!new_column_ttls.empty())
    {
        NameSet columns_ttl_forbidden;

        if (old_metadata.hasPartitionKey())
            for (const auto & col : old_metadata.getColumnsRequiredForPartitionKey())
                columns_ttl_forbidden.insert(col);

        if (old_metadata.hasSortingKey())
            for (const auto & col : old_metadata.getColumnsRequiredForSortingKey())
                columns_ttl_forbidden.insert(col);

        for (const auto & [name, ttl_description] : new_column_ttls)
        {
            if (columns_ttl_forbidden.count(name))
                throw Exception("Trying to set TTL for key column " + name, ErrorCodes::ILLEGAL_COLUMN);
        }
    }
    auto new_table_ttl = new_metadata.table_ttl;

    if (new_table_ttl.definition_ast)
    {
        for (const auto & move_ttl : new_table_ttl.move_ttl)
        {
            if (!getDestinationForMoveTTL(move_ttl))
            {
                String message;
                if (move_ttl.destination_type == DataDestinationType::DISK)
                    message = "No such disk " + backQuote(move_ttl.destination_name) + " for given storage policy.";
                else
                    message = "No such volume " + backQuote(move_ttl.destination_name) + " for given storage policy.";
                throw Exception(message, ErrorCodes::BAD_TTL_EXPRESSION);
            }
        }
    }
}


void MergeTreeData::checkStoragePolicy(const StoragePolicyPtr & new_storage_policy) const
{
    const auto old_storage_policy = getStoragePolicy();
    old_storage_policy->checkCompatibleWith(new_storage_policy);
}


void MergeTreeData::MergingParams::check(const StorageInMemoryMetadata & metadata) const
{
    const auto columns = metadata.getColumns().getAllPhysical();

    if (!sign_column.empty() && mode != MergingParams::Collapsing && mode != MergingParams::VersionedCollapsing)
        throw Exception("Sign column for MergeTree cannot be specified in modes except Collapsing or VersionedCollapsing.",
                        ErrorCodes::LOGICAL_ERROR);

    if (!version_column.empty() && mode != MergingParams::Replacing && mode != MergingParams::VersionedCollapsing)
        throw Exception("Version column for MergeTree cannot be specified in modes except Replacing or VersionedCollapsing.",
                        ErrorCodes::LOGICAL_ERROR);

    if (!columns_to_sum.empty() && mode != MergingParams::Summing)
        throw Exception("List of columns to sum for MergeTree cannot be specified in all modes except Summing.",
                        ErrorCodes::LOGICAL_ERROR);

    /// Check that if the sign column is needed, it exists and is of type Int8.
    auto check_sign_column = [this, & columns](bool is_optional, const std::string & storage)
    {
        if (sign_column.empty())
        {
            if (is_optional)
                return;

            throw Exception("Logical error: Sign column for storage " + storage + " is empty", ErrorCodes::LOGICAL_ERROR);
        }

        bool miss_column = true;
        for (const auto & column : columns)
        {
            if (column.name == sign_column)
            {
                if (!typeid_cast<const DataTypeInt8 *>(column.type.get()))
                    throw Exception("Sign column (" + sign_column + ") for storage " + storage + " must have type Int8."
                            " Provided column of type " + column.type->getName() + ".", ErrorCodes::BAD_TYPE_OF_FIELD);
                miss_column = false;
                break;
            }
        }
        if (miss_column)
            throw Exception("Sign column " + sign_column + " does not exist in table declaration.", ErrorCodes::NO_SUCH_COLUMN_IN_TABLE);
    };

    /// that if the version_column column is needed, it exists and is of unsigned integer type.
    auto check_version_column = [this, & columns](bool is_optional, const std::string & storage)
    {
        if (version_column.empty())
        {
            if (is_optional)
                return;

            throw Exception("Logical error: Version column for storage " + storage + " is empty", ErrorCodes::LOGICAL_ERROR);
        }

        bool miss_column = true;
        for (const auto & column : columns)
        {
            if (column.name == version_column)
            {
                if (!column.type->canBeUsedAsVersion())
                    throw Exception("The column " + version_column +
                        " cannot be used as a version column for storage " + storage +
                        " because it is of type " + column.type->getName() +
                        " (must be of an integer type or of type Date/DateTime/DateTime64)", ErrorCodes::BAD_TYPE_OF_FIELD);
                miss_column = false;
                break;
            }
        }
        if (miss_column)
            throw Exception("Version column " + version_column + " does not exist in table declaration.", ErrorCodes::NO_SUCH_COLUMN_IN_TABLE);
    };

    if (mode == MergingParams::Collapsing)
        check_sign_column(false, "CollapsingMergeTree");

    if (mode == MergingParams::Summing)
    {
        /// If columns_to_sum are set, then check that such columns exist.
        for (const auto & column_to_sum : columns_to_sum)
        {
            auto check_column_to_sum_exists = [& column_to_sum](const NameAndTypePair & name_and_type)
            {
                return column_to_sum == Nested::extractTableName(name_and_type.name);
            };
            if (columns.end() == std::find_if(columns.begin(), columns.end(), check_column_to_sum_exists))
                throw Exception(
                        "Column " + column_to_sum + " listed in columns to sum does not exist in table declaration.", ErrorCodes::NO_SUCH_COLUMN_IN_TABLE);
        }

        /// Check that summing columns are not in partition key.
        if (metadata.isPartitionKeyDefined())
        {
            auto partition_key_columns = metadata.getPartitionKey().column_names;

            Names names_intersection;
            std::set_intersection(columns_to_sum.begin(), columns_to_sum.end(),
                                  partition_key_columns.begin(), partition_key_columns.end(),
                                  std::back_inserter(names_intersection));

            if (!names_intersection.empty())
                throw Exception("Columns: " + boost::algorithm::join(names_intersection, ", ") +
                " listed both in columns to sum and in partition key. That is not allowed.", ErrorCodes::BAD_ARGUMENTS);
        }
    }

    if (mode == MergingParams::Replacing)
        check_version_column(true, "ReplacingMergeTree");

    if (mode == MergingParams::VersionedCollapsing)
    {
        check_sign_column(false, "VersionedCollapsingMergeTree");
        check_version_column(false, "VersionedCollapsingMergeTree");
    }

    /// TODO Checks for Graphite mode.
}


DataTypePtr MergeTreeData::getPartitionValueType() const
{
    DataTypePtr partition_value_type;
    auto partition_types = getInMemoryMetadataPtr()->partition_key.sample_block.getDataTypes();
    if (partition_types.empty())
        partition_value_type = std::make_shared<DataTypeUInt8>();
    else
        partition_value_type = std::make_shared<DataTypeTuple>(std::move(partition_types));
    return partition_value_type;
}


Block MergeTreeData::getBlockWithVirtualPartColumns(const MergeTreeData::DataPartsVector & parts, bool one_part) const
{
    DataTypePtr partition_value_type = getPartitionValueType();
    bool has_partition_value = typeid_cast<const DataTypeTuple *>(partition_value_type.get());
    Block block{
        ColumnWithTypeAndName(ColumnString::create(), std::make_shared<DataTypeString>(), "_part"),
        ColumnWithTypeAndName(ColumnString::create(), std::make_shared<DataTypeString>(), "_partition_id"),
        ColumnWithTypeAndName(ColumnUUID::create(), std::make_shared<DataTypeUUID>(), "_part_uuid"),
        ColumnWithTypeAndName(partition_value_type->createColumn(), partition_value_type, "_partition_value")};

    MutableColumns columns = block.mutateColumns();

    auto & part_column = columns[0];
    auto & partition_id_column = columns[1];
    auto & part_uuid_column = columns[2];
    auto & partition_value_column = columns[3];

    for (const auto & part_or_projection : parts)
    {
        const auto * part = part_or_projection->isProjectionPart() ? part_or_projection->getParentPart() : part_or_projection.get();
        part_column->insert(part->name);
        partition_id_column->insert(part->info.partition_id);
        part_uuid_column->insert(part->uuid);
        Tuple tuple(part->partition.value.begin(), part->partition.value.end());
        if (has_partition_value)
            partition_value_column->insert(tuple);

        if (one_part)
        {
            part_column = ColumnConst::create(std::move(part_column), 1);
            partition_id_column = ColumnConst::create(std::move(partition_id_column), 1);
            part_uuid_column = ColumnConst::create(std::move(part_uuid_column), 1);
            if (has_partition_value)
                partition_value_column = ColumnConst::create(std::move(partition_value_column), 1);
            break;
        }
    }

    block.setColumns(std::move(columns));
    if (!has_partition_value)
        block.erase("_partition_value");
    return block;
}


std::optional<UInt64> MergeTreeData::totalRowsByPartitionPredicateImpl(
    const SelectQueryInfo & query_info, ContextPtr local_context, const DataPartsVector & parts) const
{
    if (parts.empty())
        return 0u;
    auto metadata_snapshot = getInMemoryMetadataPtr();
    ASTPtr expression_ast;
    Block virtual_columns_block = getBlockWithVirtualPartColumns(parts, true /* one_part */);

    // Generate valid expressions for filtering
    bool valid = VirtualColumnUtils::prepareFilterBlockWithQuery(query_info.query, local_context, virtual_columns_block, expression_ast);

    PartitionPruner partition_pruner(metadata_snapshot, query_info, local_context, true /* strict */);
    if (partition_pruner.isUseless() && !valid)
        return {};

    std::unordered_set<String> part_values;
    if (valid && expression_ast)
    {
        virtual_columns_block = getBlockWithVirtualPartColumns(parts, false /* one_part */);
        VirtualColumnUtils::filterBlockWithQuery(query_info.query, virtual_columns_block, local_context, expression_ast);
        part_values = VirtualColumnUtils::extractSingleValueFromBlock<String>(virtual_columns_block, "_part");
        if (part_values.empty())
            return 0;
    }
    // At this point, empty `part_values` means all parts.

    size_t res = 0;
    for (const auto & part : parts)
    {
        if ((part_values.empty() || part_values.find(part->name) != part_values.end()) && !partition_pruner.canBePruned(*part))
            res += part->rows_count;
    }
    return res;
}


String MergeTreeData::MergingParams::getModeName() const
{
    switch (mode)
    {
        case Ordinary:      return "";
        case Collapsing:    return "Collapsing";
        case Summing:       return "Summing";
        case Aggregating:   return "Aggregating";
        case Replacing:     return "Replacing";
        case Graphite:      return "Graphite";
        case VersionedCollapsing: return "VersionedCollapsing";
    }

    __builtin_unreachable();
}

Int64 MergeTreeData::getMaxBlockNumber() const
{
    auto lock = lockParts();

    Int64 max_block_num = 0;
    for (const DataPartPtr & part : data_parts_by_info)
        max_block_num = std::max({max_block_num, part->info.max_block, part->info.mutation});

    return max_block_num;
}


void MergeTreeData::loadDataParts(bool skip_sanity_checks)
{
    LOG_DEBUG(log, "Loading data parts");

    auto metadata_snapshot = getInMemoryMetadataPtr();
    const auto settings = getSettings();
    std::vector<std::pair<String, DiskPtr>> part_names_with_disks;
    MutableDataPartsVector parts_from_wal;
    Strings part_file_names;

    auto disks = getStoragePolicy()->getDisks();

    /// Only check if user did touch storage configuration for this table.
    if (!getStoragePolicy()->isDefaultPolicy() && !skip_sanity_checks)
    {
        /// Check extra parts at different disks, in order to not allow to miss data parts at undefined disks.
        std::unordered_set<String> defined_disk_names;
        for (const auto & disk_ptr : disks)
            defined_disk_names.insert(disk_ptr->getName());

        for (const auto & [disk_name, disk] : getContext()->getDisksMap())
        {
            if (defined_disk_names.count(disk_name) == 0 && disk->exists(relative_data_path))
            {
                for (const auto it = disk->iterateDirectory(relative_data_path); it->isValid(); it->next())
                {
                    MergeTreePartInfo part_info;
                    if (MergeTreePartInfo::tryParsePartName(it->name(), &part_info, format_version))
                        throw Exception("Part " + backQuote(it->name()) + " was found on disk " + backQuote(disk_name) + " which is not defined in the storage policy", ErrorCodes::UNKNOWN_DISK);
                }
            }
        }
    }

    /// Reversed order to load part from low priority disks firstly.
    /// Used for keep part on low priority disk if duplication found
    for (auto disk_it = disks.rbegin(); disk_it != disks.rend(); ++disk_it)
    {
        auto disk_ptr = *disk_it;
        for (auto it = disk_ptr->iterateDirectory(relative_data_path); it->isValid(); it->next())
        {
            /// Skip temporary directories, file 'format_version.txt' and directory 'detached'.
            if (startsWith(it->name(), "tmp") || it->name() == MergeTreeData::FORMAT_VERSION_FILE_NAME || it->name() == MergeTreeData::DETACHED_DIR_NAME)
                continue;

            if (!startsWith(it->name(), MergeTreeWriteAheadLog::WAL_FILE_NAME))
                part_names_with_disks.emplace_back(it->name(), disk_ptr);
            else if (it->name() == MergeTreeWriteAheadLog::DEFAULT_WAL_FILE_NAME && settings->in_memory_parts_enable_wal)
            {
                /// Create and correctly initialize global WAL object
                write_ahead_log = std::make_shared<MergeTreeWriteAheadLog>(*this, disk_ptr, it->name());
                for (auto && part : write_ahead_log->restore(metadata_snapshot, getContext()))
                    parts_from_wal.push_back(std::move(part));
            }
            else if (settings->in_memory_parts_enable_wal)
            {
                MergeTreeWriteAheadLog wal(*this, disk_ptr, it->name());
                for (auto && part : wal.restore(metadata_snapshot, getContext()))
                    parts_from_wal.push_back(std::move(part));
            }
        }
    }

    auto part_lock = lockParts();
    data_parts_indexes.clear();

    if (part_names_with_disks.empty() && parts_from_wal.empty())
    {
        LOG_DEBUG(log, "There are no data parts");
        return;
    }

    /// Parallel loading of data parts.
    size_t num_threads = std::min(size_t(settings->max_part_loading_threads), part_names_with_disks.size());

    std::mutex mutex;

    DataPartsVector broken_parts_to_detach;
    size_t suspicious_broken_parts = 0;

    std::atomic<bool> has_adaptive_parts = false;
    std::atomic<bool> has_non_adaptive_parts = false;

    ThreadPool pool(num_threads);

    for (auto & part_names_with_disk : part_names_with_disks)
    {
        pool.scheduleOrThrowOnError([&]
        {
            const auto & part_name = part_names_with_disk.first;
            const auto part_disk_ptr = part_names_with_disk.second;

            MergeTreePartInfo part_info;
            if (!MergeTreePartInfo::tryParsePartName(part_name, &part_info, format_version))
                return;

            auto single_disk_volume = std::make_shared<SingleDiskVolume>("volume_" + part_name, part_disk_ptr, 0);
            auto part = createPart(part_name, part_info, single_disk_volume, part_name);
            bool broken = false;

            String part_path = fs::path(relative_data_path) / part_name;
            String marker_path = fs::path(part_path) / IMergeTreeDataPart::DELETE_ON_DESTROY_MARKER_FILE_NAME;
            if (part_disk_ptr->exists(marker_path))
            {
                LOG_WARNING(log, "Detaching stale part {}{}, which should have been deleted after a move. That can only happen after unclean restart of ClickHouse after move of a part having an operation blocking that stale copy of part.", getFullPathOnDisk(part_disk_ptr), part_name);
                std::lock_guard loading_lock(mutex);
                broken_parts_to_detach.push_back(part);
                ++suspicious_broken_parts;
                return;
            }

            try
            {
                part->loadColumnsChecksumsIndexes(require_part_metadata, true);
            }
            catch (const Exception & e)
            {
                /// Don't count the part as broken if there is not enough memory to load it.
                /// In fact, there can be many similar situations.
                /// But it is OK, because there is a safety guard against deleting too many parts.
                if (isNotEnoughMemoryErrorCode(e.code()))
                    throw;

                broken = true;
                tryLogCurrentException(__PRETTY_FUNCTION__);
            }
            catch (...)
            {
                broken = true;
                tryLogCurrentException(__PRETTY_FUNCTION__);
            }

            /// Ignore broken parts that can appear as a result of hard server restart.
            if (broken)
            {
                LOG_ERROR(log, "Detaching broken part {}{}. If it happened after update, it is likely because of backward incompability. You need to resolve this manually", getFullPathOnDisk(part_disk_ptr), part_name);
                std::lock_guard loading_lock(mutex);
                broken_parts_to_detach.push_back(part);
                ++suspicious_broken_parts;

                return;
            }
            if (!part->index_granularity_info.is_adaptive)
                has_non_adaptive_parts.store(true, std::memory_order_relaxed);
            else
                has_adaptive_parts.store(true, std::memory_order_relaxed);

            part->modification_time = part_disk_ptr->getLastModified(fs::path(relative_data_path) / part_name).epochTime();
            /// Assume that all parts are Committed, covered parts will be detected and marked as Outdated later
            part->setState(DataPartState::Committed);

            std::lock_guard loading_lock(mutex);
            if (!data_parts_indexes.insert(part).second)
                throw Exception("Part " + part->name + " already exists", ErrorCodes::DUPLICATE_DATA_PART);

            addPartContributionToDataVolume(part);
        });
    }

    pool.wait();

    for (auto & part : parts_from_wal)
    {
        if (getActiveContainingPart(part->info, DataPartState::Committed, part_lock))
            continue;

        part->modification_time = time(nullptr);
        /// Assume that all parts are Committed, covered parts will be detected and marked as Outdated later
        part->setState(DataPartState::Committed);

        if (!data_parts_indexes.insert(part).second)
            throw Exception("Part " + part->name + " already exists", ErrorCodes::DUPLICATE_DATA_PART);

        addPartContributionToDataVolume(part);
    }

    if (has_non_adaptive_parts && has_adaptive_parts && !settings->enable_mixed_granularity_parts)
        throw Exception("Table contains parts with adaptive and non adaptive marks, but `setting enable_mixed_granularity_parts` is disabled", ErrorCodes::LOGICAL_ERROR);

    has_non_adaptive_index_granularity_parts = has_non_adaptive_parts;

    if (suspicious_broken_parts > settings->max_suspicious_broken_parts && !skip_sanity_checks)
        throw Exception("Suspiciously many (" + toString(suspicious_broken_parts) + ") broken parts to remove.",
            ErrorCodes::TOO_MANY_UNEXPECTED_DATA_PARTS);

    for (auto & part : broken_parts_to_detach)
        part->renameToDetached("broken-on-start"); /// detached parts must not have '_' in prefixes


    /// Delete from the set of current parts those parts that are covered by another part (those parts that
    /// were merged), but that for some reason are still not deleted from the filesystem.
    /// Deletion of files will be performed later in the clearOldParts() method.

    if (data_parts_indexes.size() >= 2)
    {
        /// Now all parts are committed, so data_parts_by_state_and_info == committed_parts_range
        auto prev_jt = data_parts_by_state_and_info.begin();
        auto curr_jt = std::next(prev_jt);

        auto deactivate_part = [&] (DataPartIteratorByStateAndInfo it)
        {
            (*it)->remove_time.store((*it)->modification_time, std::memory_order_relaxed);
            modifyPartState(it, DataPartState::Outdated);
            removePartContributionToDataVolume(*it);
        };

        (*prev_jt)->assertState({DataPartState::Committed});

        while (curr_jt != data_parts_by_state_and_info.end() && (*curr_jt)->getState() == DataPartState::Committed)
        {
            /// Don't consider data parts belonging to different partitions.
            if ((*curr_jt)->info.partition_id != (*prev_jt)->info.partition_id)
            {
                ++prev_jt;
                ++curr_jt;
                continue;
            }

            if ((*curr_jt)->contains(**prev_jt))
            {
                deactivate_part(prev_jt);
                prev_jt = curr_jt;
                ++curr_jt;
            }
            else if ((*prev_jt)->contains(**curr_jt))
            {
                auto next = std::next(curr_jt);
                deactivate_part(curr_jt);
                curr_jt = next;
            }
            else
            {
                ++prev_jt;
                ++curr_jt;
            }
        }
    }

    calculateColumnSizesImpl();


    LOG_DEBUG(log, "Loaded data parts ({} items)", data_parts_indexes.size());
}


/// Is the part directory old.
/// True if its modification time and the modification time of all files inside it is less then threshold.
/// (Only files on the first level of nesting are considered).
static bool isOldPartDirectory(const DiskPtr & disk, const String & directory_path, time_t threshold)
{
    if (disk->getLastModified(directory_path).epochTime() >= threshold)
        return false;

    for (auto it = disk->iterateDirectory(directory_path); it->isValid(); it->next())
        if (disk->getLastModified(it->path()).epochTime() >= threshold)
            return false;

    return true;
}


void MergeTreeData::clearOldTemporaryDirectories(size_t custom_directories_lifetime_seconds)
{
    /// If the method is already called from another thread, then we don't need to do anything.
    std::unique_lock lock(clear_old_temporary_directories_mutex, std::defer_lock);
    if (!lock.try_lock())
        return;

    const auto settings = getSettings();
    time_t current_time = time(nullptr);
    ssize_t deadline = current_time - custom_directories_lifetime_seconds;

    /// Delete temporary directories older than a day.
    for (const auto & [path, disk] : getRelativeDataPathsWithDisks())
    {
        for (auto it = disk->iterateDirectory(path); it->isValid(); it->next())
        {
            if (startsWith(it->name(), "tmp_"))
            {
                try
                {
                    if (disk->isDirectory(it->path()) && isOldPartDirectory(disk, it->path(), deadline))
                    {
                        LOG_WARNING(log, "Removing temporary directory {}", fullPath(disk, it->path()));
                        disk->removeRecursive(it->path());
                    }
                }
                /// see getModificationTime()
                catch (const ErrnoException & e)
                {
                    if (e.getErrno() == ENOENT)
                    {
                        /// If the file is already deleted, do nothing.
                    }
                    else
                        throw;
                }
                catch (const fs::filesystem_error & e)
                {
                    if (e.code() == std::errc::no_such_file_or_directory)
                    {
                        /// If the file is already deleted, do nothing.
                    }
                    else
                        throw;
                }
            }
        }
    }
}


MergeTreeData::DataPartsVector MergeTreeData::grabOldParts(bool force)
{
    DataPartsVector res;

    /// If the method is already called from another thread, then we don't need to do anything.
    std::unique_lock lock(grab_old_parts_mutex, std::defer_lock);
    if (!lock.try_lock())
        return res;

    time_t now = time(nullptr);
    std::vector<DataPartIteratorByStateAndInfo> parts_to_delete;

    {
        auto parts_lock = lockParts();

        auto outdated_parts_range = getDataPartsStateRange(DataPartState::Outdated);
        for (auto it = outdated_parts_range.begin(); it != outdated_parts_range.end(); ++it)
        {
            const DataPartPtr & part = *it;

            auto part_remove_time = part->remove_time.load(std::memory_order_relaxed);

            if (part.unique() && /// Grab only parts that are not used by anyone (SELECTs for example).
                ((part_remove_time < now &&
                now - part_remove_time > getSettings()->old_parts_lifetime.totalSeconds()) || force
                || isInMemoryPart(part))) /// Remove in-memory parts immediately to not store excessive data in RAM
            {
                parts_to_delete.emplace_back(it);
            }
        }

        res.reserve(parts_to_delete.size());
        for (const auto & it_to_delete : parts_to_delete)
        {
            res.emplace_back(*it_to_delete);
            modifyPartState(it_to_delete, DataPartState::Deleting);
        }
    }

    if (!res.empty())
        LOG_TRACE(log, "Found {} old parts to remove.", res.size());

    return res;
}


void MergeTreeData::rollbackDeletingParts(const MergeTreeData::DataPartsVector & parts)
{
    auto lock = lockParts();
    for (const auto & part : parts)
    {
        /// We should modify it under data_parts_mutex
        part->assertState({DataPartState::Deleting});
        modifyPartState(part, DataPartState::Outdated);
    }
}

void MergeTreeData::removePartsFinally(const MergeTreeData::DataPartsVector & parts)
{
    {
        auto lock = lockParts();

        /// TODO: use data_parts iterators instead of pointers
        for (const auto & part : parts)
        {
            auto it = data_parts_by_info.find(part->info);
            if (it == data_parts_by_info.end())
                throw Exception("Deleting data part " + part->name + " doesn't exist", ErrorCodes::LOGICAL_ERROR);

            (*it)->assertState({DataPartState::Deleting});

            data_parts_indexes.erase(it);
        }
    }

    /// Data parts is still alive (since DataPartsVector holds shared_ptrs) and contain useful metainformation for logging
    /// NOTE: There is no need to log parts deletion somewhere else, all deleting parts pass through this function and pass away

    auto table_id = getStorageID();
    if (auto part_log = getContext()->getPartLog(table_id.database_name))
    {
        PartLogElement part_log_elem;

        part_log_elem.event_type = PartLogElement::REMOVE_PART;
        part_log_elem.event_time = time(nullptr);
        part_log_elem.duration_ms = 0; //-V1048

        part_log_elem.database_name = table_id.database_name;
        part_log_elem.table_name = table_id.table_name;

        for (const auto & part : parts)
        {
            part_log_elem.partition_id = part->info.partition_id;
            part_log_elem.part_name = part->name;
            part_log_elem.bytes_compressed_on_disk = part->getBytesOnDisk();
            part_log_elem.rows = part->rows_count;

            part_log->add(part_log_elem);
        }
    }
}

void MergeTreeData::clearOldPartsFromFilesystem(bool force)
{
    DataPartsVector parts_to_remove = grabOldParts(force);
    clearPartsFromFilesystem(parts_to_remove);
    removePartsFinally(parts_to_remove);

    /// This is needed to close files to avoid they reside on disk after being deleted.
    /// NOTE: we can drop files from cache more selectively but this is good enough.
    if (!parts_to_remove.empty())
        getContext()->dropMMappedFileCache();
}

void MergeTreeData::clearPartsFromFilesystem(const DataPartsVector & parts_to_remove)
{
    const auto settings = getSettings();
    if (parts_to_remove.size() > 1 && settings->max_part_removal_threads > 1 && parts_to_remove.size() > settings->concurrent_part_removal_threshold)
    {
        /// Parallel parts removal.

        size_t num_threads = std::min<size_t>(settings->max_part_removal_threads, parts_to_remove.size());
        ThreadPool pool(num_threads);

        /// NOTE: Under heavy system load you may get "Cannot schedule a task" from ThreadPool.
        for (const DataPartPtr & part : parts_to_remove)
        {
            pool.scheduleOrThrowOnError([&, thread_group = CurrentThread::getGroup()]
            {
                SCOPE_EXIT_SAFE(
                    if (thread_group)
                        CurrentThread::detachQueryIfNotDetached();
                );
                if (thread_group)
                    CurrentThread::attachTo(thread_group);

                LOG_DEBUG(log, "Removing part from filesystem {}", part->name);
                part->remove();
            });
        }

        pool.wait();
    }
    else
    {
        for (const DataPartPtr & part : parts_to_remove)
        {
            LOG_DEBUG(log, "Removing part from filesystem {}", part->name);
            part->remove();
        }
    }
}

void MergeTreeData::clearOldWriteAheadLogs()
{
    DataPartsVector parts = getDataPartsVector();
    std::vector<std::pair<Int64, Int64>> all_block_numbers_on_disk;
    std::vector<std::pair<Int64, Int64>> block_numbers_on_disk;

    for (const auto & part : parts)
        if (part->isStoredOnDisk())
            all_block_numbers_on_disk.emplace_back(part->info.min_block, part->info.max_block);

    if (all_block_numbers_on_disk.empty())
        return;

    std::sort(all_block_numbers_on_disk.begin(), all_block_numbers_on_disk.end());
    block_numbers_on_disk.push_back(all_block_numbers_on_disk[0]);
    for (size_t i = 1; i < all_block_numbers_on_disk.size(); ++i)
    {
        if (all_block_numbers_on_disk[i].first == all_block_numbers_on_disk[i - 1].second + 1)
            block_numbers_on_disk.back().second = all_block_numbers_on_disk[i].second;
        else
            block_numbers_on_disk.push_back(all_block_numbers_on_disk[i]);
    }

    auto is_range_on_disk = [&block_numbers_on_disk](Int64 min_block, Int64 max_block)
    {
        auto lower = std::lower_bound(block_numbers_on_disk.begin(), block_numbers_on_disk.end(), std::make_pair(min_block, Int64(-1L)));
        if (lower != block_numbers_on_disk.end() && min_block >= lower->first && max_block <= lower->second)
            return true;

        if (lower != block_numbers_on_disk.begin())
        {
            --lower;
            if (min_block >= lower->first && max_block <= lower->second)
                return true;
        }

        return false;
    };

    auto disks = getStoragePolicy()->getDisks();
    for (auto disk_it = disks.rbegin(); disk_it != disks.rend(); ++disk_it)
    {
        auto disk_ptr = *disk_it;
        for (auto it = disk_ptr->iterateDirectory(relative_data_path); it->isValid(); it->next())
        {
            auto min_max_block_number = MergeTreeWriteAheadLog::tryParseMinMaxBlockNumber(it->name());
            if (min_max_block_number && is_range_on_disk(min_max_block_number->first, min_max_block_number->second))
            {
                LOG_DEBUG(log, "Removing from filesystem the outdated WAL file " + it->name());
                disk_ptr->removeFile(relative_data_path + it->name());
            }
        }
    }
}

void MergeTreeData::clearEmptyParts()
{
    if (!getSettings()->remove_empty_parts)
        return;

    auto parts = getDataPartsVector();
    for (const auto & part : parts)
    {
        if (part->rows_count == 0)
            dropPartNoWaitNoThrow(part->name);
    }
}

void MergeTreeData::rename(const String & new_table_path, const StorageID & new_table_id)
{
    auto disks = getStoragePolicy()->getDisks();

    for (const auto & disk : disks)
    {
        if (disk->exists(new_table_path))
            throw Exception{"Target path already exists: " + fullPath(disk, new_table_path), ErrorCodes::DIRECTORY_ALREADY_EXISTS};
    }

    for (const auto & disk : disks)
    {
        auto new_table_path_parent = parentPath(new_table_path);
        disk->createDirectories(new_table_path_parent);
        disk->moveDirectory(relative_data_path, new_table_path);
    }

    if (!getStorageID().hasUUID())
        getContext()->dropCaches();

    relative_data_path = new_table_path;
    renameInMemory(new_table_id);
}

void MergeTreeData::dropAllData()
{
    LOG_TRACE(log, "dropAllData: waiting for locks.");

    auto lock = lockParts();

    LOG_TRACE(log, "dropAllData: removing data from memory.");

    DataPartsVector all_parts(data_parts_by_info.begin(), data_parts_by_info.end());

    data_parts_indexes.clear();
    column_sizes.clear();

    /// Tables in atomic databases have UUID and stored in persistent locations.
    /// No need to drop caches (that are keyed by filesystem path) because collision is not possible.
    if (!getStorageID().hasUUID())
        getContext()->dropCaches();

    LOG_TRACE(log, "dropAllData: removing data from filesystem.");

    /// Removing of each data part before recursive removal of directory is to speed-up removal, because there will be less number of syscalls.
    clearPartsFromFilesystem(all_parts);

    for (const auto & [path, disk] : getRelativeDataPathsWithDisks())
    {
        try
        {
            disk->removeRecursive(path);
        }
        catch (const fs::filesystem_error & e)
        {
            if (e.code() == std::errc::no_such_file_or_directory)
            {
                /// If the file is already deleted, log the error message and do nothing.
                tryLogCurrentException(__PRETTY_FUNCTION__);
            }
            else
                throw;
        }
    }

    setDataVolume(0, 0, 0);

    LOG_TRACE(log, "dropAllData: done.");
}

void MergeTreeData::dropIfEmpty()
{
    LOG_TRACE(log, "dropIfEmpty");

    auto lock = lockParts();

    if (!data_parts_by_info.empty())
        return;

    try
    {
        for (const auto & [path, disk] : getRelativeDataPathsWithDisks())
        {
            /// Non recursive, exception is thrown if there are more files.
            disk->removeFileIfExists(fs::path(path) / MergeTreeData::FORMAT_VERSION_FILE_NAME);
            disk->removeDirectory(fs::path(path) / MergeTreeData::DETACHED_DIR_NAME);
            disk->removeDirectory(path);
        }
    }
    catch (...)
    {
        // On unsuccessful creation of ReplicatedMergeTree table with multidisk configuration some files may not exist.
        tryLogCurrentException(__PRETTY_FUNCTION__);
    }
}

namespace
{

/// Conversion that is allowed for serializable key (primary key, sorting key).
/// Key should be serialized in the same way after conversion.
/// NOTE: The list is not complete.
bool isSafeForKeyConversion(const IDataType * from, const IDataType * to)
{
    if (from->getName() == to->getName())
        return true;

    /// Enums are serialized in partition key as numbers - so conversion from Enum to number is Ok.
    /// But only for types of identical width because they are serialized as binary in minmax index.
    /// But not from number to Enum because Enum does not necessarily represents all numbers.

    if (const auto * from_enum8 = typeid_cast<const DataTypeEnum8 *>(from))
    {
        if (const auto * to_enum8 = typeid_cast<const DataTypeEnum8 *>(to))
            return to_enum8->contains(*from_enum8);
        if (typeid_cast<const DataTypeInt8 *>(to))
            return true;    // NOLINT
        return false;
    }

    if (const auto * from_enum16 = typeid_cast<const DataTypeEnum16 *>(from))
    {
        if (const auto * to_enum16 = typeid_cast<const DataTypeEnum16 *>(to))
            return to_enum16->contains(*from_enum16);
        if (typeid_cast<const DataTypeInt16 *>(to))
            return true;    // NOLINT
        return false;
    }

    if (const auto * from_lc = typeid_cast<const DataTypeLowCardinality *>(from))
        return from_lc->getDictionaryType()->equals(*to);

    if (const auto * to_lc = typeid_cast<const DataTypeLowCardinality *>(to))
        return to_lc->getDictionaryType()->equals(*from);

    return false;
}

/// Special check for alters of VersionedCollapsingMergeTree version column
void checkVersionColumnTypesConversion(const IDataType * old_type, const IDataType * new_type, const String column_name)
{
    /// Check new type can be used as version
    if (!new_type->canBeUsedAsVersion())
        throw Exception("Cannot alter version column " + backQuoteIfNeed(column_name) +
            " to type " + new_type->getName() +
            " because version column must be of an integer type or of type Date or DateTime"
            , ErrorCodes::ALTER_OF_COLUMN_IS_FORBIDDEN);

    auto which_new_type = WhichDataType(new_type);
    auto which_old_type = WhichDataType(old_type);

    /// Check alter to different sign or float -> int and so on
    if ((which_old_type.isInt() && !which_new_type.isInt())
        || (which_old_type.isUInt() && !which_new_type.isUInt())
        || (which_old_type.isDate() && !which_new_type.isDate())
        || (which_old_type.isDate32() && !which_new_type.isDate32())
        || (which_old_type.isDateTime() && !which_new_type.isDateTime())
        || (which_old_type.isFloat() && !which_new_type.isFloat()))
    {
        throw Exception("Cannot alter version column " + backQuoteIfNeed(column_name) +
            " from type " + old_type->getName() +
            " to type " + new_type->getName() + " because new type will change sort order of version column." +
            " The only possible conversion is expansion of the number of bytes of the current type."
            , ErrorCodes::ALTER_OF_COLUMN_IS_FORBIDDEN);
    }

    /// Check alter to smaller size: UInt64 -> UInt32 and so on
    if (new_type->getSizeOfValueInMemory() < old_type->getSizeOfValueInMemory())
    {
        throw Exception("Cannot alter version column " + backQuoteIfNeed(column_name) +
            " from type " + old_type->getName() +
            " to type " + new_type->getName() + " because new type is smaller than current in the number of bytes." +
            " The only possible conversion is expansion of the number of bytes of the current type."
            , ErrorCodes::ALTER_OF_COLUMN_IS_FORBIDDEN);
    }
}

}

void MergeTreeData::checkAlterIsPossible(const AlterCommands & commands, ContextPtr local_context) const
{
    /// Check that needed transformations can be applied to the list of columns without considering type conversions.
    StorageInMemoryMetadata new_metadata = getInMemoryMetadata();
    StorageInMemoryMetadata old_metadata = getInMemoryMetadata();

    const auto & settings = local_context->getSettingsRef();

    if (!settings.allow_non_metadata_alters)
    {

        auto mutation_commands = commands.getMutationCommands(new_metadata, settings.materialize_ttl_after_modify, getContext());

        if (!mutation_commands.empty())
            throw Exception(ErrorCodes::ALTER_OF_COLUMN_IS_FORBIDDEN, "The following alter commands: '{}' will modify data on disk, but setting `allow_non_metadata_alters` is disabled", queryToString(mutation_commands.ast()));
    }
    commands.apply(new_metadata, getContext());

    /// Set of columns that shouldn't be altered.
    NameSet columns_alter_type_forbidden;

    /// Primary key columns can be ALTERed only if they are used in the key as-is
    /// (and not as a part of some expression) and if the ALTER only affects column metadata.
    NameSet columns_alter_type_metadata_only;

    /// Columns to check that the type change is safe for partition key.
    NameSet columns_alter_type_check_safe_for_partition;

    if (old_metadata.hasPartitionKey())
    {
        /// Forbid altering columns inside partition key expressions because it can change partition ID format.
        auto partition_key_expr = old_metadata.getPartitionKey().expression;
        for (const auto & action : partition_key_expr->getActions())
        {
            for (const auto * child : action.node->children)
                columns_alter_type_forbidden.insert(child->result_name);
        }

        /// But allow to alter columns without expressions under certain condition.
        for (const String & col : partition_key_expr->getRequiredColumns())
            columns_alter_type_check_safe_for_partition.insert(col);
    }

    for (const auto & index : old_metadata.getSecondaryIndices())
    {
        for (const String & col : index.expression->getRequiredColumns())
            columns_alter_type_forbidden.insert(col);
    }

    if (old_metadata.hasSortingKey())
    {
        auto sorting_key_expr = old_metadata.getSortingKey().expression;
        for (const auto & action : sorting_key_expr->getActions())
        {
            for (const auto * child : action.node->children)
                columns_alter_type_forbidden.insert(child->result_name);
        }
        for (const String & col : sorting_key_expr->getRequiredColumns())
            columns_alter_type_metadata_only.insert(col);

        /// We don't process sample_by_ast separately because it must be among the primary key columns
        /// and we don't process primary_key_expr separately because it is a prefix of sorting_key_expr.
    }
    if (!merging_params.sign_column.empty())
        columns_alter_type_forbidden.insert(merging_params.sign_column);

    /// All of the above.
    NameSet columns_in_keys;
    columns_in_keys.insert(columns_alter_type_forbidden.begin(), columns_alter_type_forbidden.end());
    columns_in_keys.insert(columns_alter_type_metadata_only.begin(), columns_alter_type_metadata_only.end());
    columns_in_keys.insert(columns_alter_type_check_safe_for_partition.begin(), columns_alter_type_check_safe_for_partition.end());

    NameSet dropped_columns;

    std::map<String, const IDataType *> old_types;
    for (const auto & column : old_metadata.getColumns().getAllPhysical())
        old_types.emplace(column.name, column.type.get());

    NamesAndTypesList columns_to_check_conversion;
    auto name_deps = getDependentViewsByColumn(local_context);
    for (const AlterCommand & command : commands)
    {
        /// Just validate partition expression
        if (command.partition)
        {
            getPartitionIDFromQuery(command.partition, getContext());
        }

        if (command.column_name == merging_params.version_column)
        {
            /// Some type changes for version column is allowed despite it's a part of sorting key
            if (command.type == AlterCommand::MODIFY_COLUMN)
            {
                const IDataType * new_type = command.data_type.get();
                const IDataType * old_type = old_types[command.column_name];

                if (new_type)
                    checkVersionColumnTypesConversion(old_type, new_type, command.column_name);

                /// No other checks required
                continue;
            }
            else if (command.type == AlterCommand::DROP_COLUMN)
            {
                throw Exception(
                    "Trying to ALTER DROP version " + backQuoteIfNeed(command.column_name) + " column",
                    ErrorCodes::ALTER_OF_COLUMN_IS_FORBIDDEN);
            }
            else if (command.type == AlterCommand::RENAME_COLUMN)
            {
                throw Exception(
                    "Trying to ALTER RENAME version " + backQuoteIfNeed(command.column_name) + " column",
                    ErrorCodes::ALTER_OF_COLUMN_IS_FORBIDDEN);
            }
        }

        if (command.type == AlterCommand::MODIFY_ORDER_BY && !is_custom_partitioned)
        {
            throw Exception(
                "ALTER MODIFY ORDER BY is not supported for default-partitioned tables created with the old syntax",
                ErrorCodes::BAD_ARGUMENTS);
        }
        if (command.type == AlterCommand::MODIFY_TTL && !is_custom_partitioned)
        {
            throw Exception(
                "ALTER MODIFY TTL is not supported for default-partitioned tables created with the old syntax",
                ErrorCodes::BAD_ARGUMENTS);
        }
        if (command.type == AlterCommand::MODIFY_SAMPLE_BY)
        {
            if (!is_custom_partitioned)
                throw Exception(
                    "ALTER MODIFY SAMPLE BY is not supported for default-partitioned tables created with the old syntax",
                    ErrorCodes::BAD_ARGUMENTS);

            checkSampleExpression(new_metadata, getSettings()->compatibility_allow_sampling_expression_not_in_primary_key,
                                  getSettings()->check_sample_column_is_correct);
        }
        if (command.type == AlterCommand::ADD_INDEX && !is_custom_partitioned)
        {
            throw Exception(
                "ALTER ADD INDEX is not supported for tables with the old syntax",
                ErrorCodes::BAD_ARGUMENTS);
        }
        if (command.type == AlterCommand::ADD_PROJECTION && !is_custom_partitioned)
        {
            throw Exception(
                "ALTER ADD PROJECTION is not supported for tables with the old syntax",
                ErrorCodes::BAD_ARGUMENTS);
        }
        if (command.type == AlterCommand::RENAME_COLUMN)
        {
            if (columns_in_keys.count(command.column_name))
            {
                throw Exception(
                    "Trying to ALTER RENAME key " + backQuoteIfNeed(command.column_name) + " column which is a part of key expression",
                    ErrorCodes::ALTER_OF_COLUMN_IS_FORBIDDEN);
            }
        }
        else if (command.type == AlterCommand::DROP_COLUMN)
        {
            if (columns_in_keys.count(command.column_name))
            {
                throw Exception(
                    "Trying to ALTER DROP key " + backQuoteIfNeed(command.column_name) + " column which is a part of key expression",
                    ErrorCodes::ALTER_OF_COLUMN_IS_FORBIDDEN);
            }

            if (!command.clear)
            {
                const auto & deps_mv = name_deps[command.column_name];
                if (!deps_mv.empty())
                {
                    throw Exception(
                        "Trying to ALTER DROP column " + backQuoteIfNeed(command.column_name) + " which is referenced by materialized view "
                            + toString(deps_mv),
                        ErrorCodes::ALTER_OF_COLUMN_IS_FORBIDDEN);
                }
            }

            dropped_columns.emplace(command.column_name);
        }
        else if (command.isRequireMutationStage(getInMemoryMetadata()))
        {
            /// This alter will override data on disk. Let's check that it doesn't
            /// modify immutable column.
            if (columns_alter_type_forbidden.count(command.column_name))
                throw Exception("ALTER of key column " + backQuoteIfNeed(command.column_name) + " is forbidden",
                    ErrorCodes::ALTER_OF_COLUMN_IS_FORBIDDEN);

            if (command.type == AlterCommand::MODIFY_COLUMN)
            {
                if (columns_alter_type_check_safe_for_partition.count(command.column_name))
                {
                    auto it = old_types.find(command.column_name);

                    assert(it != old_types.end());
                    if (!isSafeForKeyConversion(it->second, command.data_type.get()))
                        throw Exception("ALTER of partition key column " + backQuoteIfNeed(command.column_name) + " from type "
                                + it->second->getName() + " to type " + command.data_type->getName()
                                + " is not safe because it can change the representation of partition key",
                            ErrorCodes::ALTER_OF_COLUMN_IS_FORBIDDEN);
                }

                if (columns_alter_type_metadata_only.count(command.column_name))
                {
                    auto it = old_types.find(command.column_name);
                    assert(it != old_types.end());
                    if (!isSafeForKeyConversion(it->second, command.data_type.get()))
                        throw Exception("ALTER of key column " + backQuoteIfNeed(command.column_name) + " from type "
                                    + it->second->getName() + " to type " + command.data_type->getName()
                                    + " is not safe because it can change the representation of primary key",
                            ErrorCodes::ALTER_OF_COLUMN_IS_FORBIDDEN);
                }

                if (old_metadata.getColumns().has(command.column_name))
                {
                    columns_to_check_conversion.push_back(
                        new_metadata.getColumns().getPhysical(command.column_name));
                }
            }
        }
    }

    checkProperties(new_metadata, old_metadata);
    checkTTLExpressions(new_metadata, old_metadata);

    if (!columns_to_check_conversion.empty())
    {
        auto old_header = old_metadata.getSampleBlock();
        performRequiredConversions(old_header, columns_to_check_conversion, getContext());
    }

    if (old_metadata.hasSettingsChanges())
    {
        const auto current_changes = old_metadata.getSettingsChanges()->as<const ASTSetQuery &>().changes;
        const auto & new_changes = new_metadata.settings_changes->as<const ASTSetQuery &>().changes;
        for (const auto & changed_setting : new_changes)
        {
            const auto & setting_name = changed_setting.name;
            const auto & new_value = changed_setting.value;
            MergeTreeSettings::checkCanSet(setting_name, new_value);
            const Field * current_value = current_changes.tryGet(setting_name);

            if ((!current_value || *current_value != new_value)
                && MergeTreeSettings::isReadonlySetting(setting_name))
            {
                throw Exception{"Setting '" + setting_name + "' is readonly for storage '" + getName() + "'",
                                 ErrorCodes::READONLY_SETTING};
            }

            if (!current_value && MergeTreeSettings::isPartFormatSetting(setting_name))
            {
                MergeTreeSettings copy = *getSettings();
                copy.applyChange(changed_setting);
                String reason;
                if (!canUsePolymorphicParts(copy, &reason) && !reason.empty())
                    throw Exception("Can't change settings. Reason: " + reason, ErrorCodes::NOT_IMPLEMENTED);
            }

            if (setting_name == "storage_policy")
                checkStoragePolicy(getContext()->getStoragePolicy(new_value.safeGet<String>()));
        }

        /// Check if it is safe to reset the settings
        for (const auto & current_setting : current_changes)
        {
            const auto & setting_name = current_setting.name;
            const Field * new_value = new_changes.tryGet(setting_name);
            /// Prevent unsetting readonly setting
            if (MergeTreeSettings::isReadonlySetting(setting_name) && !new_value)
            {
                throw Exception{"Setting '" + setting_name + "' is readonly for storage '" + getName() + "'",
                                ErrorCodes::READONLY_SETTING};
            }

            if (MergeTreeSettings::isPartFormatSetting(setting_name) && !new_value)
            {
                /// Use default settings + new and check if doesn't affect part format settings
                auto copy = getDefaultSettings();
                copy->applyChanges(new_changes);
                String reason;
                if (!canUsePolymorphicParts(*copy, &reason) && !reason.empty())
                    throw Exception("Can't change settings. Reason: " + reason, ErrorCodes::NOT_IMPLEMENTED);
            }

        }
    }

    for (const auto & part : getDataPartsVector())
    {
        bool at_least_one_column_rest = false;
        for (const auto & column : part->getColumns())
        {
            if (!dropped_columns.count(column.name))
            {
                at_least_one_column_rest = true;
                break;
            }
        }
        if (!at_least_one_column_rest)
        {
            std::string postfix;
            if (dropped_columns.size() > 1)
                postfix = "s";
            throw Exception(ErrorCodes::BAD_ARGUMENTS,
                "Cannot drop or clear column{} '{}', because all columns in part '{}' will be removed from disk. Empty parts are not allowed", postfix, boost::algorithm::join(dropped_columns, ", "), part->name);
        }
    }
}


void MergeTreeData::checkMutationIsPossible(const MutationCommands & /*commands*/, const Settings & /*settings*/) const
{
    /// Some validation will be added
}

MergeTreeDataPartType MergeTreeData::choosePartType(size_t bytes_uncompressed, size_t rows_count) const
{
    const auto settings = getSettings();
    if (!canUsePolymorphicParts(*settings))
        return MergeTreeDataPartType::WIDE;

    if (bytes_uncompressed < settings->min_bytes_for_compact_part || rows_count < settings->min_rows_for_compact_part)
        return MergeTreeDataPartType::IN_MEMORY;

    if (bytes_uncompressed < settings->min_bytes_for_wide_part || rows_count < settings->min_rows_for_wide_part)
        return MergeTreeDataPartType::COMPACT;

    return MergeTreeDataPartType::WIDE;
}

MergeTreeDataPartType MergeTreeData::choosePartTypeOnDisk(size_t bytes_uncompressed, size_t rows_count) const
{
    const auto settings = getSettings();
    if (!canUsePolymorphicParts(*settings))
        return MergeTreeDataPartType::WIDE;

    if (bytes_uncompressed < settings->min_bytes_for_wide_part || rows_count < settings->min_rows_for_wide_part)
        return MergeTreeDataPartType::COMPACT;

    return MergeTreeDataPartType::WIDE;
}


MergeTreeData::MutableDataPartPtr MergeTreeData::createPart(const String & name,
    MergeTreeDataPartType type, const MergeTreePartInfo & part_info,
    const VolumePtr & volume, const String & relative_path, const IMergeTreeDataPart * parent_part) const
{
    if (type == MergeTreeDataPartType::COMPACT)
        return std::make_shared<MergeTreeDataPartCompact>(*this, name, part_info, volume, relative_path, parent_part);
    else if (type == MergeTreeDataPartType::WIDE)
        return std::make_shared<MergeTreeDataPartWide>(*this, name, part_info, volume, relative_path, parent_part);
    else if (type == MergeTreeDataPartType::IN_MEMORY)
        return std::make_shared<MergeTreeDataPartInMemory>(*this, name, part_info, volume, relative_path, parent_part);
    else
        throw Exception("Unknown type of part " + relative_path, ErrorCodes::UNKNOWN_PART_TYPE);
}

static MergeTreeDataPartType getPartTypeFromMarkExtension(const String & mrk_ext)
{
    if (mrk_ext == getNonAdaptiveMrkExtension())
        return MergeTreeDataPartType::WIDE;
    if (mrk_ext == getAdaptiveMrkExtension(MergeTreeDataPartType::WIDE))
        return MergeTreeDataPartType::WIDE;
    if (mrk_ext == getAdaptiveMrkExtension(MergeTreeDataPartType::COMPACT))
        return MergeTreeDataPartType::COMPACT;

    throw Exception("Can't determine part type, because of unknown mark extension " + mrk_ext, ErrorCodes::UNKNOWN_PART_TYPE);
}

MergeTreeData::MutableDataPartPtr MergeTreeData::createPart(
    const String & name, const VolumePtr & volume, const String & relative_path, const IMergeTreeDataPart * parent_part) const
{
    return createPart(name, MergeTreePartInfo::fromPartName(name, format_version), volume, relative_path, parent_part);
}

MergeTreeData::MutableDataPartPtr MergeTreeData::createPart(
    const String & name, const MergeTreePartInfo & part_info,
    const VolumePtr & volume, const String & relative_path, const IMergeTreeDataPart * parent_part) const
{
    MergeTreeDataPartType type;
    auto full_path = fs::path(relative_data_path) / (parent_part ? parent_part->relative_path : "") / relative_path / "";
    auto mrk_ext = MergeTreeIndexGranularityInfo::getMarksExtensionFromFilesystem(volume->getDisk(), full_path);

    if (mrk_ext)
        type = getPartTypeFromMarkExtension(*mrk_ext);
    else
    {
        /// Didn't find any mark file, suppose that part is empty.
        type = choosePartTypeOnDisk(0, 0);
    }

    return createPart(name, type, part_info, volume, relative_path, parent_part);
}

void MergeTreeData::changeSettings(
        const ASTPtr & new_settings,
        TableLockHolder & /* table_lock_holder */)
{
    if (new_settings)
    {
        bool has_storage_policy_changed = false;

        const auto & new_changes = new_settings->as<const ASTSetQuery &>().changes;

        for (const auto & change : new_changes)
        {
            if (change.name == "storage_policy")
            {
                StoragePolicyPtr new_storage_policy = getContext()->getStoragePolicy(change.value.safeGet<String>());
                StoragePolicyPtr old_storage_policy = getStoragePolicy();

                /// StoragePolicy of different version or name is guaranteed to have different pointer
                if (new_storage_policy != old_storage_policy)
                {
                    checkStoragePolicy(new_storage_policy);

                    std::unordered_set<String> all_diff_disk_names;
                    for (const auto & disk : new_storage_policy->getDisks())
                        all_diff_disk_names.insert(disk->getName());
                    for (const auto & disk : old_storage_policy->getDisks())
                        all_diff_disk_names.erase(disk->getName());

                    for (const String & disk_name : all_diff_disk_names)
                    {
                        auto disk = new_storage_policy->getDiskByName(disk_name);
                        if (disk->exists(relative_data_path))
                            throw Exception("New storage policy contain disks which already contain data of a table with the same name", ErrorCodes::LOGICAL_ERROR);
                    }

                    for (const String & disk_name : all_diff_disk_names)
                    {
                        auto disk = new_storage_policy->getDiskByName(disk_name);
                        disk->createDirectories(relative_data_path);
                        disk->createDirectories(fs::path(relative_data_path) / MergeTreeData::DETACHED_DIR_NAME);
                    }
                    /// FIXME how would that be done while reloading configuration???

                    has_storage_policy_changed = true;
                }
            }
        }

        /// Reset to default settings before applying existing.
        auto copy = getDefaultSettings();
        copy->applyChanges(new_changes);
        copy->sanityCheck(getContext()->getSettingsRef());

        storage_settings.set(std::move(copy));
        StorageInMemoryMetadata new_metadata = getInMemoryMetadata();
        new_metadata.setSettingsChanges(new_settings);
        setInMemoryMetadata(new_metadata);

        if (has_storage_policy_changed)
            startBackgroundMovesIfNeeded();
    }
}

void MergeTreeData::PartsTemporaryRename::addPart(const String & old_name, const String & new_name)
{
    old_and_new_names.push_back({old_name, new_name});
    for (const auto & [path, disk] : storage.getRelativeDataPathsWithDisks())
    {
        for (auto it = disk->iterateDirectory(fs::path(path) / source_dir); it->isValid(); it->next())
        {
            if (it->name() == old_name)
            {
                old_part_name_to_path_and_disk[old_name] = {path, disk};
                break;
            }
        }
    }
}

void MergeTreeData::PartsTemporaryRename::tryRenameAll()
{
    renamed = true;
    for (size_t i = 0; i < old_and_new_names.size(); ++i)
    {
        try
        {
            const auto & [old_name, new_name] = old_and_new_names[i];
            if (old_name.empty() || new_name.empty())
                throw DB::Exception("Empty part name. Most likely it's a bug.", ErrorCodes::INCORRECT_FILE_NAME);
            const auto & [path, disk] = old_part_name_to_path_and_disk[old_name];
            const auto full_path = fs::path(path) / source_dir; /// for old_name
            disk->moveFile(fs::path(full_path) / old_name, fs::path(full_path) / new_name);
        }
        catch (...)
        {
            old_and_new_names.resize(i);
            LOG_WARNING(storage.log, "Cannot rename parts to perform operation on them: {}", getCurrentExceptionMessage(false));
            throw;
        }
    }
}

MergeTreeData::PartsTemporaryRename::~PartsTemporaryRename()
{
    // TODO what if server had crashed before this destructor was called?
    if (!renamed)
        return;
    for (const auto & [old_name, new_name] : old_and_new_names)
    {
        if (old_name.empty())
            continue;

        try
        {
            const auto & [path, disk] = old_part_name_to_path_and_disk[old_name];
            const String full_path = fs::path(path) / source_dir; /// for old_name
            disk->moveFile(fs::path(full_path) / new_name, fs::path(full_path) / old_name);
        }
        catch (...)
        {
            tryLogCurrentException(__PRETTY_FUNCTION__);
        }
    }
}


MergeTreeData::DataPartsVector MergeTreeData::getActivePartsToReplace(
    const MergeTreePartInfo & new_part_info,
    const String & new_part_name,
    DataPartPtr & out_covering_part,
    DataPartsLock & /* data_parts_lock */) const
{
    /// Parts contained in the part are consecutive in data_parts, intersecting the insertion place for the part itself.
    auto it_middle = data_parts_by_state_and_info.lower_bound(DataPartStateAndInfo{DataPartState::Committed, new_part_info});
    auto committed_parts_range = getDataPartsStateRange(DataPartState::Committed);

    /// Go to the left.
    DataPartIteratorByStateAndInfo begin = it_middle;
    while (begin != committed_parts_range.begin())
    {
        auto prev = std::prev(begin);

        if (!new_part_info.contains((*prev)->info))
        {
            if ((*prev)->info.contains(new_part_info))
            {
                out_covering_part = *prev;
                return {};
            }

            if (!new_part_info.isDisjoint((*prev)->info))
                throw Exception(ErrorCodes::LOGICAL_ERROR, "Part {} intersects previous part {}. It is a bug.",
                                new_part_name, (*prev)->getNameWithState());

            break;
        }

        begin = prev;
    }

    /// Go to the right.
    DataPartIteratorByStateAndInfo end = it_middle;
    while (end != committed_parts_range.end())
    {
        if ((*end)->info == new_part_info)
            throw Exception(ErrorCodes::LOGICAL_ERROR, "Unexpected duplicate part {}. It is a bug.", (*end)->getNameWithState());

        if (!new_part_info.contains((*end)->info))
        {
            if ((*end)->info.contains(new_part_info))
            {
                out_covering_part = *end;
                return {};
            }

            if (!new_part_info.isDisjoint((*end)->info))
                throw Exception(ErrorCodes::LOGICAL_ERROR, "Part {} intersects next part {}. It is a bug.",
                                new_part_name, (*end)->getNameWithState());

            break;
        }

        ++end;
    }

    return DataPartsVector{begin, end};
}


bool MergeTreeData::renameTempPartAndAdd(MutableDataPartPtr & part, SimpleIncrement * increment, Transaction * out_transaction, MergeTreeDeduplicationLog * deduplication_log)
{
    if (out_transaction && &out_transaction->data != this)
        throw Exception("MergeTreeData::Transaction for one table cannot be used with another. It is a bug.",
            ErrorCodes::LOGICAL_ERROR);

    DataPartsVector covered_parts;
    {
        auto lock = lockParts();
        if (!renameTempPartAndReplace(part, increment, out_transaction, lock, &covered_parts, deduplication_log))
            return false;
    }
    if (!covered_parts.empty())
        throw Exception("Added part " + part->name + " covers " + toString(covered_parts.size())
            + " existing part(s) (including " + covered_parts[0]->name + ")", ErrorCodes::LOGICAL_ERROR);

    return true;
}


bool MergeTreeData::renameTempPartAndReplace(
    MutableDataPartPtr & part, SimpleIncrement * increment, Transaction * out_transaction,
    std::unique_lock<std::mutex> & lock, DataPartsVector * out_covered_parts, MergeTreeDeduplicationLog * deduplication_log)
{
    if (out_transaction && &out_transaction->data != this)
        throw Exception("MergeTreeData::Transaction for one table cannot be used with another. It is a bug.",
            ErrorCodes::LOGICAL_ERROR);

    part->assertState({DataPartState::Temporary});

    MergeTreePartInfo part_info = part->info;
    String part_name;

    if (DataPartPtr existing_part_in_partition = getAnyPartInPartition(part->info.partition_id, lock))
    {
        if (part->partition.value != existing_part_in_partition->partition.value)
            throw Exception(
                "Partition value mismatch between two parts with the same partition ID. Existing part: "
                + existing_part_in_partition->name + ", newly added part: " + part->name,
                ErrorCodes::CORRUPTED_DATA);
    }

    /** It is important that obtaining new block number and adding that block to parts set is done atomically.
      * Otherwise there is race condition - merge of blocks could happen in interval that doesn't yet contain new part.
      */
    if (increment)
    {
        part_info.min_block = part_info.max_block = increment->get();
        part_info.mutation = 0; /// it's equal to min_block by default
        part_name = part->getNewName(part_info);
    }
    else /// Parts from ReplicatedMergeTree already have names
        part_name = part->name;

    LOG_TRACE(log, "Renaming temporary part {} to {}.", part->relative_path, part_name);

    if (auto it_duplicate = data_parts_by_info.find(part_info); it_duplicate != data_parts_by_info.end())
    {
        String message = "Part " + (*it_duplicate)->getNameWithState() + " already exists";

        if ((*it_duplicate)->checkState({DataPartState::Outdated, DataPartState::Deleting}))
            throw Exception(message + ", but it will be deleted soon", ErrorCodes::PART_IS_TEMPORARILY_LOCKED);

        throw Exception(message, ErrorCodes::DUPLICATE_DATA_PART);
    }

    DataPartPtr covering_part;
    DataPartsVector covered_parts = getActivePartsToReplace(part_info, part_name, covering_part, lock);
    DataPartsVector covered_parts_in_memory;

    if (covering_part)
    {
        LOG_WARNING(log, "Tried to add obsolete part {} covered by {}", part_name, covering_part->getNameWithState());
        return false;
    }

    /// Deduplication log used only from non-replicated MergeTree. Replicated
    /// tables have their own mechanism. We try to deduplicate at such deep
    /// level, because only here we know real part name which is required for
    /// deduplication.
    if (deduplication_log)
    {
        String block_id = part->getZeroLevelPartBlockID();
        auto res = deduplication_log->addPart(block_id, part_info);
        if (!res.second)
        {
            ProfileEvents::increment(ProfileEvents::DuplicatedInsertedBlocks);
            LOG_INFO(log, "Block with ID {} already exists as part {}; ignoring it", block_id, res.first.getPartName());
            return false;
        }
    }

    /// All checks are passed. Now we can rename the part on disk.
    /// So, we maintain invariant: if a non-temporary part in filesystem then it is in data_parts
    ///
    /// If out_transaction is null, we commit the part to the active set immediately, else add it to the transaction.
    part->name = part_name;
    part->info = part_info;
    part->is_temp = false;
    part->setState(DataPartState::PreCommitted);
    part->renameTo(part_name, true);

    auto part_it = data_parts_indexes.insert(part).first;

    if (out_transaction)
    {
        out_transaction->precommitted_parts.insert(part);
    }
    else
    {
        size_t reduce_bytes = 0;
        size_t reduce_rows = 0;
        size_t reduce_parts = 0;
        auto current_time = time(nullptr);
        for (const DataPartPtr & covered_part : covered_parts)
        {
            covered_part->remove_time.store(current_time, std::memory_order_relaxed);
            modifyPartState(covered_part, DataPartState::Outdated);
            removePartContributionToColumnSizes(covered_part);
            reduce_bytes += covered_part->getBytesOnDisk();
            reduce_rows += covered_part->rows_count;
            ++reduce_parts;
        }

        decreaseDataVolume(reduce_bytes, reduce_rows, reduce_parts);

        modifyPartState(part_it, DataPartState::Committed);
        addPartContributionToColumnSizes(part);
        addPartContributionToDataVolume(part);
    }

    auto part_in_memory = asInMemoryPart(part);
    if (part_in_memory && getSettings()->in_memory_parts_enable_wal)
    {
        auto wal = getWriteAheadLog();
        wal->addPart(part_in_memory);
    }

    if (out_covered_parts)
    {
        for (DataPartPtr & covered_part : covered_parts)
            out_covered_parts->emplace_back(std::move(covered_part));
    }

    return true;
}

MergeTreeData::DataPartsVector MergeTreeData::renameTempPartAndReplace(
    MutableDataPartPtr & part, SimpleIncrement * increment, Transaction * out_transaction, MergeTreeDeduplicationLog * deduplication_log)
{
    if (out_transaction && &out_transaction->data != this)
        throw Exception("MergeTreeData::Transaction for one table cannot be used with another. It is a bug.",
            ErrorCodes::LOGICAL_ERROR);

    DataPartsVector covered_parts;
    {
        auto lock = lockParts();
        renameTempPartAndReplace(part, increment, out_transaction, lock, &covered_parts, deduplication_log);
    }
    return covered_parts;
}

void MergeTreeData::removePartsFromWorkingSet(const MergeTreeData::DataPartsVector & remove, bool clear_without_timeout, DataPartsLock & /*acquired_lock*/)
{
    auto remove_time = clear_without_timeout ? 0 : time(nullptr);

    for (const DataPartPtr & part : remove)
    {
        if (part->getState() == IMergeTreeDataPart::State::Committed)
        {
            removePartContributionToColumnSizes(part);
            removePartContributionToDataVolume(part);
        }

        if (part->getState() == IMergeTreeDataPart::State::Committed || clear_without_timeout)
            part->remove_time.store(remove_time, std::memory_order_relaxed);

        if (part->getState() != IMergeTreeDataPart::State::Outdated)
            modifyPartState(part, IMergeTreeDataPart::State::Outdated);

        if (isInMemoryPart(part) && getSettings()->in_memory_parts_enable_wal)
            getWriteAheadLog()->dropPart(part->name);
    }
}

void MergeTreeData::removePartsFromWorkingSetImmediatelyAndSetTemporaryState(const DataPartsVector & remove)
{
    auto lock = lockParts();

    for (const auto & part : remove)
    {
        auto it_part = data_parts_by_info.find(part->info);
        if (it_part == data_parts_by_info.end())
            throw Exception("Part " + part->getNameWithState() + " not found in data_parts", ErrorCodes::LOGICAL_ERROR);

        modifyPartState(part, IMergeTreeDataPart::State::Temporary);
        /// Erase immediately
        data_parts_indexes.erase(it_part);
    }
}

void MergeTreeData::removePartsFromWorkingSet(const DataPartsVector & remove, bool clear_without_timeout, DataPartsLock * acquired_lock)
{
    auto lock = (acquired_lock) ? DataPartsLock() : lockParts();

    for (const auto & part : remove)
    {
        if (!data_parts_by_info.count(part->info))
            throw Exception("Part " + part->getNameWithState() + " not found in data_parts", ErrorCodes::LOGICAL_ERROR);

        part->assertState({DataPartState::PreCommitted, DataPartState::Committed, DataPartState::Outdated});
    }

    removePartsFromWorkingSet(remove, clear_without_timeout, lock);
}

MergeTreeData::DataPartsVector MergeTreeData::removePartsInRangeFromWorkingSet(const MergeTreePartInfo & drop_range, bool clear_without_timeout,
                                                                               DataPartsLock & lock)
{
    DataPartsVector parts_to_remove;

    if (drop_range.min_block > drop_range.max_block)
        throw Exception(ErrorCodes::LOGICAL_ERROR, "Invalid drop range: {}", drop_range.getPartName());

    auto partition_range = getDataPartsPartitionRange(drop_range.partition_id);

    for (const DataPartPtr & part : partition_range)
    {
        if (part->info.partition_id != drop_range.partition_id)
            throw Exception("Unexpected partition_id of part " + part->name + ". This is a bug.", ErrorCodes::LOGICAL_ERROR);

        /// It's a DROP PART and it's already executed by fetching some covering part
        bool is_drop_part = !drop_range.isFakeDropRangePart() && drop_range.min_block;

        if (is_drop_part && (part->info.min_block != drop_range.min_block || part->info.max_block != drop_range.max_block))
        {
            /// Why we check only min and max blocks here without checking merge
            /// level? It's a tricky situation which can happen on a stale
            /// replica. For example, we have parts all_1_1_0, all_2_2_0 and
            /// all_3_3_0. Fast replica assign some merges (OPTIMIZE FINAL or
            /// TTL) all_2_2_0 -> all_2_2_1 -> all_2_2_2. So it has set of parts
            /// all_1_1_0, all_2_2_2 and all_3_3_0. After that it decides to
            /// drop part all_2_2_2. Now set of parts is all_1_1_0 and
            /// all_3_3_0. Now fast replica assign merge all_1_1_0 + all_3_3_0
            /// to all_1_3_1 and finishes it. Slow replica pulls the queue and
            /// have two contradictory tasks -- drop all_2_2_2 and merge/fetch
            /// all_1_3_1. If this replica will fetch all_1_3_1 first and then tries
            /// to drop all_2_2_2 after that it will receive the LOGICAL ERROR.
            /// So here we just check that all_1_3_1 covers blocks from drop
            /// all_2_2_2.
            ///
            /// NOTE: this helps only to avoid logical error during drop part.
            /// We still get intersecting "parts" in queue.
            bool is_covered_by_min_max_block = part->info.min_block <= drop_range.min_block && part->info.max_block >= drop_range.max_block;
            if (is_covered_by_min_max_block)
            {
                LOG_INFO(log, "Skipping drop range for part {} because covering part {} already exists", drop_range.getPartName(), part->name);
                return {};
            }
        }

        if (part->info.min_block < drop_range.min_block)
        {
            if (drop_range.min_block <= part->info.max_block)
            {
                /// Intersect left border
                throw Exception(ErrorCodes::LOGICAL_ERROR, "Unexpected merged part {} intersecting drop range {}",
                                part->name, drop_range.getPartName());
            }

            continue;
        }

        /// Stop on new parts
        if (part->info.min_block > drop_range.max_block)
            break;

        if (part->info.min_block <= drop_range.max_block && drop_range.max_block < part->info.max_block)
        {
            /// Intersect right border
            throw Exception(ErrorCodes::LOGICAL_ERROR, "Unexpected merged part {} intersecting drop range {}",
                            part->name, drop_range.getPartName());
        }

        if (part->getState() != DataPartState::Deleting)
            parts_to_remove.emplace_back(part);
    }

    removePartsFromWorkingSet(parts_to_remove, clear_without_timeout, lock);

    return parts_to_remove;
}

void MergeTreeData::forgetPartAndMoveToDetached(const MergeTreeData::DataPartPtr & part_to_detach, const String & prefix, bool
restore_covered)
{
    LOG_INFO(log, "Renaming {} to {}{} and forgetting it.", part_to_detach->relative_path, prefix, part_to_detach->name);

    auto lock = lockParts();

    auto it_part = data_parts_by_info.find(part_to_detach->info);
    if (it_part == data_parts_by_info.end())
        throw Exception("No such data part " + part_to_detach->getNameWithState(), ErrorCodes::NO_SUCH_DATA_PART);

    /// What if part_to_detach is a reference to *it_part? Make a new owner just in case.
    DataPartPtr part = *it_part;

    if (part->getState() == DataPartState::Committed)
    {
        removePartContributionToDataVolume(part);
        removePartContributionToColumnSizes(part);
    }
    modifyPartState(it_part, DataPartState::Deleting);

    part->renameToDetached(prefix);

    data_parts_indexes.erase(it_part);

    if (restore_covered && part->info.level == 0)
    {
        LOG_WARNING(log, "Will not recover parts covered by zero-level part {}", part->name);
        return;
    }

    if (restore_covered)
    {
        Strings restored;
        bool error = false;
        String error_parts;

        Int64 pos = part->info.min_block;

        auto is_appropriate_state = [] (DataPartState state)
        {
            return state == DataPartState::Committed || state == DataPartState::Outdated;
        };

        auto update_error = [&] (DataPartIteratorByInfo it)
        {
            error = true;
            error_parts += (*it)->getNameWithState() + " ";
        };

        auto it_middle = data_parts_by_info.lower_bound(part->info);

        /// Restore the leftmost part covered by the part
        if (it_middle != data_parts_by_info.begin())
        {
            auto it = std::prev(it_middle);

            if (part->contains(**it) && is_appropriate_state((*it)->getState()))
            {
                /// Maybe, we must consider part level somehow
                if ((*it)->info.min_block != part->info.min_block)
                    update_error(it);

                if ((*it)->getState() != DataPartState::Committed)
                {
                    addPartContributionToColumnSizes(*it);
                    addPartContributionToDataVolume(*it);
                    modifyPartState(it, DataPartState::Committed); // iterator is not invalidated here
                }

                pos = (*it)->info.max_block + 1;
                restored.push_back((*it)->name);
            }
            else
                update_error(it);
        }
        else
            error = true;

        /// Restore "right" parts
        for (auto it = it_middle; it != data_parts_by_info.end() && part->contains(**it); ++it)
        {
            if ((*it)->info.min_block < pos)
                continue;

            if (!is_appropriate_state((*it)->getState()))
            {
                update_error(it);
                continue;
            }

            if ((*it)->info.min_block > pos)
                update_error(it);

            if ((*it)->getState() != DataPartState::Committed)
            {
                addPartContributionToColumnSizes(*it);
                addPartContributionToDataVolume(*it);
                modifyPartState(it, DataPartState::Committed);
            }

            pos = (*it)->info.max_block + 1;
            restored.push_back((*it)->name);
        }

        if (pos != part->info.max_block + 1)
            error = true;

        for (const String & name : restored)
        {
            LOG_INFO(log, "Activated part {}", name);
        }

        if (error)
        {
            LOG_ERROR(log, "The set of parts restored in place of {} looks incomplete. There might or might not be a data loss.{}", part->name, (error_parts.empty() ? "" : " Suspicious parts: " + error_parts));
        }
    }
}


void MergeTreeData::tryRemovePartImmediately(DataPartPtr && part)
{
    DataPartPtr part_to_delete;
    {
        auto lock = lockParts();

        LOG_TRACE(log, "Trying to immediately remove part {}", part->getNameWithState());

        auto it = data_parts_by_info.find(part->info);
        if (it == data_parts_by_info.end() || (*it).get() != part.get())
            throw Exception("Part " + part->name + " doesn't exist", ErrorCodes::LOGICAL_ERROR);

        part.reset();

        if (!((*it)->getState() == DataPartState::Outdated && it->unique()))
            return;

        modifyPartState(it, DataPartState::Deleting);
        part_to_delete = *it;
    }

    try
    {
        part_to_delete->remove();
    }
    catch (...)
    {
        rollbackDeletingParts({part_to_delete});
        throw;
    }

    removePartsFinally({part_to_delete});
    LOG_TRACE(log, "Removed part {}", part_to_delete->name);
}


size_t MergeTreeData::getTotalActiveSizeInBytes() const
{
    return total_active_size_bytes.load(std::memory_order_acquire);
}


size_t MergeTreeData::getTotalActiveSizeInRows() const
{
    return total_active_size_rows.load(std::memory_order_acquire);
}


size_t MergeTreeData::getPartsCount() const
{
    return total_active_size_parts.load(std::memory_order_acquire);
}


size_t MergeTreeData::getMaxPartsCountForPartitionWithState(DataPartState state) const
{
    auto lock = lockParts();

    size_t res = 0;
    size_t cur_count = 0;
    const String * cur_partition_id = nullptr;

    for (const auto & part : getDataPartsStateRange(state))
    {
        if (cur_partition_id && part->info.partition_id == *cur_partition_id)
        {
            ++cur_count;
        }
        else
        {
            cur_partition_id = &part->info.partition_id;
            cur_count = 1;
        }

        res = std::max(res, cur_count);
    }

    return res;
}


size_t MergeTreeData::getMaxPartsCountForPartition() const
{
    return getMaxPartsCountForPartitionWithState(DataPartState::Committed);
}


size_t MergeTreeData::getMaxInactivePartsCountForPartition() const
{
    return getMaxPartsCountForPartitionWithState(DataPartState::Outdated);
}


std::optional<Int64> MergeTreeData::getMinPartDataVersion() const
{
    auto lock = lockParts();

    std::optional<Int64> result;
    for (const auto & part : getDataPartsStateRange(DataPartState::Committed))
    {
        if (!result || *result > part->info.getDataVersion())
            result = part->info.getDataVersion();
    }

    return result;
}


void MergeTreeData::delayInsertOrThrowIfNeeded(Poco::Event * until) const
{
    const auto settings = getSettings();
    const size_t parts_count_in_total = getPartsCount();
    if (parts_count_in_total >= settings->max_parts_in_total)
    {
        ProfileEvents::increment(ProfileEvents::RejectedInserts);
        throw Exception("Too many parts (" + toString(parts_count_in_total) + ") in all partitions in total. This indicates wrong choice of partition key. The threshold can be modified with 'max_parts_in_total' setting in <merge_tree> element in config.xml or with per-table setting.", ErrorCodes::TOO_MANY_PARTS);
    }

    size_t parts_count_in_partition = getMaxPartsCountForPartition();
    ssize_t k_inactive = -1;
    if (settings->inactive_parts_to_throw_insert > 0 || settings->inactive_parts_to_delay_insert > 0)
    {
        size_t inactive_parts_count_in_partition = getMaxInactivePartsCountForPartition();
        if (settings->inactive_parts_to_throw_insert > 0 && inactive_parts_count_in_partition >= settings->inactive_parts_to_throw_insert)
        {
            ProfileEvents::increment(ProfileEvents::RejectedInserts);
            throw Exception(
                ErrorCodes::TOO_MANY_PARTS,
                "Too many inactive parts ({}). Parts cleaning are processing significantly slower than inserts",
                inactive_parts_count_in_partition);
        }
        k_inactive = ssize_t(inactive_parts_count_in_partition) - ssize_t(settings->inactive_parts_to_delay_insert);
    }

    if (parts_count_in_partition >= settings->parts_to_throw_insert)
    {
        ProfileEvents::increment(ProfileEvents::RejectedInserts);
        throw Exception(
            ErrorCodes::TOO_MANY_PARTS,
            "Too many parts ({}). Merges are processing significantly slower than inserts",
            parts_count_in_partition);
    }

    if (k_inactive < 0 && parts_count_in_partition < settings->parts_to_delay_insert)
        return;

    const ssize_t k_active = ssize_t(parts_count_in_partition) - ssize_t(settings->parts_to_delay_insert);
    size_t max_k;
    size_t k;
    if (k_active > k_inactive)
    {
        max_k = settings->parts_to_throw_insert - settings->parts_to_delay_insert;
        k = k_active + 1;
    }
    else
    {
        max_k = settings->inactive_parts_to_throw_insert - settings->inactive_parts_to_delay_insert;
        k = k_inactive + 1;
    }
    const double delay_milliseconds = ::pow(settings->max_delay_to_insert * 1000, static_cast<double>(k) / max_k);

    ProfileEvents::increment(ProfileEvents::DelayedInserts);
    ProfileEvents::increment(ProfileEvents::DelayedInsertsMilliseconds, delay_milliseconds);

    CurrentMetrics::Increment metric_increment(CurrentMetrics::DelayedInserts);

    LOG_INFO(log, "Delaying inserting block by {} ms. because there are {} parts", delay_milliseconds, parts_count_in_partition);

    if (until)
        until->tryWait(delay_milliseconds);
    else
        std::this_thread::sleep_for(std::chrono::milliseconds(static_cast<size_t>(delay_milliseconds)));
}

MergeTreeData::DataPartPtr MergeTreeData::getActiveContainingPart(
    const MergeTreePartInfo & part_info, MergeTreeData::DataPartState state, DataPartsLock & /*lock*/) const
{
    auto current_state_parts_range = getDataPartsStateRange(state);

    /// The part can be covered only by the previous or the next one in data_parts.
    auto it = data_parts_by_state_and_info.lower_bound(DataPartStateAndInfo{state, part_info});

    if (it != current_state_parts_range.end())
    {
        if ((*it)->info == part_info)
            return *it;
        if ((*it)->info.contains(part_info))
            return *it;
    }

    if (it != current_state_parts_range.begin())
    {
        --it;
        if ((*it)->info.contains(part_info))
            return *it;
    }

    return nullptr;
}


void MergeTreeData::swapActivePart(MergeTreeData::DataPartPtr part_copy)
{
    auto lock = lockParts();
    for (auto original_active_part : getDataPartsStateRange(DataPartState::Committed)) // NOLINT (copy is intended)
    {
        if (part_copy->name == original_active_part->name)
        {
            auto active_part_it = data_parts_by_info.find(original_active_part->info);
            if (active_part_it == data_parts_by_info.end())
                throw Exception("Cannot swap part '" + part_copy->name + "', no such active part.", ErrorCodes::NO_SUCH_DATA_PART);

            /// We do not check allow_remote_fs_zero_copy_replication here because data may be shared
            /// when allow_remote_fs_zero_copy_replication turned on and off again

            original_active_part->force_keep_shared_data = false;

            if (original_active_part->volume->getDisk()->supportZeroCopyReplication() &&
                part_copy->volume->getDisk()->supportZeroCopyReplication() &&
                original_active_part->getUniqueId() == part_copy->getUniqueId())
            {
                /// May be when several volumes use the same S3/HDFS storage
                original_active_part->force_keep_shared_data = true;
            }

            modifyPartState(original_active_part, DataPartState::DeleteOnDestroy);
            data_parts_indexes.erase(active_part_it);

            auto part_it = data_parts_indexes.insert(part_copy).first;
            modifyPartState(part_it, DataPartState::Committed);

            removePartContributionToDataVolume(original_active_part);
            addPartContributionToDataVolume(part_copy);

            auto disk = original_active_part->volume->getDisk();
            String marker_path = fs::path(original_active_part->getFullRelativePath()) / IMergeTreeDataPart::DELETE_ON_DESTROY_MARKER_FILE_NAME;
            try
            {
                disk->createFile(marker_path);
            }
            catch (Poco::Exception & e)
            {
                LOG_ERROR(log, "{} (while creating DeleteOnDestroy marker: {})", e.what(), backQuote(fullPath(disk, marker_path)));
            }
            return;
        }
    }
    throw Exception("Cannot swap part '" + part_copy->name + "', no such active part.", ErrorCodes::NO_SUCH_DATA_PART);
}


MergeTreeData::DataPartPtr MergeTreeData::getActiveContainingPart(const MergeTreePartInfo & part_info) const
{
    auto lock = lockParts();
    return getActiveContainingPart(part_info, DataPartState::Committed, lock);
}

MergeTreeData::DataPartPtr MergeTreeData::getActiveContainingPart(const String & part_name) const
{
    auto part_info = MergeTreePartInfo::fromPartName(part_name, format_version);
    return getActiveContainingPart(part_info);
}

MergeTreeData::DataPartsVector MergeTreeData::getDataPartsVectorInPartition(MergeTreeData::DataPartState state, const String & partition_id)
{
    DataPartStateAndPartitionID state_with_partition{state, partition_id};

    auto lock = lockParts();
    return DataPartsVector(
        data_parts_by_state_and_info.lower_bound(state_with_partition),
        data_parts_by_state_and_info.upper_bound(state_with_partition));
}

MergeTreeData::DataPartPtr MergeTreeData::getPartIfExists(const MergeTreePartInfo & part_info, const MergeTreeData::DataPartStates & valid_states)
{
    auto lock = lockParts();

    auto it = data_parts_by_info.find(part_info);
    if (it == data_parts_by_info.end())
        return nullptr;

    for (auto state : valid_states)
        if ((*it)->getState() == state)
            return *it;

    return nullptr;
}

MergeTreeData::DataPartPtr MergeTreeData::getPartIfExists(const String & part_name, const MergeTreeData::DataPartStates & valid_states)
{
    return getPartIfExists(MergeTreePartInfo::fromPartName(part_name, format_version), valid_states);
}


static void loadPartAndFixMetadataImpl(MergeTreeData::MutableDataPartPtr part)
{
    auto disk = part->volume->getDisk();
    String full_part_path = part->getFullRelativePath();

    part->loadColumnsChecksumsIndexes(false, true);
    part->modification_time = disk->getLastModified(full_part_path).epochTime();
}

void MergeTreeData::calculateColumnSizesImpl()
{
    column_sizes.clear();

    /// Take into account only committed parts
    auto committed_parts_range = getDataPartsStateRange(DataPartState::Committed);
    for (const auto & part : committed_parts_range)
        addPartContributionToColumnSizes(part);
}

void MergeTreeData::addPartContributionToColumnSizes(const DataPartPtr & part)
{
    for (const auto & column : part->getColumns())
    {
        ColumnSize & total_column_size = column_sizes[column.name];
        ColumnSize part_column_size = part->getColumnSize(column.name, *column.type);
        total_column_size.add(part_column_size);
    }
}

void MergeTreeData::removePartContributionToColumnSizes(const DataPartPtr & part)
{
    for (const auto & column : part->getColumns())
    {
        ColumnSize & total_column_size = column_sizes[column.name];
        ColumnSize part_column_size = part->getColumnSize(column.name, *column.type);

        auto log_subtract = [&](size_t & from, size_t value, const char * field)
        {
            if (value > from)
                LOG_ERROR(log, "Possibly incorrect column size subtraction: {} - {} = {}, column: {}, field: {}",
                    from, value, from - value, column.name, field);

            from -= value;
        };

        log_subtract(total_column_size.data_compressed, part_column_size.data_compressed, ".data_compressed");
        log_subtract(total_column_size.data_uncompressed, part_column_size.data_uncompressed, ".data_uncompressed");
        log_subtract(total_column_size.marks, part_column_size.marks, ".marks");
    }
}

void MergeTreeData::checkAlterPartitionIsPossible(
    const PartitionCommands & commands, const StorageMetadataPtr & /*metadata_snapshot*/, const Settings & settings) const
{
    for (const auto & command : commands)
    {
        if (command.type == PartitionCommand::DROP_DETACHED_PARTITION
            && !settings.allow_drop_detached)
            throw DB::Exception("Cannot execute query: DROP DETACHED PART is disabled "
                                "(see allow_drop_detached setting)", ErrorCodes::SUPPORT_IS_DISABLED);

        if (command.partition && command.type != PartitionCommand::DROP_DETACHED_PARTITION)
        {
            if (command.part)
            {
                auto part_name = command.partition->as<ASTLiteral &>().value.safeGet<String>();
                /// We are able to parse it
                MergeTreePartInfo::fromPartName(part_name, format_version);
            }
            else
            {
                /// We are able to parse it
                getPartitionIDFromQuery(command.partition, getContext());
            }
        }
    }
}

void MergeTreeData::checkPartitionCanBeDropped(const ASTPtr & partition)
{
    const String partition_id = getPartitionIDFromQuery(partition, getContext());
    auto parts_to_remove = getDataPartsVectorInPartition(MergeTreeDataPartState::Committed, partition_id);

    UInt64 partition_size = 0;

    for (const auto & part : parts_to_remove)
        partition_size += part->getBytesOnDisk();

    auto table_id = getStorageID();
    getContext()->checkPartitionCanBeDropped(table_id.database_name, table_id.table_name, partition_size);
}

void MergeTreeData::checkPartCanBeDropped(const String & part_name)
{
    auto part = getPartIfExists(part_name, {MergeTreeDataPartState::Committed});
    if (!part)
        throw Exception(ErrorCodes::NO_SUCH_DATA_PART, "No part {} in committed state", part_name);

    auto table_id = getStorageID();
    getContext()->checkPartitionCanBeDropped(table_id.database_name, table_id.table_name, part->getBytesOnDisk());
}

void MergeTreeData::movePartitionToDisk(const ASTPtr & partition, const String & name, bool moving_part, ContextPtr local_context)
{
    String partition_id;

    if (moving_part)
        partition_id = partition->as<ASTLiteral &>().value.safeGet<String>();
    else
        partition_id = getPartitionIDFromQuery(partition, local_context);

    DataPartsVector parts;
    if (moving_part)
    {
        auto part_info = MergeTreePartInfo::fromPartName(partition_id, format_version);
        parts.push_back(getActiveContainingPart(part_info));
        if (!parts.back() || parts.back()->name != part_info.getPartName())
            throw Exception("Part " + partition_id + " is not exists or not active", ErrorCodes::NO_SUCH_DATA_PART);
    }
    else
        parts = getDataPartsVectorInPartition(MergeTreeDataPartState::Committed, partition_id);

    auto disk = getStoragePolicy()->getDiskByName(name);
    if (!disk)
        throw Exception("Disk " + name + " does not exists on policy " + getStoragePolicy()->getName(), ErrorCodes::UNKNOWN_DISK);

    parts.erase(std::remove_if(parts.begin(), parts.end(), [&](auto part_ptr)
        {
            return part_ptr->volume->getDisk()->getName() == disk->getName();
        }), parts.end());

    if (parts.empty())
    {
        String no_parts_to_move_message;
        if (moving_part)
            no_parts_to_move_message = "Part '" + partition_id + "' is already on disk '" + disk->getName() + "'";
        else
            no_parts_to_move_message = "All parts of partition '" + partition_id + "' are already on disk '" + disk->getName() + "'";

        throw Exception(no_parts_to_move_message, ErrorCodes::UNKNOWN_DISK);
    }

    if (!movePartsToSpace(parts, std::static_pointer_cast<Space>(disk)))
        throw Exception("Cannot move parts because moves are manually disabled", ErrorCodes::ABORTED);
}


void MergeTreeData::movePartitionToVolume(const ASTPtr & partition, const String & name, bool moving_part, ContextPtr local_context)
{
    String partition_id;

    if (moving_part)
        partition_id = partition->as<ASTLiteral &>().value.safeGet<String>();
    else
        partition_id = getPartitionIDFromQuery(partition, local_context);

    DataPartsVector parts;
    if (moving_part)
    {
        auto part_info = MergeTreePartInfo::fromPartName(partition_id, format_version);
        parts.emplace_back(getActiveContainingPart(part_info));
        if (!parts.back() || parts.back()->name != part_info.getPartName())
            throw Exception("Part " + partition_id + " is not exists or not active", ErrorCodes::NO_SUCH_DATA_PART);
    }
    else
        parts = getDataPartsVectorInPartition(MergeTreeDataPartState::Committed, partition_id);

    auto volume = getStoragePolicy()->getVolumeByName(name);
    if (!volume)
        throw Exception("Volume " + name + " does not exists on policy " + getStoragePolicy()->getName(), ErrorCodes::UNKNOWN_DISK);

    if (parts.empty())
        throw Exception("Nothing to move (сheck that the partition exists).", ErrorCodes::NO_SUCH_DATA_PART);

    parts.erase(std::remove_if(parts.begin(), parts.end(), [&](auto part_ptr)
        {
            for (const auto & disk : volume->getDisks())
            {
                if (part_ptr->volume->getDisk()->getName() == disk->getName())
                {
                    return true;
                }
            }
            return false;
        }), parts.end());

    if (parts.empty())
    {
        String no_parts_to_move_message;
        if (moving_part)
            no_parts_to_move_message = "Part '" + partition_id + "' is already on volume '" + volume->getName() + "'";
        else
            no_parts_to_move_message = "All parts of partition '" + partition_id + "' are already on volume '" + volume->getName() + "'";

        throw Exception(no_parts_to_move_message, ErrorCodes::UNKNOWN_DISK);
    }

    if (!movePartsToSpace(parts, std::static_pointer_cast<Space>(volume)))
        throw Exception("Cannot move parts because moves are manually disabled", ErrorCodes::ABORTED);
}

void MergeTreeData::movePartitionToShard(const ASTPtr & /*partition*/, bool /*move_part*/, const String & /*to*/, ContextPtr /*query_context*/)
{
    throw Exception(ErrorCodes::NOT_IMPLEMENTED, "MOVE PARTITION TO SHARD is not supported by storage {}", getName());
}

void MergeTreeData::fetchPartition(
    const ASTPtr & /*partition*/,
    const StorageMetadataPtr & /*metadata_snapshot*/,
    const String & /*from*/,
    bool /*fetch_part*/,
    ContextPtr /*query_context*/)
{
    throw Exception(ErrorCodes::NOT_IMPLEMENTED, "FETCH PARTITION is not supported by storage {}", getName());
}

Pipe MergeTreeData::alterPartition(
    const StorageMetadataPtr & metadata_snapshot,
    const PartitionCommands & commands,
    ContextPtr query_context)
{
    PartitionCommandsResultInfo result;
    for (const PartitionCommand & command : commands)
    {
        PartitionCommandsResultInfo current_command_results;
        switch (command.type)
        {
            case PartitionCommand::DROP_PARTITION:
            {
                if (command.part)
                {
                    auto part_name = command.partition->as<ASTLiteral &>().value.safeGet<String>();
                    checkPartCanBeDropped(part_name);
                    dropPart(part_name, command.detach, query_context);
                }
                else
                {
                    checkPartitionCanBeDropped(command.partition);
                    dropPartition(command.partition, command.detach, query_context);
                }
            }
            break;

            case PartitionCommand::DROP_DETACHED_PARTITION:
                dropDetached(command.partition, command.part, query_context);
                break;

            case PartitionCommand::ATTACH_PARTITION:
                current_command_results = attachPartition(command.partition, metadata_snapshot, command.part, query_context);
                break;
            case PartitionCommand::MOVE_PARTITION:
            {
                switch (*command.move_destination_type)
                {
                    case PartitionCommand::MoveDestinationType::DISK:
                        movePartitionToDisk(command.partition, command.move_destination_name, command.part, query_context);
                        break;

                    case PartitionCommand::MoveDestinationType::VOLUME:
                        movePartitionToVolume(command.partition, command.move_destination_name, command.part, query_context);
                        break;

                    case PartitionCommand::MoveDestinationType::TABLE:
                    {
                        checkPartitionCanBeDropped(command.partition);
                        String dest_database = query_context->resolveDatabase(command.to_database);
                        auto dest_storage = DatabaseCatalog::instance().getTable({dest_database, command.to_table}, query_context);
                        movePartitionToTable(dest_storage, command.partition, query_context);
                    }
                    break;

                    case PartitionCommand::MoveDestinationType::SHARD:
                    {
                        if (!getSettings()->part_moves_between_shards_enable)
                            throw Exception(ErrorCodes::SUPPORT_IS_DISABLED,
                                            "Moving parts between shards is experimental and work in progress"
                                            ", see part_moves_between_shards_enable setting");
                        movePartitionToShard(command.partition, command.part, command.move_destination_name, query_context);
                    }
                    break;
                }
            }
            break;

            case PartitionCommand::REPLACE_PARTITION:
            {
                checkPartitionCanBeDropped(command.partition);
                String from_database = query_context->resolveDatabase(command.from_database);
                auto from_storage = DatabaseCatalog::instance().getTable({from_database, command.from_table}, query_context);
                replacePartitionFrom(from_storage, command.partition, command.replace, query_context);
            }
            break;

            case PartitionCommand::FETCH_PARTITION:
                fetchPartition(command.partition, metadata_snapshot, command.from_zookeeper_path, command.part, query_context);
                break;

            case PartitionCommand::FREEZE_PARTITION:
            {
                auto lock = lockForShare(query_context->getCurrentQueryId(), query_context->getSettingsRef().lock_acquire_timeout);
                current_command_results = freezePartition(command.partition, metadata_snapshot, command.with_name, query_context, lock);
            }
            break;

            case PartitionCommand::FREEZE_ALL_PARTITIONS:
            {
                auto lock = lockForShare(query_context->getCurrentQueryId(), query_context->getSettingsRef().lock_acquire_timeout);
                current_command_results = freezeAll(command.with_name, metadata_snapshot, query_context, lock);
            }
            break;

            case PartitionCommand::UNFREEZE_PARTITION:
            {
                auto lock = lockForShare(query_context->getCurrentQueryId(), query_context->getSettingsRef().lock_acquire_timeout);
                current_command_results = unfreezePartition(command.partition, command.with_name, query_context, lock);
            }
            break;

            case PartitionCommand::UNFREEZE_ALL_PARTITIONS:
            {
                auto lock = lockForShare(query_context->getCurrentQueryId(), query_context->getSettingsRef().lock_acquire_timeout);
                current_command_results = unfreezeAll(command.with_name, query_context, lock);
            }

            break;

            default:
                throw Exception("Uninitialized partition command", ErrorCodes::LOGICAL_ERROR);
        }
        for (auto & command_result : current_command_results)
            command_result.command_type = command.typeToString();
        result.insert(result.end(), current_command_results.begin(), current_command_results.end());
    }

    if (query_context->getSettingsRef().alter_partition_verbose_result)
        return convertCommandsResultToSource(result);

    return {};
}

String MergeTreeData::getPartitionIDFromQuery(const ASTPtr & ast, ContextPtr local_context) const
{
    const auto & partition_ast = ast->as<ASTPartition &>();

    if (!partition_ast.value)
        return partition_ast.id;

    if (format_version < MERGE_TREE_DATA_MIN_FORMAT_VERSION_WITH_CUSTOM_PARTITIONING)
    {
        /// Month-partitioning specific - partition ID can be passed in the partition value.
        const auto * partition_lit = partition_ast.value->as<ASTLiteral>();
        if (partition_lit && partition_lit->value.getType() == Field::Types::String)
        {
            String partition_id = partition_lit->value.get<String>();
            if (partition_id.size() != 6 || !std::all_of(partition_id.begin(), partition_id.end(), isNumericASCII))
                throw Exception(
                    "Invalid partition format: " + partition_id + ". Partition should consist of 6 digits: YYYYMM",
                    ErrorCodes::INVALID_PARTITION_VALUE);
            return partition_id;
        }
    }

    /// Re-parse partition key fields using the information about expected field types.

    auto metadata_snapshot = getInMemoryMetadataPtr();
    size_t fields_count = metadata_snapshot->getPartitionKey().sample_block.columns();
    if (partition_ast.fields_count != fields_count)
        throw Exception(
            "Wrong number of fields in the partition expression: " + toString(partition_ast.fields_count) +
            ", must be: " + toString(fields_count),
            ErrorCodes::INVALID_PARTITION_VALUE);

    const FormatSettings format_settings;
    Row partition_row(fields_count);

    if (fields_count)
    {
        ReadBufferFromMemory left_paren_buf("(", 1);
        ReadBufferFromMemory fields_buf(partition_ast.fields_str.data(), partition_ast.fields_str.size());
        ReadBufferFromMemory right_paren_buf(")", 1);
        ConcatReadBuffer buf({&left_paren_buf, &fields_buf, &right_paren_buf});

        auto input_format = FormatFactory::instance().getInput(
            "Values",
            buf,
            metadata_snapshot->getPartitionKey().sample_block,
            local_context,
            local_context->getSettingsRef().max_block_size);
        auto input_stream = std::make_shared<InputStreamFromInputFormat>(input_format);

        auto block = input_stream->read();
        if (!block || !block.rows())
            throw Exception(
                "Could not parse partition value: `" + partition_ast.fields_str + "`",
                ErrorCodes::INVALID_PARTITION_VALUE);

        for (size_t i = 0; i < fields_count; ++i)
            block.getByPosition(i).column->get(0, partition_row[i]);
    }

    MergeTreePartition partition(std::move(partition_row));
    String partition_id = partition.getID(*this);

    {
        auto data_parts_lock = lockParts();
        DataPartPtr existing_part_in_partition = getAnyPartInPartition(partition_id, data_parts_lock);
        if (existing_part_in_partition && existing_part_in_partition->partition.value != partition.value)
        {
            WriteBufferFromOwnString buf;
            writeCString("Parsed partition value: ", buf);
            partition.serializeText(*this, buf, format_settings);
            writeCString(" doesn't match partition value for an existing part with the same partition ID: ", buf);
            writeString(existing_part_in_partition->name, buf);
            throw Exception(buf.str(), ErrorCodes::INVALID_PARTITION_VALUE);
        }
    }

    return partition_id;
}

MergeTreeData::DataPartsVector MergeTreeData::getDataPartsVector(
    const DataPartStates & affordable_states, DataPartStateVector * out_states, bool require_projection_parts) const
{
    DataPartsVector res;
    DataPartsVector buf;
    {
        auto lock = lockParts();

        for (auto state : affordable_states)
        {
            auto range = getDataPartsStateRange(state);

            if (require_projection_parts)
            {
                for (const auto & part : range)
                {
                    for (const auto & [p_name, projection_part] : part->getProjectionParts())
                        res.push_back(projection_part);
                }
            }
            else
            {
                std::swap(buf, res);
                res.clear();
                std::merge(range.begin(), range.end(), buf.begin(), buf.end(), std::back_inserter(res), LessDataPart()); //-V783
            }
        }

        if (out_states != nullptr)
        {
            out_states->resize(res.size());
            if (require_projection_parts)
            {
                for (size_t i = 0; i < res.size(); ++i)
                    (*out_states)[i] = res[i]->getParentPart()->getState();
            }
            else
            {
                for (size_t i = 0; i < res.size(); ++i)
                    (*out_states)[i] = res[i]->getState();
            }
        }
    }

    return res;
}

MergeTreeData::DataPartsVector
MergeTreeData::getAllDataPartsVector(MergeTreeData::DataPartStateVector * out_states, bool require_projection_parts) const
{
    DataPartsVector res;
    if (require_projection_parts)
    {
        auto lock = lockParts();
        for (const auto & part : data_parts_by_info)
        {
            for (const auto & [p_name, projection_part] : part->getProjectionParts())
                res.push_back(projection_part);
        }

        if (out_states != nullptr)
        {
            out_states->resize(res.size());
            for (size_t i = 0; i < res.size(); ++i)
                (*out_states)[i] = res[i]->getParentPart()->getState();
        }
    }
    else
    {
        auto lock = lockParts();
        res.assign(data_parts_by_info.begin(), data_parts_by_info.end());

        if (out_states != nullptr)
        {
            out_states->resize(res.size());
            for (size_t i = 0; i < res.size(); ++i)
                (*out_states)[i] = res[i]->getState();
        }
    }

    return res;
}

std::vector<DetachedPartInfo> MergeTreeData::getDetachedParts() const
{
    std::vector<DetachedPartInfo> res;

    for (const auto & [path, disk] : getRelativeDataPathsWithDisks())
    {
        String detached_path = fs::path(path) / MergeTreeData::DETACHED_DIR_NAME;

        /// Note: we don't care about TOCTOU issue here.
        if (disk->exists(detached_path))
        {
            for (auto it = disk->iterateDirectory(detached_path); it->isValid(); it->next())
            {
                res.emplace_back();
                auto & part = res.back();

                DetachedPartInfo::tryParseDetachedPartName(it->name(), part, format_version);
                part.disk = disk->getName();
            }
        }
    }
    return res;
}

void MergeTreeData::validateDetachedPartName(const String & name) const
{
    if (name.find('/') != std::string::npos || name == "." || name == "..")
        throw DB::Exception("Invalid part name '" + name + "'", ErrorCodes::INCORRECT_FILE_NAME);

    auto full_path = getFullRelativePathForPart(name, "detached/");

    if (!full_path)
        throw DB::Exception("Detached part \"" + name + "\" not found" , ErrorCodes::BAD_DATA_PART_NAME);

    if (startsWith(name, "attaching_") || startsWith(name, "deleting_"))
        throw DB::Exception("Cannot drop part " + name + ": "
                            "most likely it is used by another DROP or ATTACH query.",
                            ErrorCodes::BAD_DATA_PART_NAME);
}

void MergeTreeData::dropDetached(const ASTPtr & partition, bool part, ContextPtr local_context)
{
    PartsTemporaryRename renamed_parts(*this, "detached/");

    if (part)
    {
        String part_name = partition->as<ASTLiteral &>().value.safeGet<String>();
        validateDetachedPartName(part_name);
        renamed_parts.addPart(part_name, "deleting_" + part_name);
    }
    else
    {
        String partition_id = getPartitionIDFromQuery(partition, local_context);
        DetachedPartsInfo detached_parts = getDetachedParts();
        for (const auto & part_info : detached_parts)
            if (part_info.valid_name && part_info.partition_id == partition_id
                && part_info.prefix != "attaching" && part_info.prefix != "deleting")
                renamed_parts.addPart(part_info.dir_name, "deleting_" + part_info.dir_name);
    }

    LOG_DEBUG(log, "Will drop {} detached parts.", renamed_parts.old_and_new_names.size());

    renamed_parts.tryRenameAll();

    for (auto & [old_name, new_name] : renamed_parts.old_and_new_names)
    {
        const auto & [path, disk] = renamed_parts.old_part_name_to_path_and_disk[old_name];
        disk->removeRecursive(fs::path(path) / "detached" / new_name / "");
        LOG_DEBUG(log, "Dropped detached part {}", old_name);
        old_name.clear();
    }
}

MergeTreeData::MutableDataPartsVector MergeTreeData::tryLoadPartsToAttach(const ASTPtr & partition, bool attach_part,
        ContextPtr local_context, PartsTemporaryRename & renamed_parts)
{
    const String source_dir = "detached/";

    std::map<String, DiskPtr> name_to_disk;

    /// Let's compose a list of parts that should be added.
    if (attach_part)
    {
        const String part_id = partition->as<ASTLiteral &>().value.safeGet<String>();

        validateDetachedPartName(part_id);
        renamed_parts.addPart(part_id, "attaching_" + part_id);

        if (MergeTreePartInfo::tryParsePartName(part_id, nullptr, format_version))
            name_to_disk[part_id] = getDiskForPart(part_id, source_dir);
    }
    else
    {
        String partition_id = getPartitionIDFromQuery(partition, local_context);
        LOG_DEBUG(log, "Looking for parts for partition {} in {}", partition_id, source_dir);
        ActiveDataPartSet active_parts(format_version);

        const auto disks = getStoragePolicy()->getDisks();

        for (const auto & disk : disks)
        {
            for (auto it = disk->iterateDirectory(relative_data_path + source_dir); it->isValid(); it->next())
            {
                const String & name = it->name();
                MergeTreePartInfo part_info;

                // TODO what if name contains "_tryN" suffix?
                /// Parts with prefix in name (e.g. attaching_1_3_3_0, deleting_1_3_3_0) will be ignored
                if (!MergeTreePartInfo::tryParsePartName(name, &part_info, format_version)
                    || part_info.partition_id != partition_id)
                {
                    continue;
                }

                LOG_DEBUG(log, "Found part {}", name);
                active_parts.add(name);
                name_to_disk[name] = disk;
            }
        }
        LOG_DEBUG(log, "{} of them are active", active_parts.size());

        /// Inactive parts are renamed so they can not be attached in case of repeated ATTACH.
        for (const auto & [name, disk] : name_to_disk)
        {
            const String containing_part = active_parts.getContainingPart(name);

            if (!containing_part.empty() && containing_part != name)
                // TODO maybe use PartsTemporaryRename here?
                disk->moveDirectory(fs::path(relative_data_path) / source_dir / name,
                    fs::path(relative_data_path) / source_dir / ("inactive_" + name));
            else
                renamed_parts.addPart(name, "attaching_" + name);
        }
    }


    /// Try to rename all parts before attaching to prevent race with DROP DETACHED and another ATTACH.
    renamed_parts.tryRenameAll();

    /// Synchronously check that added parts exist and are not broken. We will write checksums.txt if it does not exist.
    LOG_DEBUG(log, "Checking parts");
    MutableDataPartsVector loaded_parts;
    loaded_parts.reserve(renamed_parts.old_and_new_names.size());

    for (const auto & [old_name, new_name] : renamed_parts.old_and_new_names)
    {
        LOG_DEBUG(log, "Checking part {}", new_name);

        auto single_disk_volume = std::make_shared<SingleDiskVolume>("volume_" + old_name, name_to_disk[old_name]);
        MutableDataPartPtr part = createPart(old_name, single_disk_volume, source_dir + new_name);

        loadPartAndFixMetadataImpl(part);
        loaded_parts.push_back(part);
    }

    return loaded_parts;
}

namespace
{

inline ReservationPtr checkAndReturnReservation(UInt64 expected_size, ReservationPtr reservation)
{
    if (reservation)
        return reservation;

    throw Exception(fmt::format("Cannot reserve {}, not enough space", ReadableSize(expected_size)), ErrorCodes::NOT_ENOUGH_SPACE);
}

}

ReservationPtr MergeTreeData::reserveSpace(UInt64 expected_size) const
{
    expected_size = std::max(RESERVATION_MIN_ESTIMATION_SIZE, expected_size);
    return getStoragePolicy()->reserveAndCheck(expected_size);
}

ReservationPtr MergeTreeData::reserveSpace(UInt64 expected_size, SpacePtr space)
{
    expected_size = std::max(RESERVATION_MIN_ESTIMATION_SIZE, expected_size);
    auto reservation = tryReserveSpace(expected_size, space);
    return checkAndReturnReservation(expected_size, std::move(reservation));
}

ReservationPtr MergeTreeData::tryReserveSpace(UInt64 expected_size, SpacePtr space)
{
    expected_size = std::max(RESERVATION_MIN_ESTIMATION_SIZE, expected_size);
    return space->reserve(expected_size);
}

ReservationPtr MergeTreeData::reserveSpacePreferringTTLRules(
    const StorageMetadataPtr & metadata_snapshot,
    UInt64 expected_size,
    const IMergeTreeDataPart::TTLInfos & ttl_infos,
    time_t time_of_move,
    size_t min_volume_index,
    bool is_insert,
    DiskPtr selected_disk) const
{
    expected_size = std::max(RESERVATION_MIN_ESTIMATION_SIZE, expected_size);

    ReservationPtr reservation = tryReserveSpacePreferringTTLRules(
        metadata_snapshot, expected_size, ttl_infos, time_of_move, min_volume_index, is_insert, selected_disk);

    return checkAndReturnReservation(expected_size, std::move(reservation));
}

ReservationPtr MergeTreeData::tryReserveSpacePreferringTTLRules(
    const StorageMetadataPtr & metadata_snapshot,
    UInt64 expected_size,
    const IMergeTreeDataPart::TTLInfos & ttl_infos,
    time_t time_of_move,
    size_t min_volume_index,
    bool is_insert,
    DiskPtr selected_disk) const
{
    expected_size = std::max(RESERVATION_MIN_ESTIMATION_SIZE, expected_size);

    ReservationPtr reservation;

    auto move_ttl_entry = selectTTLDescriptionForTTLInfos(metadata_snapshot->getMoveTTLs(), ttl_infos.moves_ttl, time_of_move, true);

    if (move_ttl_entry)
    {
        SpacePtr destination_ptr = getDestinationForMoveTTL(*move_ttl_entry, is_insert);
        if (!destination_ptr)
        {
            if (move_ttl_entry->destination_type == DataDestinationType::VOLUME)
                LOG_WARNING(log, "Would like to reserve space on volume '{}' by TTL rule of table '{}' but volume was not found or rule is not applicable at the moment",
                    move_ttl_entry->destination_name, log_name);
            else if (move_ttl_entry->destination_type == DataDestinationType::DISK)
                LOG_WARNING(log, "Would like to reserve space on disk '{}' by TTL rule of table '{}' but disk was not found or rule is not applicable at the moment",
                    move_ttl_entry->destination_name, log_name);
        }
        else
        {
            reservation = destination_ptr->reserve(expected_size);
            if (reservation)
                return reservation;
            else
                if (move_ttl_entry->destination_type == DataDestinationType::VOLUME)
                    LOG_WARNING(log, "Would like to reserve space on volume '{}' by TTL rule of table '{}' but there is not enough space",
                    move_ttl_entry->destination_name, log_name);
                else if (move_ttl_entry->destination_type == DataDestinationType::DISK)
                    LOG_WARNING(log, "Would like to reserve space on disk '{}' by TTL rule of table '{}' but there is not enough space",
                        move_ttl_entry->destination_name, log_name);
        }
    }

    // Prefer selected_disk
    if (selected_disk)
        reservation = selected_disk->reserve(expected_size);

    if (!reservation)
        reservation = getStoragePolicy()->reserve(expected_size, min_volume_index);

    return reservation;
}

SpacePtr MergeTreeData::getDestinationForMoveTTL(const TTLDescription & move_ttl, bool is_insert) const
{
    auto policy = getStoragePolicy();
    if (move_ttl.destination_type == DataDestinationType::VOLUME)
    {
        auto volume = policy->getVolumeByName(move_ttl.destination_name);

        if (!volume)
            return {};

        if (is_insert && !volume->perform_ttl_move_on_insert)
            return {};

        return volume;
    }
    else if (move_ttl.destination_type == DataDestinationType::DISK)
    {
        auto disk = policy->getDiskByName(move_ttl.destination_name);
        if (!disk)
            return {};

        auto volume = policy->getVolume(policy->getVolumeIndexByDisk(disk));
        if (!volume)
            return {};

        if (is_insert && !volume->perform_ttl_move_on_insert)
            return {};

        return disk;
    }
    else
        return {};
}

bool MergeTreeData::isPartInTTLDestination(const TTLDescription & ttl, const IMergeTreeDataPart & part) const
{
    auto policy = getStoragePolicy();
    if (ttl.destination_type == DataDestinationType::VOLUME)
    {
        for (const auto & disk : policy->getVolumeByName(ttl.destination_name)->getDisks())
            if (disk->getName() == part.volume->getDisk()->getName())
                return true;
    }
    else if (ttl.destination_type == DataDestinationType::DISK)
        return policy->getDiskByName(ttl.destination_name)->getName() == part.volume->getDisk()->getName();
    return false;
}

CompressionCodecPtr MergeTreeData::getCompressionCodecForPart(size_t part_size_compressed, const IMergeTreeDataPart::TTLInfos & ttl_infos, time_t current_time) const
{

    auto metadata_snapshot = getInMemoryMetadataPtr();

    const auto & recompression_ttl_entries = metadata_snapshot->getRecompressionTTLs();
    auto best_ttl_entry = selectTTLDescriptionForTTLInfos(recompression_ttl_entries, ttl_infos.recompression_ttl, current_time, true);


    if (best_ttl_entry)
        return CompressionCodecFactory::instance().get(best_ttl_entry->recompression_codec, {});

    return getContext()->chooseCompressionCodec(
        part_size_compressed,
        static_cast<double>(part_size_compressed) / getTotalActiveSizeInBytes());
}

MergeTreeData::DataParts MergeTreeData::getDataParts(const DataPartStates & affordable_states) const
{
    DataParts res;
    {
        auto lock = lockParts();
        for (auto state : affordable_states)
        {
            auto range = getDataPartsStateRange(state);
            res.insert(range.begin(), range.end());
        }
    }
    return res;
}

MergeTreeData::DataParts MergeTreeData::getDataParts() const
{
    return getDataParts({DataPartState::Committed});
}

MergeTreeData::DataPartsVector MergeTreeData::getDataPartsVector() const
{
    return getDataPartsVector({DataPartState::Committed});
}

MergeTreeData::DataPartPtr MergeTreeData::getAnyPartInPartition(
    const String & partition_id, DataPartsLock & /*data_parts_lock*/) const
{
    auto it = data_parts_by_state_and_info.lower_bound(DataPartStateAndPartitionID{DataPartState::Committed, partition_id});

    if (it != data_parts_by_state_and_info.end() && (*it)->getState() == DataPartState::Committed && (*it)->info.partition_id == partition_id)
        return *it;

    return nullptr;
}


void MergeTreeData::Transaction::rollbackPartsToTemporaryState()
{
    if (!isEmpty())
    {
        WriteBufferFromOwnString buf;
        buf << " Rollbacking parts state to temporary and removing from working set:";
        for (const auto & part : precommitted_parts)
            buf << " " << part->relative_path;
        buf << ".";
        LOG_DEBUG(data.log, "Undoing transaction.{}", buf.str());

        data.removePartsFromWorkingSetImmediatelyAndSetTemporaryState(
            DataPartsVector(precommitted_parts.begin(), precommitted_parts.end()));
    }

    clear();
}

void MergeTreeData::Transaction::rollback()
{
    if (!isEmpty())
    {
        WriteBufferFromOwnString buf;
        buf << " Removing parts:";
        for (const auto & part : precommitted_parts)
            buf << " " << part->relative_path;
        buf << ".";
        LOG_DEBUG(data.log, "Undoing transaction.{}", buf.str());

        data.removePartsFromWorkingSet(
            DataPartsVector(precommitted_parts.begin(), precommitted_parts.end()),
            /* clear_without_timeout = */ true);
    }

    clear();
}

MergeTreeData::DataPartsVector MergeTreeData::Transaction::commit(MergeTreeData::DataPartsLock * acquired_parts_lock)
{
    DataPartsVector total_covered_parts;

    if (!isEmpty())
    {
        auto parts_lock = acquired_parts_lock ? MergeTreeData::DataPartsLock() : data.lockParts();
        auto * owing_parts_lock = acquired_parts_lock ? acquired_parts_lock : &parts_lock;

        auto current_time = time(nullptr);

        size_t add_bytes = 0;
        size_t add_rows = 0;
        size_t add_parts = 0;

        size_t reduce_bytes = 0;
        size_t reduce_rows = 0;
        size_t reduce_parts = 0;

        for (const DataPartPtr & part : precommitted_parts)
        {
            DataPartPtr covering_part;
            DataPartsVector covered_parts = data.getActivePartsToReplace(part->info, part->name, covering_part, *owing_parts_lock);
            if (covering_part)
            {
                LOG_WARNING(data.log, "Tried to commit obsolete part {} covered by {}", part->name, covering_part->getNameWithState());

                part->remove_time.store(0, std::memory_order_relaxed); /// The part will be removed without waiting for old_parts_lifetime seconds.
                data.modifyPartState(part, DataPartState::Outdated);
            }
            else
            {
                total_covered_parts.insert(total_covered_parts.end(), covered_parts.begin(), covered_parts.end());
                for (const DataPartPtr & covered_part : covered_parts)
                {
                    covered_part->remove_time.store(current_time, std::memory_order_relaxed);

                    reduce_bytes += covered_part->getBytesOnDisk();
                    reduce_rows += covered_part->rows_count;

                    data.modifyPartState(covered_part, DataPartState::Outdated);
                    data.removePartContributionToColumnSizes(covered_part);
                }
                reduce_parts += covered_parts.size();

                add_bytes += part->getBytesOnDisk();
                add_rows += part->rows_count;
                ++add_parts;

                data.modifyPartState(part, DataPartState::Committed);
                data.addPartContributionToColumnSizes(part);
            }
        }
        data.decreaseDataVolume(reduce_bytes, reduce_rows, reduce_parts);
        data.increaseDataVolume(add_bytes, add_rows, add_parts);
    }

    clear();

    return total_covered_parts;
}

bool MergeTreeData::isPrimaryOrMinMaxKeyColumnPossiblyWrappedInFunctions(
    const ASTPtr & node, const StorageMetadataPtr & metadata_snapshot) const
{
    const String column_name = node->getColumnName();

    for (const auto & name : metadata_snapshot->getPrimaryKeyColumns())
        if (column_name == name)
            return true;

    for (const auto & name : getMinMaxColumnsNames(metadata_snapshot->getPartitionKey()))
        if (column_name == name)
            return true;

    if (const auto * func = node->as<ASTFunction>())
        if (func->arguments->children.size() == 1)
            return isPrimaryOrMinMaxKeyColumnPossiblyWrappedInFunctions(func->arguments->children.front(), metadata_snapshot);

    return false;
}

bool MergeTreeData::mayBenefitFromIndexForIn(
    const ASTPtr & left_in_operand, ContextPtr, const StorageMetadataPtr & metadata_snapshot) const
{
    /// Make sure that the left side of the IN operator contain part of the key.
    /// If there is a tuple on the left side of the IN operator, at least one item of the tuple
    ///  must be part of the key (probably wrapped by a chain of some acceptable functions).
    const auto * left_in_operand_tuple = left_in_operand->as<ASTFunction>();
    const auto & index_wrapper_factory = MergeTreeIndexFactory::instance();
    if (left_in_operand_tuple && left_in_operand_tuple->name == "tuple")
    {
        for (const auto & item : left_in_operand_tuple->arguments->children)
        {
            if (isPrimaryOrMinMaxKeyColumnPossiblyWrappedInFunctions(item, metadata_snapshot))
                return true;
            for (const auto & index : metadata_snapshot->getSecondaryIndices())
                if (index_wrapper_factory.get(index)->mayBenefitFromIndexForIn(item))
                    return true;
            for (const auto & projection : metadata_snapshot->getProjections())
            {
                if (projection.isPrimaryKeyColumnPossiblyWrappedInFunctions(item))
                    return true;
            }
        }
        /// The tuple itself may be part of the primary key, so check that as a last resort.
        if (isPrimaryOrMinMaxKeyColumnPossiblyWrappedInFunctions(left_in_operand, metadata_snapshot))
            return true;
        for (const auto & projection : metadata_snapshot->getProjections())
        {
            if (projection.isPrimaryKeyColumnPossiblyWrappedInFunctions(left_in_operand))
                return true;
        }
        return false;
    }
    else
    {
        for (const auto & index : metadata_snapshot->getSecondaryIndices())
            if (index_wrapper_factory.get(index)->mayBenefitFromIndexForIn(left_in_operand))
                return true;

        for (const auto & projection : metadata_snapshot->getProjections())
        {
            if (projection.isPrimaryKeyColumnPossiblyWrappedInFunctions(left_in_operand))
                return true;
        }
        return isPrimaryOrMinMaxKeyColumnPossiblyWrappedInFunctions(left_in_operand, metadata_snapshot);
    }
}

using PartitionIdToMaxBlock = std::unordered_map<String, Int64>;

static void selectBestProjection(
    const MergeTreeDataSelectExecutor & reader,
    const StorageSnapshotPtr & storage_snapshot,
    const SelectQueryInfo & query_info,
    const Names & required_columns,
    ProjectionCandidate & candidate,
    ContextPtr query_context,
    std::shared_ptr<PartitionIdToMaxBlock> max_added_blocks,
    const Settings & settings,
    const MergeTreeData::DataPartsVector & parts,
    ProjectionCandidate *& selected_candidate,
    size_t & min_sum_marks)
{
    MergeTreeData::DataPartsVector projection_parts;
    MergeTreeData::DataPartsVector normal_parts;
    for (const auto & part : parts)
    {
        const auto & projections = part->getProjectionParts();
        auto it = projections.find(candidate.desc->name);
        if (it != projections.end())
            projection_parts.push_back(it->second);
        else
            normal_parts.push_back(part);
    }

    if (projection_parts.empty())
        return;

    auto sum_marks = reader.estimateNumMarksToRead(
        projection_parts,
        candidate.required_columns,
        candidate.desc->metadata,
        query_info,
        query_context,
        settings.max_threads,
        max_added_blocks);

    if (normal_parts.empty())
    {
        // All parts are projection parts which allows us to use in_order_optimization.
        // TODO It might be better to use a complete projection even with more marks to read.
        candidate.complete = true;
    }
    else
    {
        sum_marks += reader.estimateNumMarksToRead(
            normal_parts,
            required_columns,
<<<<<<< HEAD
            storage_snapshot->metadata,
            query_info, // TODO syntax_analysis_result set in index
=======
            metadata_snapshot,
            metadata_snapshot,
            query_info,
>>>>>>> c4b45449
            query_context,
            settings.max_threads,
            max_added_blocks);
    }

    // We choose the projection with least sum_marks to read.
    if (sum_marks < min_sum_marks)
    {
        selected_candidate = &candidate;
        min_sum_marks = sum_marks;
    }
}


bool MergeTreeData::getQueryProcessingStageWithAggregateProjection(
    ContextPtr query_context, const StorageSnapshotPtr & storage_snapshot, SelectQueryInfo & query_info) const
{
    const auto & metadata_snapshot = storage_snapshot->metadata;
    const auto & settings = query_context->getSettingsRef();
    if (!settings.allow_experimental_projection_optimization || query_info.ignore_projections || query_info.is_projection_query)
        return false;

    const auto & query_ptr = query_info.query;

    // Currently projections don't support final yet.
    if (auto * select = query_ptr->as<ASTSelectQuery>(); select && select->final())
        return false;

    InterpreterSelectQuery select(
        query_ptr, query_context, SelectQueryOptions{QueryProcessingStage::WithMergeableState}.ignoreProjections().ignoreAlias());
    const auto & analysis_result = select.getAnalysisResult();

    bool can_use_aggregate_projection = true;
    /// If the first stage of the query pipeline is more complex than Aggregating - Expression - Filter - ReadFromStorage,
    /// we cannot use aggregate projection.
    if (analysis_result.join != nullptr || analysis_result.array_join != nullptr)
        can_use_aggregate_projection = false;

    /// Check if all needed columns can be provided by some aggregate projection. Here we also try
    /// to find expression matches. For example, suppose an aggregate projection contains a column
    /// named sum(x) and the given query also has an expression called sum(x), it's a match. This is
    /// why we need to ignore all aliases during projection creation and the above query planning.
    /// It's also worth noting that, sqrt(sum(x)) will also work because we can treat sum(x) as a
    /// required column.

    /// The ownership of ProjectionDescription is hold in metadata_snapshot which lives along with
    /// InterpreterSelect, thus we can store the raw pointer here.
    std::vector<ProjectionCandidate> candidates;
    NameSet keys;
    std::unordered_map<std::string_view, size_t> key_name_pos_map;
    size_t pos = 0;
    for (const auto & desc : select.getQueryAnalyzer()->aggregationKeys())
    {
        keys.insert(desc.name);
        key_name_pos_map.insert({desc.name, pos++});
    }
    auto actions_settings = ExpressionActionsSettings::fromSettings(settings);

    // All required columns should be provided by either current projection or previous actions
    // Let's traverse backward to finish the check.
    // TODO what if there is a column with name sum(x) and an aggregate sum(x)?
    auto rewrite_before_where =
        [&](ProjectionCandidate & candidate, const ProjectionDescription & projection,
            NameSet & required_columns, const Block & source_block, const Block & aggregates)
    {
        if (analysis_result.before_where)
        {
            candidate.where_column_name = analysis_result.where_column_name;
            candidate.remove_where_filter = analysis_result.remove_where_filter;
            candidate.before_where = analysis_result.before_where->clone();

            required_columns = candidate.before_where->foldActionsByProjection(
                required_columns,
                projection.sample_block_for_keys,
                candidate.where_column_name);

            if (required_columns.empty())
                return false;
            candidate.before_where->addAggregatesViaProjection(aggregates);
        }

        if (analysis_result.prewhere_info)
        {
            candidate.prewhere_info = analysis_result.prewhere_info;

            auto prewhere_actions = candidate.prewhere_info->prewhere_actions->clone();
            auto prewhere_required_columns = required_columns;
            // required_columns should not contain columns generated by prewhere
            for (const auto & column : prewhere_actions->getResultColumns())
                required_columns.erase(column.name);

            // Prewhere_action should not add missing keys.
            prewhere_required_columns = prewhere_actions->foldActionsByProjection(
                prewhere_required_columns, projection.sample_block_for_keys, candidate.prewhere_info->prewhere_column_name, false);

            if (prewhere_required_columns.empty())
                return false;
            candidate.prewhere_info->prewhere_actions = prewhere_actions;

            if (candidate.prewhere_info->row_level_filter)
            {
                auto row_level_filter_actions = candidate.prewhere_info->row_level_filter->clone();
                prewhere_required_columns = row_level_filter_actions->foldActionsByProjection(
                    prewhere_required_columns, projection.sample_block_for_keys, candidate.prewhere_info->row_level_column_name, false);

                if (prewhere_required_columns.empty())
                    return false;
                candidate.prewhere_info->row_level_filter = row_level_filter_actions;
            }

            if (candidate.prewhere_info->alias_actions)
            {
                auto alias_actions = candidate.prewhere_info->alias_actions->clone();
                prewhere_required_columns
                    = alias_actions->foldActionsByProjection(prewhere_required_columns, projection.sample_block_for_keys, {}, false);

                if (prewhere_required_columns.empty())
                    return false;
                candidate.prewhere_info->alias_actions = alias_actions;
            }
            required_columns.insert(prewhere_required_columns.begin(), prewhere_required_columns.end());
        }

        bool match = true;
        for (const auto & column : required_columns)
        {
            /// There are still missing columns, fail to match
            if (!source_block.has(column))
            {
                match = false;
                break;
            }
        }
        return match;
    };

    for (const auto & projection : metadata_snapshot->projections)
    {
        ProjectionCandidate candidate{};
        candidate.desc = &projection;

        if (projection.type == ProjectionDescription::Type::Aggregate && analysis_result.need_aggregate && can_use_aggregate_projection)
        {
            bool match = true;
            Block aggregates;
            // Let's first check if all aggregates are provided by current projection
            for (const auto & aggregate : select.getQueryAnalyzer()->aggregates())
            {
                const auto * column = projection.sample_block.findByName(aggregate.column_name);
                if (column)
                {
                    aggregates.insert(*column);
                }
                else
                {
                    match = false;
                    break;
                }
            }

            if (!match)
                continue;

            // Check if all aggregation keys can be either provided by some action, or by current
            // projection directly. Reshape the `before_aggregation` action DAG so that it only
            // needs to provide aggregation keys, and certain children DAG might be substituted by
            // some keys in projection.
            candidate.before_aggregation = analysis_result.before_aggregation->clone();
            auto required_columns = candidate.before_aggregation->foldActionsByProjection(keys, projection.sample_block_for_keys);

            if (required_columns.empty() && !keys.empty())
                continue;

            if (analysis_result.optimize_aggregation_in_order)
            {
                for (const auto & key : keys)
                {
                    auto actions_dag = analysis_result.before_aggregation->clone();
                    actions_dag->foldActionsByProjection({key}, projection.sample_block_for_keys);
                    candidate.group_by_elements_actions.emplace_back(std::make_shared<ExpressionActions>(actions_dag, actions_settings));
                }
            }

            // Reorder aggregation keys and attach aggregates
            candidate.before_aggregation->reorderAggregationKeysForProjection(key_name_pos_map);
            candidate.before_aggregation->addAggregatesViaProjection(aggregates);

            if (rewrite_before_where(candidate, projection, required_columns, projection.sample_block_for_keys, aggregates))
            {
                candidate.required_columns = {required_columns.begin(), required_columns.end()};
                for (const auto & aggregate : aggregates)
                    candidate.required_columns.push_back(aggregate.name);
                candidates.push_back(std::move(candidate));
            }
        }

        if (projection.type == ProjectionDescription::Type::Normal && (analysis_result.hasWhere() || analysis_result.hasPrewhere()))
        {
            const auto & actions
                = analysis_result.before_aggregation ? analysis_result.before_aggregation : analysis_result.before_order_by;
            NameSet required_columns;
            for (const auto & column : actions->getRequiredColumns())
                required_columns.insert(column.name);

            if (rewrite_before_where(candidate, projection, required_columns, projection.sample_block, {}))
            {
                candidate.required_columns = {required_columns.begin(), required_columns.end()};
                candidates.push_back(std::move(candidate));
            }
        }
    }

    // Let's select the best projection to execute the query.
    if (!candidates.empty())
    {
        std::shared_ptr<PartitionIdToMaxBlock> max_added_blocks;
        if (settings.select_sequential_consistency)
        {
            if (const StorageReplicatedMergeTree * replicated = dynamic_cast<const StorageReplicatedMergeTree *>(this))
                max_added_blocks = std::make_shared<PartitionIdToMaxBlock>(replicated->getMaxAddedBlocks());
        }

        auto parts = getDataPartsVector();
        MergeTreeDataSelectExecutor reader(*this);

        ProjectionCandidate * selected_candidate = nullptr;
        size_t min_sum_marks = std::numeric_limits<size_t>::max();
        bool has_ordinary_projection = false;
        /// Favor aggregate projections
        for (auto & candidate : candidates)
        {
            if (candidate.desc->type == ProjectionDescription::Type::Aggregate)
            {
                selectBestProjection(
                    reader,
                    storage_snapshot,
                    query_info,
                    analysis_result.required_columns,
                    candidate,
                    query_context,
                    max_added_blocks,
                    settings,
                    parts,
                    selected_candidate,
                    min_sum_marks);
            }
            else
                has_ordinary_projection = true;
        }

        /// Select the best normal projection if no aggregate projection is available
        if (!selected_candidate && has_ordinary_projection)
        {
            min_sum_marks = reader.estimateNumMarksToRead(
                parts,
                analysis_result.required_columns,
                metadata_snapshot,
<<<<<<< HEAD
                query_info, // TODO syntax_analysis_result set in index
=======
                metadata_snapshot,
                query_info,
>>>>>>> c4b45449
                query_context,
                settings.max_threads,
                max_added_blocks);

            // Add 1 to base sum_marks so that we prefer projections even when they have equal number of marks to read.
            // NOTE: It is not clear if we need it. E.g. projections do not support skip index for now.
            min_sum_marks += 1;

            for (auto & candidate : candidates)
            {
                if (candidate.desc->type == ProjectionDescription::Type::Normal)
                {
                    selectBestProjection(
                        reader,
                        storage_snapshot,
                        query_info,
                        analysis_result.required_columns,
                        candidate,
                        query_context,
                        max_added_blocks,
                        settings,
                        parts,
                        selected_candidate,
                        min_sum_marks);
                }
            }
        }

        if (!selected_candidate)
            return false;

        if (selected_candidate->desc->type == ProjectionDescription::Type::Aggregate)
        {
            selected_candidate->aggregation_keys = select.getQueryAnalyzer()->aggregationKeys();
            selected_candidate->aggregate_descriptions = select.getQueryAnalyzer()->aggregates();
        }

        query_info.projection = std::move(*selected_candidate);

        return true;
    }
    return false;
}


QueryProcessingStage::Enum MergeTreeData::getQueryProcessingStage(
    ContextPtr query_context,
    QueryProcessingStage::Enum to_stage,
    const StorageSnapshotPtr & storage_snapshot,
    SelectQueryInfo & query_info) const
{
    if (to_stage >= QueryProcessingStage::Enum::WithMergeableState)
    {
        if (getQueryProcessingStageWithAggregateProjection(query_context, storage_snapshot, query_info))
        {
            if (query_info.projection->desc->type == ProjectionDescription::Type::Aggregate)
                return QueryProcessingStage::Enum::WithMergeableState;
        }
    }

    return QueryProcessingStage::Enum::FetchColumns;
}


MergeTreeData & MergeTreeData::checkStructureAndGetMergeTreeData(IStorage & source_table, const StorageMetadataPtr & src_snapshot, const StorageMetadataPtr & my_snapshot) const
{
    MergeTreeData * src_data = dynamic_cast<MergeTreeData *>(&source_table);
    if (!src_data)
        throw Exception("Table " + source_table.getStorageID().getNameForLogs() +
                        " supports attachPartitionFrom only for MergeTree family of table engines."
                        " Got " + source_table.getName(), ErrorCodes::NOT_IMPLEMENTED);

    if (my_snapshot->getColumns().getAllPhysical().sizeOfDifference(src_snapshot->getColumns().getAllPhysical()))
        throw Exception("Tables have different structure", ErrorCodes::INCOMPATIBLE_COLUMNS);

    auto query_to_string = [] (const ASTPtr & ast)
    {
        return ast ? queryToString(ast) : "";
    };

    if (query_to_string(my_snapshot->getSortingKeyAST()) != query_to_string(src_snapshot->getSortingKeyAST()))
        throw Exception("Tables have different ordering", ErrorCodes::BAD_ARGUMENTS);

    if (query_to_string(my_snapshot->getPartitionKeyAST()) != query_to_string(src_snapshot->getPartitionKeyAST()))
        throw Exception("Tables have different partition key", ErrorCodes::BAD_ARGUMENTS);

    if (format_version != src_data->format_version)
        throw Exception("Tables have different format_version", ErrorCodes::BAD_ARGUMENTS);

    return *src_data;
}

MergeTreeData & MergeTreeData::checkStructureAndGetMergeTreeData(
    const StoragePtr & source_table, const StorageMetadataPtr & src_snapshot, const StorageMetadataPtr & my_snapshot) const
{
    return checkStructureAndGetMergeTreeData(*source_table, src_snapshot, my_snapshot);
}

MergeTreeData::MutableDataPartPtr MergeTreeData::cloneAndLoadDataPartOnSameDisk(
    const MergeTreeData::DataPartPtr & src_part,
    const String & tmp_part_prefix,
    const MergeTreePartInfo & dst_part_info,
    const StorageMetadataPtr & metadata_snapshot)
{
    /// Check that the storage policy contains the disk where the src_part is located.
    bool does_storage_policy_allow_same_disk = false;
    for (const DiskPtr & disk : getStoragePolicy()->getDisks())
    {
        if (disk->getName() == src_part->volume->getDisk()->getName())
        {
            does_storage_policy_allow_same_disk = true;
            break;
        }
    }
    if (!does_storage_policy_allow_same_disk)
        throw Exception(
            "Could not clone and load part " + quoteString(src_part->getFullPath()) + " because disk does not belong to storage policy",
            ErrorCodes::BAD_ARGUMENTS);

    String dst_part_name = src_part->getNewName(dst_part_info);
    String tmp_dst_part_name = tmp_part_prefix + dst_part_name;

    auto reservation = reserveSpace(src_part->getBytesOnDisk(), src_part->volume->getDisk());
    auto disk = reservation->getDisk();
    String src_part_path = src_part->getFullRelativePath();
    String dst_part_path = relative_data_path + tmp_dst_part_name;

    if (disk->exists(dst_part_path))
        throw Exception("Part in " + fullPath(disk, dst_part_path) + " already exists", ErrorCodes::DIRECTORY_ALREADY_EXISTS);

    /// If source part is in memory, flush it to disk and clone it already in on-disk format
    if (auto src_part_in_memory = asInMemoryPart(src_part))
    {
        const auto & src_relative_data_path = src_part_in_memory->storage.relative_data_path;
        auto flushed_part_path = src_part_in_memory->getRelativePathForPrefix(tmp_part_prefix);
        src_part_in_memory->flushToDisk(src_relative_data_path, flushed_part_path, metadata_snapshot);
        src_part_path = fs::path(src_relative_data_path) / flushed_part_path / "";
    }

    LOG_DEBUG(log, "Cloning part {} to {}", fullPath(disk, src_part_path), fullPath(disk, dst_part_path));
    localBackup(disk, src_part_path, dst_part_path);
    disk->removeFileIfExists(fs::path(dst_part_path) / IMergeTreeDataPart::DELETE_ON_DESTROY_MARKER_FILE_NAME);

    auto single_disk_volume = std::make_shared<SingleDiskVolume>(disk->getName(), disk, 0);
    auto dst_data_part = createPart(dst_part_name, dst_part_info, single_disk_volume, tmp_dst_part_name);

    dst_data_part->is_temp = true;

    dst_data_part->loadColumnsChecksumsIndexes(require_part_metadata, true);
    dst_data_part->modification_time = disk->getLastModified(dst_part_path).epochTime();
    return dst_data_part;
}

String MergeTreeData::getFullPathOnDisk(const DiskPtr & disk) const
{
    return disk->getPath() + relative_data_path;
}


DiskPtr MergeTreeData::getDiskForPart(const String & part_name, const String & additional_path) const
{
    const auto disks = getStoragePolicy()->getDisks();

    for (const DiskPtr & disk : disks)
        for (auto it = disk->iterateDirectory(relative_data_path + additional_path); it->isValid(); it->next())
            if (it->name() == part_name)
                return disk;

    return nullptr;
}


std::optional<String> MergeTreeData::getFullRelativePathForPart(const String & part_name, const String & additional_path) const
{
    auto disk = getDiskForPart(part_name, additional_path);
    if (disk)
        return relative_data_path + additional_path;
    return {};
}

Strings MergeTreeData::getDataPaths() const
{
    Strings res;
    auto disks = getStoragePolicy()->getDisks();
    for (const auto & disk : disks)
        res.push_back(getFullPathOnDisk(disk));
    return res;
}

MergeTreeData::PathsWithDisks MergeTreeData::getRelativeDataPathsWithDisks() const
{
    PathsWithDisks res;
    auto disks = getStoragePolicy()->getDisks();
    for (const auto & disk : disks)
        res.emplace_back(relative_data_path, disk);
    return res;
}

MergeTreeData::MatcherFn MergeTreeData::getPartitionMatcher(const ASTPtr & partition_ast, ContextPtr local_context) const
{
    bool prefixed = false;
    String id;

    if (format_version < MERGE_TREE_DATA_MIN_FORMAT_VERSION_WITH_CUSTOM_PARTITIONING)
    {
        /// Month-partitioning specific - partition value can represent a prefix of the partition to freeze.
        if (const auto * partition_lit = partition_ast->as<ASTPartition &>().value->as<ASTLiteral>())
        {
            id = partition_lit->value.getType() == Field::Types::UInt64
                 ? toString(partition_lit->value.get<UInt64>())
                 : partition_lit->value.safeGet<String>();
            prefixed = true;
        }
        else
            id = getPartitionIDFromQuery(partition_ast, local_context);
    }
    else
        id = getPartitionIDFromQuery(partition_ast, local_context);

    return [prefixed, id](const String & partition_id)
    {
        if (prefixed)
            return startsWith(partition_id, id);
        else
            return id == partition_id;
    };
}

PartitionCommandsResultInfo MergeTreeData::freezePartition(
    const ASTPtr & partition_ast,
    const StorageMetadataPtr & metadata_snapshot,
    const String & with_name,
    ContextPtr local_context,
    TableLockHolder &)
{
    return freezePartitionsByMatcher(getPartitionMatcher(partition_ast, local_context), metadata_snapshot, with_name, local_context);
}

PartitionCommandsResultInfo MergeTreeData::freezeAll(
    const String & with_name,
    const StorageMetadataPtr & metadata_snapshot,
    ContextPtr local_context,
    TableLockHolder &)
{
    return freezePartitionsByMatcher([] (const String &) { return true; }, metadata_snapshot, with_name, local_context);
}

PartitionCommandsResultInfo MergeTreeData::freezePartitionsByMatcher(
    MatcherFn matcher,
    const StorageMetadataPtr & metadata_snapshot,
    const String & with_name,
    ContextPtr local_context)
{
    String clickhouse_path = fs::canonical(local_context->getPath());
    String default_shadow_path = fs::path(clickhouse_path) / "shadow/";
    fs::create_directories(default_shadow_path);
    auto increment = Increment(fs::path(default_shadow_path) / "increment.txt").get(true);

    const String shadow_path = "shadow/";

    /// Acquire a snapshot of active data parts to prevent removing while doing backup.
    const auto data_parts = getDataParts();

    String backup_name = (!with_name.empty() ? escapeForFileName(with_name) : toString(increment));
    String backup_path = fs::path(shadow_path) / backup_name / "";

    for (const auto & disk : getStoragePolicy()->getDisks())
        disk->onFreeze(backup_path);

    PartitionCommandsResultInfo result;

    size_t parts_processed = 0;
    for (const auto & part : data_parts)
    {
        if (!matcher(part->info.partition_id))
            continue;

        LOG_DEBUG(log, "Freezing part {} snapshot will be placed at {}", part->name, backup_path);

        part->volume->getDisk()->createDirectories(backup_path);

        String backup_part_path = fs::path(backup_path) / relative_data_path / part->relative_path;
        if (auto part_in_memory = asInMemoryPart(part))
            part_in_memory->flushToDisk(fs::path(backup_path) / relative_data_path, part->relative_path, metadata_snapshot);
        else
            localBackup(part->volume->getDisk(), part->getFullRelativePath(), backup_part_path);

        part->volume->getDisk()->removeFileIfExists(fs::path(backup_part_path) / IMergeTreeDataPart::DELETE_ON_DESTROY_MARKER_FILE_NAME);

        part->is_frozen.store(true, std::memory_order_relaxed);
        result.push_back(PartitionCommandResultInfo{
            .partition_id = part->info.partition_id,
            .part_name = part->name,
            .backup_path = fs::path(part->volume->getDisk()->getPath()) / backup_path,
            .part_backup_path = fs::path(part->volume->getDisk()->getPath()) / backup_part_path,
            .backup_name = backup_name,
        });
        ++parts_processed;
    }

    LOG_DEBUG(log, "Freezed {} parts", parts_processed);
    return result;
}

PartitionCommandsResultInfo MergeTreeData::unfreezePartition(
    const ASTPtr & partition,
    const String & backup_name,
    ContextPtr local_context,
    TableLockHolder &)
{
    return unfreezePartitionsByMatcher(getPartitionMatcher(partition, local_context), backup_name, local_context);
}

PartitionCommandsResultInfo MergeTreeData::unfreezeAll(
    const String & backup_name,
    ContextPtr local_context,
    TableLockHolder &)
{
    return unfreezePartitionsByMatcher([] (const String &) { return true; }, backup_name, local_context);
}

PartitionCommandsResultInfo MergeTreeData::unfreezePartitionsByMatcher(MatcherFn matcher, const String & backup_name, ContextPtr)
{
    auto backup_path = fs::path("shadow") / escapeForFileName(backup_name) / relative_data_path;

    LOG_DEBUG(log, "Unfreezing parts by path {}", backup_path.generic_string());

    PartitionCommandsResultInfo result;

    for (const auto & disk : getStoragePolicy()->getDisks())
    {
        if (!disk->exists(backup_path))
            continue;

        for (auto it = disk->iterateDirectory(backup_path); it->isValid(); it->next())
        {
            const auto & partition_directory = it->name();

            /// Partition ID is prefix of part directory name: <partition id>_<rest of part directory name>
            auto found = partition_directory.find('_');
            if (found == std::string::npos)
                continue;
            auto partition_id = partition_directory.substr(0, found);

            if (!matcher(partition_id))
                continue;

            const auto & path = it->path();

            disk->removeRecursive(path);

            result.push_back(PartitionCommandResultInfo{
                .partition_id = partition_id,
                .part_name = partition_directory,
                .backup_path = disk->getPath() + backup_path.generic_string(),
                .part_backup_path = disk->getPath() + path,
                .backup_name = backup_name,
            });

            LOG_DEBUG(log, "Unfreezed part by path {}", disk->getPath() + path);
        }
    }

    LOG_DEBUG(log, "Unfreezed {} parts", result.size());

    return result;
}

bool MergeTreeData::canReplacePartition(const DataPartPtr & src_part) const
{
    const auto settings = getSettings();

    if (!settings->enable_mixed_granularity_parts || settings->index_granularity_bytes == 0)
    {
        if (!canUseAdaptiveGranularity() && src_part->index_granularity_info.is_adaptive)
            return false;
        if (canUseAdaptiveGranularity() && !src_part->index_granularity_info.is_adaptive)
            return false;
    }
    return true;
}

inline UInt64 time_in_microseconds(std::chrono::time_point<std::chrono::system_clock> timepoint)
{
    return std::chrono::duration_cast<std::chrono::microseconds>(timepoint.time_since_epoch()).count();
}


inline UInt64 time_in_seconds(std::chrono::time_point<std::chrono::system_clock> timepoint)
{
    return std::chrono::duration_cast<std::chrono::seconds>(timepoint.time_since_epoch()).count();
}

void MergeTreeData::writePartLog(
    PartLogElement::Type type,
    const ExecutionStatus & execution_status,
    UInt64 elapsed_ns,
    const String & new_part_name,
    const DataPartPtr & result_part,
    const DataPartsVector & source_parts,
    const MergeListEntry * merge_entry)
try
{
    auto table_id = getStorageID();
    auto part_log = getContext()->getPartLog(table_id.database_name);
    if (!part_log)
        return;

    PartLogElement part_log_elem;

    part_log_elem.event_type = type;

    part_log_elem.error = static_cast<UInt16>(execution_status.code);
    part_log_elem.exception = execution_status.message;

    // construct event_time and event_time_microseconds using the same time point
    // so that the two times will always be equal up to a precision of a second.
    const auto time_now = std::chrono::system_clock::now();
    part_log_elem.event_time = time_in_seconds(time_now);
    part_log_elem.event_time_microseconds = time_in_microseconds(time_now);

    /// TODO: Stop stopwatch in outer code to exclude ZK timings and so on
    part_log_elem.duration_ms = elapsed_ns / 1000000;

    part_log_elem.database_name = table_id.database_name;
    part_log_elem.table_name = table_id.table_name;
    part_log_elem.partition_id = MergeTreePartInfo::fromPartName(new_part_name, format_version).partition_id;
    part_log_elem.part_name = new_part_name;

    if (result_part)
    {
        part_log_elem.path_on_disk = result_part->getFullPath();
        part_log_elem.bytes_compressed_on_disk = result_part->getBytesOnDisk();
        part_log_elem.rows = result_part->rows_count;
    }

    part_log_elem.source_part_names.reserve(source_parts.size());
    for (const auto & source_part : source_parts)
        part_log_elem.source_part_names.push_back(source_part->name);

    if (merge_entry)
    {
        part_log_elem.rows_read = (*merge_entry)->rows_read;
        part_log_elem.bytes_read_uncompressed = (*merge_entry)->bytes_read_uncompressed;

        part_log_elem.rows = (*merge_entry)->rows_written;
        part_log_elem.bytes_uncompressed = (*merge_entry)->bytes_written_uncompressed;
        part_log_elem.peak_memory_usage = (*merge_entry)->memory_tracker.getPeak();
    }

    part_log->add(part_log_elem);
}
catch (...)
{
    tryLogCurrentException(log, __PRETTY_FUNCTION__);
}

StorageMergeTree::PinnedPartUUIDsPtr MergeTreeData::getPinnedPartUUIDs() const
{
    std::lock_guard lock(pinned_part_uuids_mutex);
    return pinned_part_uuids;
}

MergeTreeData::CurrentlyMovingPartsTagger::CurrentlyMovingPartsTagger(MergeTreeMovingParts && moving_parts_, MergeTreeData & data_)
    : parts_to_move(std::move(moving_parts_)), data(data_)
{
    for (const auto & moving_part : parts_to_move)
        if (!data.currently_moving_parts.emplace(moving_part.part).second)
            throw Exception("Cannot move part '" + moving_part.part->name + "'. It's already moving.", ErrorCodes::LOGICAL_ERROR);
}

MergeTreeData::CurrentlyMovingPartsTagger::~CurrentlyMovingPartsTagger()
{
    std::lock_guard lock(data.moving_parts_mutex);
    for (const auto & moving_part : parts_to_move)
    {
        /// Something went completely wrong
        if (!data.currently_moving_parts.count(moving_part.part))
            std::terminate();
        data.currently_moving_parts.erase(moving_part.part);
    }
}

bool MergeTreeData::scheduleDataMovingJob(IBackgroundJobExecutor & executor)
{
    if (parts_mover.moves_blocker.isCancelled())
        return false;

    auto moving_tagger = selectPartsForMove();
    if (moving_tagger->parts_to_move.empty())
        return false;

    executor.execute({[this, moving_tagger] () mutable
    {
        return moveParts(moving_tagger);
    }, PoolType::MOVE});
    return true;
}

bool MergeTreeData::areBackgroundMovesNeeded() const
{
    auto policy = getStoragePolicy();

    if (policy->getVolumes().size() > 1)
        return true;

    return policy->getVolumes().size() == 1 && policy->getVolumes()[0]->getDisks().size() > 1;
}

bool MergeTreeData::movePartsToSpace(const DataPartsVector & parts, SpacePtr space)
{
    if (parts_mover.moves_blocker.isCancelled())
        return false;

    auto moving_tagger = checkPartsForMove(parts, space);
    if (moving_tagger->parts_to_move.empty())
        return false;

    return moveParts(moving_tagger);
}

MergeTreeData::CurrentlyMovingPartsTaggerPtr MergeTreeData::selectPartsForMove()
{
    MergeTreeMovingParts parts_to_move;

    auto can_move = [this](const DataPartPtr & part, String * reason) -> bool
    {
        if (partIsAssignedToBackgroundOperation(part))
        {
            *reason = "part already assigned to background operation.";
            return false;
        }
        if (currently_moving_parts.count(part))
        {
            *reason = "part is already moving.";
            return false;
        }

        return true;
    };

    std::lock_guard moving_lock(moving_parts_mutex);

    parts_mover.selectPartsForMove(parts_to_move, can_move, moving_lock);
    return std::make_shared<CurrentlyMovingPartsTagger>(std::move(parts_to_move), *this);
}

MergeTreeData::CurrentlyMovingPartsTaggerPtr MergeTreeData::checkPartsForMove(const DataPartsVector & parts, SpacePtr space)
{
    std::lock_guard moving_lock(moving_parts_mutex);

    MergeTreeMovingParts parts_to_move;
    for (const auto & part : parts)
    {
        auto reservation = space->reserve(part->getBytesOnDisk());
        if (!reservation)
            throw Exception("Move is not possible. Not enough space on '" + space->getName() + "'", ErrorCodes::NOT_ENOUGH_SPACE);

        auto reserved_disk = reservation->getDisk();

        if (reserved_disk->exists(relative_data_path + part->name))
            throw Exception(
                "Move is not possible: " + fullPath(reserved_disk, relative_data_path + part->name) + " already exists",
                ErrorCodes::DIRECTORY_ALREADY_EXISTS);

        if (currently_moving_parts.count(part) || partIsAssignedToBackgroundOperation(part))
            throw Exception(
                "Cannot move part '" + part->name + "' because it's participating in background process",
                ErrorCodes::PART_IS_TEMPORARILY_LOCKED);

        parts_to_move.emplace_back(part, std::move(reservation));
    }
    return std::make_shared<CurrentlyMovingPartsTagger>(std::move(parts_to_move), *this);
}

bool MergeTreeData::moveParts(const CurrentlyMovingPartsTaggerPtr & moving_tagger)
{
    LOG_INFO(log, "Got {} parts to move.", moving_tagger->parts_to_move.size());

    for (const auto & moving_part : moving_tagger->parts_to_move)
    {
        Stopwatch stopwatch;
        DataPartPtr cloned_part;

        auto write_part_log = [&](const ExecutionStatus & execution_status)
        {
            writePartLog(
                PartLogElement::Type::MOVE_PART,
                execution_status,
                stopwatch.elapsed(),
                moving_part.part->name,
                cloned_part,
                {moving_part.part},
                nullptr);
        };

        try
        {
            cloned_part = parts_mover.clonePart(moving_part);
            parts_mover.swapClonedPart(cloned_part);
            write_part_log({});
        }
        catch (...)
        {
            write_part_log(ExecutionStatus::fromCurrentException());
            if (cloned_part)
                cloned_part->remove();

            throw;
        }
    }
    return true;
}

bool MergeTreeData::partsContainSameProjections(const DataPartPtr & left, const DataPartPtr & right)
{
    if (left->getProjectionParts().size() != right->getProjectionParts().size())
        return false;
    for (const auto & [name, _] : left->getProjectionParts())
    {
        if (!right->hasProjection(name))
            return false;
    }
    return true;
}

bool MergeTreeData::canUsePolymorphicParts(const MergeTreeSettings & settings, String * out_reason) const
{
    if (!canUseAdaptiveGranularity())
    {
        if (out_reason && (settings.min_rows_for_wide_part != 0 || settings.min_bytes_for_wide_part != 0
            || settings.min_rows_for_compact_part != 0 || settings.min_bytes_for_compact_part != 0))
        {
            *out_reason = fmt::format(
                    "Table can't create parts with adaptive granularity, but settings"
                    " min_rows_for_wide_part = {}"
                    ", min_bytes_for_wide_part = {}"
                    ", min_rows_for_compact_part = {}"
                    ", min_bytes_for_compact_part = {}"
                    ". Parts with non-adaptive granularity can be stored only in Wide (default) format.",
                    settings.min_rows_for_wide_part,    settings.min_bytes_for_wide_part,
                    settings.min_rows_for_compact_part, settings.min_bytes_for_compact_part);
        }

        return false;
    }

    return true;
}

MergeTreeData::AlterConversions MergeTreeData::getAlterConversionsForPart(const MergeTreeDataPartPtr part) const
{
    MutationCommands commands = getFirstAlterMutationCommandsForPart(part);

    AlterConversions result{};
    for (const auto & command : commands)
        /// Currently we need explicit conversions only for RENAME alter
        /// all other conversions can be deduced from diff between part columns
        /// and columns in storage.
        if (command.type == MutationCommand::Type::RENAME_COLUMN)
            result.rename_map[command.rename_to] = command.column_name;

    return result;
}

MergeTreeData::WriteAheadLogPtr MergeTreeData::getWriteAheadLog()
{
    std::lock_guard lock(write_ahead_log_mutex);
    if (!write_ahead_log)
    {
        auto reservation = reserveSpace(getSettings()->write_ahead_log_max_bytes);
        write_ahead_log = std::make_shared<MergeTreeWriteAheadLog>(*this, reservation->getDisk());
    }

    return write_ahead_log;
}

NamesAndTypesList MergeTreeData::getVirtuals() const
{
    return NamesAndTypesList{
        NameAndTypePair("_part", std::make_shared<DataTypeString>()),
        NameAndTypePair("_part_index", std::make_shared<DataTypeUInt64>()),
        NameAndTypePair("_part_uuid", std::make_shared<DataTypeUUID>()),
        NameAndTypePair("_partition_id", std::make_shared<DataTypeString>()),
        NameAndTypePair("_partition_value", getPartitionValueType()),
        NameAndTypePair("_sample_factor", std::make_shared<DataTypeFloat64>()),
    };
}

size_t MergeTreeData::getTotalMergesWithTTLInMergeList() const
{
    return getContext()->getMergeList().getMergesWithTTLCount();
}

void MergeTreeData::addPartContributionToDataVolume(const DataPartPtr & part)
{
    increaseDataVolume(part->getBytesOnDisk(), part->rows_count, 1);
}

void MergeTreeData::removePartContributionToDataVolume(const DataPartPtr & part)
{
    decreaseDataVolume(part->getBytesOnDisk(), part->rows_count, 1);
}

void MergeTreeData::increaseDataVolume(size_t bytes, size_t rows, size_t parts)
{
    total_active_size_bytes.fetch_add(bytes, std::memory_order_acq_rel);
    total_active_size_rows.fetch_add(rows, std::memory_order_acq_rel);
    total_active_size_parts.fetch_add(parts, std::memory_order_acq_rel);
}

void MergeTreeData::decreaseDataVolume(size_t bytes, size_t rows, size_t parts)
{
    total_active_size_bytes.fetch_sub(bytes, std::memory_order_acq_rel);
    total_active_size_rows.fetch_sub(rows, std::memory_order_acq_rel);
    total_active_size_parts.fetch_sub(parts, std::memory_order_acq_rel);
}

void MergeTreeData::setDataVolume(size_t bytes, size_t rows, size_t parts)
{
    total_active_size_bytes.store(bytes, std::memory_order_release);
    total_active_size_rows.store(rows, std::memory_order_release);
    total_active_size_parts.store(parts, std::memory_order_release);
}

void MergeTreeData::insertQueryIdOrThrow(const String & query_id, size_t max_queries) const
{
    std::lock_guard lock(query_id_set_mutex);
    if (query_id_set.find(query_id) != query_id_set.end())
        return;
    if (query_id_set.size() >= max_queries)
        throw Exception(
            ErrorCodes::TOO_MANY_SIMULTANEOUS_QUERIES, "Too many simultaneous queries for table {}. Maximum is: {}", log_name, max_queries);
    query_id_set.insert(query_id);
}

void MergeTreeData::removeQueryId(const String & query_id) const
{
    std::lock_guard lock(query_id_set_mutex);
    if (query_id_set.find(query_id) == query_id_set.end())
    {
        /// Do not throw exception, because this method is used in destructor.
        LOG_WARNING(log, "We have query_id removed but it's not recorded. This is a bug");
        assert(false);
    }
    else
        query_id_set.erase(query_id);
}

ReservationPtr MergeTreeData::balancedReservation(
    const StorageMetadataPtr & metadata_snapshot,
    size_t part_size,
    size_t max_volume_index,
    const String & part_name,
    const MergeTreePartInfo & part_info,
    MergeTreeData::DataPartsVector covered_parts,
    std::optional<CurrentlySubmergingEmergingTagger> * tagger_ptr,
    const IMergeTreeDataPart::TTLInfos * ttl_infos,
    bool is_insert)
{
    ReservationPtr reserved_space;
    auto min_bytes_to_rebalance_partition_over_jbod = getSettings()->min_bytes_to_rebalance_partition_over_jbod;
    if (tagger_ptr && min_bytes_to_rebalance_partition_over_jbod > 0 && part_size >= min_bytes_to_rebalance_partition_over_jbod)
    try
    {
        const auto & disks = getStoragePolicy()->getVolume(max_volume_index)->getDisks();
        std::map<String, size_t> disk_occupation;
        std::map<String, std::vector<String>> disk_parts_for_logging;
        for (const auto & disk : disks)
            disk_occupation.emplace(disk->getName(), 0);

        std::set<String> committed_big_parts_from_partition;
        std::set<String> submerging_big_parts_from_partition;
        std::lock_guard lock(currently_submerging_emerging_mutex);

        for (const auto & part : currently_submerging_big_parts)
        {
            if (part_info.partition_id == part->info.partition_id)
                submerging_big_parts_from_partition.insert(part->name);
        }

        {
            auto lock_parts = lockParts();
            if (covered_parts.empty())
            {
                // It's a part fetch. Calculate `covered_parts` here.
                MergeTreeData::DataPartPtr covering_part;
                covered_parts = getActivePartsToReplace(part_info, part_name, covering_part, lock_parts);
            }

            // Remove irrelevant parts.
            covered_parts.erase(
                std::remove_if(
                    covered_parts.begin(),
                    covered_parts.end(),
                    [min_bytes_to_rebalance_partition_over_jbod](const auto & part)
                    {
                        return !(part->isStoredOnDisk() && part->getBytesOnDisk() >= min_bytes_to_rebalance_partition_over_jbod);
                    }),
                covered_parts.end());

            // Include current submerging big parts which are not yet in `currently_submerging_big_parts`
            for (const auto & part : covered_parts)
                submerging_big_parts_from_partition.insert(part->name);

            for (const auto & part : getDataPartsStateRange(MergeTreeData::DataPartState::Committed))
            {
                if (part->isStoredOnDisk() && part->getBytesOnDisk() >= min_bytes_to_rebalance_partition_over_jbod
                    && part_info.partition_id == part->info.partition_id)
                {
                    auto name = part->volume->getDisk()->getName();
                    auto it = disk_occupation.find(name);
                    if (it != disk_occupation.end())
                    {
                        if (submerging_big_parts_from_partition.find(part->name) == submerging_big_parts_from_partition.end())
                        {
                            it->second += part->getBytesOnDisk();
                            disk_parts_for_logging[name].push_back(formatReadableSizeWithBinarySuffix(part->getBytesOnDisk()));
                            committed_big_parts_from_partition.insert(part->name);
                        }
                        else
                        {
                            disk_parts_for_logging[name].push_back(formatReadableSizeWithBinarySuffix(part->getBytesOnDisk()) + " (submerging)");
                        }
                    }
                    else
                    {
                        // Part is on different volume. Ignore it.
                    }
                }
            }
        }

        for (const auto & [name, emerging_part] : currently_emerging_big_parts)
        {
            // It's possible that the emerging big parts are committed and get added twice. Thus a set is used to deduplicate.
            if (committed_big_parts_from_partition.find(name) == committed_big_parts_from_partition.end()
                && part_info.partition_id == emerging_part.partition_id)
            {
                auto it = disk_occupation.find(emerging_part.disk_name);
                if (it != disk_occupation.end())
                {
                    it->second += emerging_part.estimate_bytes;
                    disk_parts_for_logging[emerging_part.disk_name].push_back(
                        formatReadableSizeWithBinarySuffix(emerging_part.estimate_bytes) + " (emerging)");
                }
                else
                {
                    // Part is on different volume. Ignore it.
                }
            }
        }

        size_t min_occupation_size = std::numeric_limits<size_t>::max();
        std::vector<String> candidates;
        for (const auto & [disk_name, size] : disk_occupation)
        {
            if (size < min_occupation_size)
            {
                min_occupation_size = size;
                candidates = {disk_name};
            }
            else if (size == min_occupation_size)
            {
                candidates.push_back(disk_name);
            }
        }

        if (!candidates.empty())
        {
            // Random pick one disk from best candidates
            std::shuffle(candidates.begin(), candidates.end(), thread_local_rng);
            String selected_disk_name = candidates.front();
            WriteBufferFromOwnString log_str;
            writeCString("\nbalancer: \n", log_str);
            for (const auto & [disk_name, per_disk_parts] : disk_parts_for_logging)
                writeString(fmt::format("  {}: [{}]\n", disk_name, fmt::join(per_disk_parts, ", ")), log_str);
            LOG_DEBUG(log, log_str.str());

            if (ttl_infos)
                reserved_space = tryReserveSpacePreferringTTLRules(
                    metadata_snapshot,
                    part_size,
                    *ttl_infos,
                    time(nullptr),
                    max_volume_index,
                    is_insert,
                    getStoragePolicy()->getDiskByName(selected_disk_name));
            else
                reserved_space = tryReserveSpace(part_size, getStoragePolicy()->getDiskByName(selected_disk_name));

            if (reserved_space)
            {
                currently_emerging_big_parts.emplace(
                    part_name, EmergingPartInfo{reserved_space->getDisk(0)->getName(), part_info.partition_id, part_size});

                for (const auto & part : covered_parts)
                {
                    if (currently_submerging_big_parts.count(part))
                        LOG_WARNING(log, "currently_submerging_big_parts contains duplicates. JBOD might lose balance");
                    else
                        currently_submerging_big_parts.insert(part);
                }

                // Record submerging big parts in the tagger to clean them up.
                tagger_ptr->emplace(*this, part_name, std::move(covered_parts), log);
            }
        }
    }
    catch (...)
    {
        LOG_DEBUG(log, "JBOD balancer encounters an error. Fallback to random disk selection");
        tryLogCurrentException(log);
    }
    return reserved_space;
}

StorageSnapshot::NameToTypeMap MergeTreeData::getObjectTypes(const DataPartsVector & parts, const NameSet & object_names)
{
    std::unordered_map<String, DataTypes> types_in_parts;

    if (parts.empty())
    {
        for (const auto & name : object_names)
            types_in_parts[name].push_back(std::make_shared<DataTypeTuple>(
                DataTypes{std::make_shared<DataTypeUInt8>()},
                Names{ColumnObject::COLUMN_NAME_DUMMY}));
    }
    else
    {
        for (const auto & part : parts)
        {
            const auto & part_columns = part->getColumns();
            for (const auto & [name, type] : part_columns)
            {
                if (object_names.count(name))
                    types_in_parts[name].push_back(type);
            }
        }
    }

    StorageSnapshot::NameToTypeMap object_types;
    for (const auto & [name, types] : types_in_parts)
        object_types.emplace(name, getLeastCommonTypeForObject(types));

    return object_types;
}

StorageSnapshotPtr MergeTreeData::getStorageSnapshot(const StorageMetadataPtr & metadata_snapshot) const
{
    auto parts = getDataPartsVector();
    auto object_types = getObjectTypes(
        parts,
        getNamesOfObjectColumns(metadata_snapshot->getColumns().getAll()));

    return std::make_shared<StorageSnapshot>(*this, metadata_snapshot, object_types, parts);
}

CurrentlySubmergingEmergingTagger::~CurrentlySubmergingEmergingTagger()
{
    std::lock_guard lock(storage.currently_submerging_emerging_mutex);

    for (const auto & part : submerging_parts)
    {
        if (!storage.currently_submerging_big_parts.count(part))
        {
            LOG_ERROR(log, "currently_submerging_big_parts doesn't contain part {} to erase. This is a bug", part->name);
            assert(false);
        }
        else
            storage.currently_submerging_big_parts.erase(part);
    }
    storage.currently_emerging_big_parts.erase(emerging_part_name);
}

}<|MERGE_RESOLUTION|>--- conflicted
+++ resolved
@@ -3938,14 +3938,8 @@
         sum_marks += reader.estimateNumMarksToRead(
             normal_parts,
             required_columns,
-<<<<<<< HEAD
             storage_snapshot->metadata,
             query_info, // TODO syntax_analysis_result set in index
-=======
-            metadata_snapshot,
-            metadata_snapshot,
-            query_info,
->>>>>>> c4b45449
             query_context,
             settings.max_threads,
             max_added_blocks);
@@ -4203,12 +4197,7 @@
                 parts,
                 analysis_result.required_columns,
                 metadata_snapshot,
-<<<<<<< HEAD
                 query_info, // TODO syntax_analysis_result set in index
-=======
-                metadata_snapshot,
-                query_info,
->>>>>>> c4b45449
                 query_context,
                 settings.max_threads,
                 max_added_blocks);
