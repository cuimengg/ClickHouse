--- conflicted
+++ resolved
@@ -67,11 +67,7 @@
             };
 
             readPrefix(columns_to_read[pos], buffer_getter, buffer_getter_for_prefix, columns_for_offsets[pos]);
-<<<<<<< HEAD
-            readData(columns_to_read[pos], column, rows_to_read, rows_offset, buffer_getter);
-=======
-            readData(columns_to_read[pos], column, rows_to_read, buffer_getter, cache);
->>>>>>> 6126310b
+            readData(columns_to_read[pos], column, rows_to_read, rows_offset, buffer_getter, cache);
         }
 
         ++from_mark;
