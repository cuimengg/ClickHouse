--- conflicted
+++ resolved
@@ -31,26 +31,19 @@
 
 
 ReplicatedMergeTreeBlockOutputStream::ReplicatedMergeTreeBlockOutputStream(
-<<<<<<< HEAD
-    StorageReplicatedMergeTree & storage_, size_t quorum_, size_t quorum_timeout_ms_,
-    size_t max_parts_per_block_, size_t insert_in_memory_parts_timeout_ms_, bool deduplicate_)
-    : storage(storage_), quorum(quorum_)
-    , quorum_timeout_ms(quorum_timeout_ms_)
-    , max_parts_per_block(max_parts_per_block_)
-    , insert_in_memory_parts_timeout_ms(insert_in_memory_parts_timeout_ms_)
-=======
     StorageReplicatedMergeTree & storage_,
     const StorageMetadataPtr & metadata_snapshot_,
     size_t quorum_,
     size_t quorum_timeout_ms_,
     size_t max_parts_per_block_,
+    size_t insert_in_memory_parts_timeout_ms_,
     bool deduplicate_)
     : storage(storage_)
     , metadata_snapshot(metadata_snapshot_)
     , quorum(quorum_)
     , quorum_timeout_ms(quorum_timeout_ms_)
     , max_parts_per_block(max_parts_per_block_)
->>>>>>> 41659e38
+    , insert_in_memory_parts_timeout_ms(insert_in_memory_parts_timeout_ms_)
     , deduplicate(deduplicate_)
     , log(&Poco::Logger::get(storage.getLogName() + " (Replicated OutputStream)"))
 {
