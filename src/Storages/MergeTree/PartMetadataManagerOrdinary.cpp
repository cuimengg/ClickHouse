#include "PartMetadataManagerOrdinary.h"

#include <IO/ReadBufferFromFileBase.h>
#include <Compression/CompressedReadBufferFromFile.h>
#include <Disks/IDisk.h>
#include <Storages/MergeTree/IMergeTreeDataPart.h>

namespace DB
{

std::unique_ptr<ReadBuffer> PartMetadataManagerOrdinary::read(const String & file_name) const
{
<<<<<<< HEAD
    constexpr size_t size_hint = 4096;  /// These files are small.
    auto res = part->getDataPartStorage().readFile(file_name, ReadSettings().adjustBufferSize(size_hint), size_hint, std::nullopt);
=======
    size_t file_size = part->getDataPartStorage().getFileSize(file_name);
    auto res = part->getDataPartStorage().readFile(file_name, getReadSettings().adjustBufferSize(file_size), file_size, std::nullopt);
>>>>>>> 06a8b8b7

    if (isCompressedFromFileName(file_name))
        return std::make_unique<CompressedReadBufferFromFile>(std::move(res));

    return res;
}

std::unique_ptr<ReadBuffer> PartMetadataManagerOrdinary::readIfExists(const String & file_name) const
{
    constexpr size_t size_hint = 4096;  /// These files are small.
    if (auto res = part->getDataPartStorage().readFileIfExists(file_name, ReadSettings().adjustBufferSize(size_hint), size_hint, std::nullopt))
    {
        if (isCompressedFromFileName(file_name))
            return std::make_unique<CompressedReadBufferFromFile>(std::move(res));

        return res;
    }
    return {};
}

bool PartMetadataManagerOrdinary::exists(const String & file_name) const
{
    return part->getDataPartStorage().existsFile(file_name);
}

}<|MERGE_RESOLUTION|>--- conflicted
+++ resolved
@@ -10,13 +10,8 @@
 
 std::unique_ptr<ReadBuffer> PartMetadataManagerOrdinary::read(const String & file_name) const
 {
-<<<<<<< HEAD
-    constexpr size_t size_hint = 4096;  /// These files are small.
-    auto res = part->getDataPartStorage().readFile(file_name, ReadSettings().adjustBufferSize(size_hint), size_hint, std::nullopt);
-=======
-    size_t file_size = part->getDataPartStorage().getFileSize(file_name);
-    auto res = part->getDataPartStorage().readFile(file_name, getReadSettings().adjustBufferSize(file_size), file_size, std::nullopt);
->>>>>>> 06a8b8b7
+    constexpr size_t size_hint = 4096; /// These files are small.
+    auto res = part->getDataPartStorage().readFile(file_name, getReadSettings().adjustBufferSize(size_hint), size_hint, std::nullopt);
 
     if (isCompressedFromFileName(file_name))
         return std::make_unique<CompressedReadBufferFromFile>(std::move(res));
