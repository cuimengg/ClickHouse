#include <Storages/MergeTree/MergeTreeRangeReader.h>
#include <Storages/MergeTree/IMergeTreeReader.h>
#include <Storages/MergeTree/MergeTreeVirtualColumns.h>
#include <Columns/FilterDescription.h>
#include <Columns/ColumnConst.h>
#include <Columns/ColumnsCommon.h>
#include <Common/TargetSpecific.h>
#include <Common/logger_useful.h>
#include <Core/UUID.h>
#include <IO/WriteBufferFromString.h>
#include <IO/Operators.h>
#include <base/range.h>
#include <Interpreters/castColumn.h>
#include <Interpreters/ExpressionActions.h>
#include <DataTypes/DataTypeNothing.h>
#include <boost/algorithm/string/replace.hpp>

#ifdef __SSE2__
#include <emmintrin.h>
#endif

#if USE_MULTITARGET_CODE
#include <immintrin.h>
#endif

#if defined(__aarch64__) && defined(__ARM_NEON)
#    include <arm_neon.h>
#      pragma clang diagnostic ignored "-Wreserved-identifier"
#endif

namespace ProfileEvents
{
    extern const Event RowsReadByMainReader;
    extern const Event RowsReadByPrewhereReaders;
}

namespace DB
{

namespace ErrorCodes
{
    extern const int LOGICAL_ERROR;
    extern const int BAD_ARGUMENTS;
}

static void filterColumns(Columns & columns, const IColumn::Filter & filter, size_t filter_bytes)
{
    for (auto & column : columns)
    {
        if (column)
        {
            if (column->size() != filter.size())
                throw Exception(ErrorCodes::LOGICAL_ERROR, "Size of column {} doesn't match size of filter {}",
                    column->size(), filter.size());

            column = column->filter(filter, filter_bytes);

            if (column->empty())
            {
                columns.clear();
                return;
            }
        }
    }
}

static void filterColumns(Columns & columns, const FilterWithCachedCount & filter)
{
    if (filter.alwaysTrue())
        return;

    if (filter.alwaysFalse())
    {
        for (auto & col : columns)
            if (col)
                col = col->cloneEmpty();

        return;
    }

    filterColumns(columns, filter.getData(), filter.countBytesInFilter());
}


size_t MergeTreeRangeReader::ReadResult::getLastMark(const MergeTreeRangeReader::ReadResult::RangesInfo & ranges)
{
    size_t current_task_last_mark = 0;
    for (const auto & mark_range : ranges)
        current_task_last_mark = std::max(current_task_last_mark, mark_range.range.end);
    return current_task_last_mark;
}


MergeTreeRangeReader::DelayedStream::DelayedStream(
    size_t from_mark,
    size_t current_task_last_mark_,
    IMergeTreeReader * merge_tree_reader_)
        : current_mark(from_mark), current_offset(0), num_delayed_rows(0)
        , current_task_last_mark(current_task_last_mark_)
        , merge_tree_reader(merge_tree_reader_)
        , index_granularity(&(merge_tree_reader->data_part_info_for_read->getIndexGranularity()))
        , continue_reading(false), is_finished(false)
{
}

size_t MergeTreeRangeReader::DelayedStream::position() const
{
    size_t num_rows_before_current_mark = index_granularity->getMarkStartingRow(current_mark);
    return num_rows_before_current_mark + current_offset + num_delayed_rows;
}

size_t MergeTreeRangeReader::DelayedStream::readRows(Columns & columns, size_t num_rows)
{
    if (num_rows)
    {
        size_t rows_read = merge_tree_reader->readRows(
            current_mark, current_task_last_mark, continue_reading, num_rows, columns);
        continue_reading = true;

        /// Zero rows_read maybe either because reading has finished
        ///  or because there is no columns we can read in current part (for example, all columns are default).
        /// In the last case we can't finish reading, but it's also ok for the first case
        ///  because we can finish reading by calculation the number of pending rows.
        if (0 < rows_read && rows_read < num_rows)
            is_finished = true;

        return rows_read;
    }

    return 0;
}

size_t MergeTreeRangeReader::DelayedStream::read(Columns & columns, size_t from_mark, size_t offset, size_t num_rows)
{
    size_t num_rows_before_from_mark = index_granularity->getMarkStartingRow(from_mark);
    /// We already stand accurately in required position,
    /// so because stream is lazy, we don't read anything
    /// and only increment amount delayed_rows
    if (position() == num_rows_before_from_mark + offset)
    {
        num_delayed_rows += num_rows;
        return 0;
    }

    size_t read_rows = finalize(columns);

    continue_reading = false;
    current_mark = from_mark;
    current_offset = offset;
    num_delayed_rows = num_rows;

    return read_rows;
}

size_t MergeTreeRangeReader::DelayedStream::finalize(Columns & columns)
{
    /// We need to skip some rows before reading
    if (current_offset && !continue_reading)
    {
        for (size_t mark_num : collections::range(current_mark, index_granularity->getMarksCount()))
        {
            size_t mark_index_granularity = index_granularity->getMarkRows(mark_num);
            if (current_offset >= mark_index_granularity)
            {
                current_offset -= mark_index_granularity;
                current_mark++;
            }
            else
                break;

        }

        /// Skip some rows from begin of granule.
        /// We don't know size of rows in compressed granule,
        /// so have to read them and throw out.
        if (current_offset)
        {
            Columns tmp_columns;
            tmp_columns.resize(columns.size());
            readRows(tmp_columns, current_offset);
        }
    }

    size_t rows_to_read = num_delayed_rows;
    current_offset += num_delayed_rows;
    num_delayed_rows = 0;

    return readRows(columns, rows_to_read);
}


MergeTreeRangeReader::Stream::Stream(
        size_t from_mark, size_t to_mark, size_t current_task_last_mark, IMergeTreeReader * merge_tree_reader_)
        : current_mark(from_mark), offset_after_current_mark(0)
        , last_mark(to_mark)
        , merge_tree_reader(merge_tree_reader_)
        , index_granularity(&(merge_tree_reader->data_part_info_for_read->getIndexGranularity()))
        , current_mark_index_granularity(index_granularity->getMarkRows(from_mark))
        , stream(from_mark, current_task_last_mark, merge_tree_reader)
{
    size_t marks_count = index_granularity->getMarksCount();
    if (from_mark >= marks_count)
        throw Exception(ErrorCodes::LOGICAL_ERROR, "Trying create stream to read from mark №{} but total marks count is {}",
            toString(current_mark), toString(marks_count));

    if (last_mark > marks_count)
        throw Exception(ErrorCodes::LOGICAL_ERROR, "Trying create stream to read to mark №{} but total marks count is {}",
            toString(current_mark), toString(marks_count));
}

void MergeTreeRangeReader::Stream::checkNotFinished() const
{
    if (isFinished())
        throw Exception(ErrorCodes::BAD_ARGUMENTS, "Cannot read out of marks range.");
}

void MergeTreeRangeReader::Stream::checkEnoughSpaceInCurrentGranule(size_t num_rows) const
{
    if (num_rows + offset_after_current_mark > current_mark_index_granularity)
        throw Exception(ErrorCodes::LOGICAL_ERROR, "Cannot read from granule more than index_granularity.");
}

size_t MergeTreeRangeReader::Stream::readRows(Columns & columns, size_t num_rows)
{
    size_t rows_read = stream.read(columns, current_mark, offset_after_current_mark, num_rows);

    if (stream.isFinished())
        finish();

    return rows_read;
}

void MergeTreeRangeReader::Stream::toNextMark()
{
    ++current_mark;

    size_t total_marks_count = index_granularity->getMarksCount();
    if (current_mark < total_marks_count)
        current_mark_index_granularity = index_granularity->getMarkRows(current_mark);
    else if (current_mark == total_marks_count)
        current_mark_index_granularity = 0; /// HACK?
    else
        throw Exception(ErrorCodes::LOGICAL_ERROR, "Trying to read from mark {}, but total marks count {}",
                        toString(current_mark), toString(total_marks_count));

    offset_after_current_mark = 0;
}

size_t MergeTreeRangeReader::Stream::read(Columns & columns, size_t num_rows, bool skip_remaining_rows_in_current_granule)
{
    checkEnoughSpaceInCurrentGranule(num_rows);

    if (num_rows)
    {
        checkNotFinished();

        size_t read_rows = readRows(columns, num_rows);

        offset_after_current_mark += num_rows;

        /// Start new granule; skipped_rows_after_offset is already zero.
        if (offset_after_current_mark == current_mark_index_granularity || skip_remaining_rows_in_current_granule)
            toNextMark();

        return read_rows;
    }

    /// Nothing to read.
    if (skip_remaining_rows_in_current_granule)
    {
        /// Skip the rest of the rows in granule and start new one.
        checkNotFinished();
        toNextMark();
    }

    return 0;
}

void MergeTreeRangeReader::Stream::skip(size_t num_rows)
{
    if (num_rows)
    {
        checkNotFinished();
        checkEnoughSpaceInCurrentGranule(num_rows);

        offset_after_current_mark += num_rows;

        if (offset_after_current_mark == current_mark_index_granularity)
        {
            /// Start new granule; skipped_rows_after_offset is already zero.
            toNextMark();
        }
    }
}

size_t MergeTreeRangeReader::Stream::finalize(Columns & columns)
{
    size_t read_rows = stream.finalize(columns);

    if (stream.isFinished())
        finish();

    return read_rows;
}


void MergeTreeRangeReader::ReadResult::addGranule(size_t num_rows_)
{
    rows_per_granule.push_back(num_rows_);
    total_rows_per_granule += num_rows_;
}

void MergeTreeRangeReader::ReadResult::adjustLastGranule()
{
    size_t num_rows_to_subtract = total_rows_per_granule - num_read_rows;

    if (rows_per_granule.empty())
        throw Exception(ErrorCodes::LOGICAL_ERROR, "Can't adjust last granule because no granules were added");

    if (num_rows_to_subtract > rows_per_granule.back())
        throw Exception(ErrorCodes::LOGICAL_ERROR,
                        "Can't adjust last granule because it has {} rows, but try to subtract {} rows.",
                        rows_per_granule.back(), num_rows_to_subtract);

    rows_per_granule.back() -= num_rows_to_subtract;
    total_rows_per_granule -= num_rows_to_subtract;
}

void MergeTreeRangeReader::ReadResult::clear()
{
    /// Need to save information about the number of granules.
    num_rows_to_skip_in_last_granule += rows_per_granule.back();
    rows_per_granule.assign(rows_per_granule.size(), 0);
    total_rows_per_granule = 0;
    final_filter = FilterWithCachedCount();
    num_rows = 0;
    columns.clear();
    additional_columns.clear();
}

void MergeTreeRangeReader::ReadResult::shrink(Columns & old_columns, const NumRows & rows_per_granule_previous) const
{
    for (auto & column : old_columns)
    {
        if (!column)
            continue;

        if (const auto * column_const = typeid_cast<const ColumnConst *>(column.get()))
        {
            column = column_const->cloneResized(total_rows_per_granule);
            continue;
        }

        LOG_TEST(log, "ReadResult::shrink() column size: {} total_rows_per_granule: {}",
            column->size(), total_rows_per_granule);

        auto new_column = column->cloneEmpty();
        new_column->reserve(total_rows_per_granule);
        for (size_t j = 0, pos = 0; j < rows_per_granule_previous.size(); pos += rows_per_granule_previous[j++])
        {
            if (rows_per_granule[j])
                new_column->insertRangeFrom(*column, pos, rows_per_granule[j]);
        }
        column = std::move(new_column);
    }
}

/// The main invariant of the data in the read result is that the number of rows is
/// either equal to total_rows_per_granule (if filter has not been applied) or to the number of
/// 1s in the filter (if filter has been applied).
void MergeTreeRangeReader::ReadResult::checkInternalConsistency() const
{
    /// Check that filter size matches number of rows that will be read.
    if (final_filter.present() && final_filter.size() != total_rows_per_granule)
        throw Exception(ErrorCodes::LOGICAL_ERROR,
            "Final filter size {} doesn't match total_rows_per_granule {}",
            final_filter.size(), total_rows_per_granule);

    /// Check that num_rows is consistent with final_filter and rows_per_granule.
    if (final_filter.present() && final_filter.countBytesInFilter() != num_rows && total_rows_per_granule != num_rows)
        throw Exception(ErrorCodes::LOGICAL_ERROR,
            "Number of rows {} doesn't match neither filter 1s count {} nor total_rows_per_granule {}",
            num_rows, final_filter.countBytesInFilter(), total_rows_per_granule);

    /// Check that additional columns have the same number of rows as the main columns.
    if (additional_columns && additional_columns.rows() != num_rows)
        throw Exception(ErrorCodes::LOGICAL_ERROR,
            "Number of rows in additional columns {} is not equal to number of rows in result columns {}",
            additional_columns.rows(), num_rows);

    for (const auto & column : columns)
    {
        if (column)
            chassert(column->size() == num_rows);
    }
}

std::string MergeTreeRangeReader::ReadResult::dumpInfo() const
{
    WriteBufferFromOwnString out;
    out << "num_rows: " << num_rows
        << ", columns: " << columns.size()
        << ", total_rows_per_granule: " << total_rows_per_granule;
    if (final_filter.present())
    {
        out << ", filter size: " << final_filter.size()
        << ", filter 1s: " << final_filter.countBytesInFilter();
    }
    else
    {
        out << ", no filter";
    }
    for (size_t ci = 0; ci < columns.size(); ++ci)
    {
        out << ", column[" << ci << "]: ";
        if (!columns[ci])
            out << " nullptr";
        else
        {
            out << " " << columns[ci]->dumpStructure();
        }
    }
    if (additional_columns)
    {
        out << ", additional_columns: " << additional_columns.dumpStructure();
    }
    return out.str();
}

void MergeTreeRangeReader::ReadResult::setFilterConstTrue()
{
    /// Remove the filter, so newly read columns will not be filtered.
    final_filter = FilterWithCachedCount();
}

static ColumnPtr andFilters(ColumnPtr c1, ColumnPtr c2)
{
    if (c1->size() != c2->size())
        throw Exception(ErrorCodes::LOGICAL_ERROR, "Size of filters don't match: {} and {}",
            c1->size(), c2->size());

    auto res = ColumnUInt8::create(c1->size());
    auto & res_data = res->getData();
    const auto & c1_data = typeid_cast<const ColumnUInt8&>(*c1).getData();
    const auto & c2_data = typeid_cast<const ColumnUInt8&>(*c2).getData();
    const size_t size = c1->size();
    /// The double NOT operators (!!) convert the non-zeros to the bool value of true (0x01) and zeros to false (0x00).
    /// After casting them to UInt8, '&' could replace '&&' for the 'AND' operation implementation and at the same
    /// time enable the auto vectorization.
    for (size_t i = 0; i < size; ++i)
        res_data[i] = (static_cast<UInt8>(!!c1_data[i]) & static_cast<UInt8>(!!c2_data[i]));
    return res;
}

static ColumnPtr combineFilters(ColumnPtr first, ColumnPtr second);

void MergeTreeRangeReader::ReadResult::applyFilter(const FilterWithCachedCount & filter)
{
    if (filter.size() != num_rows)
        throw Exception(ErrorCodes::LOGICAL_ERROR, "Filter size {} doesn't match number of rows {}",
            filter.size(), num_rows);

    LOG_TEST(log, "ReadResult::applyFilter() num_rows before: {}", num_rows);

    filterColumns(columns, filter);

    {
        auto tmp_columns = additional_columns.getColumns();
        filterColumns(tmp_columns, filter);
        if (!tmp_columns.empty())
            additional_columns.setColumns(tmp_columns);
        else
            additional_columns.clear();
    }

    num_rows = filter.countBytesInFilter();

    LOG_TEST(log, "ReadResult::applyFilter() num_rows after: {}", num_rows);
}

void MergeTreeRangeReader::ReadResult::optimize(const FilterWithCachedCount & current_filter, bool can_read_incomplete_granules)
{
    checkInternalConsistency();

    /// Combine new filter with the previous one if it is present.
    /// This filter has the size of total_rows_per granule. It is applied after reading contiguous chunks from
    /// the start of each granule.
    FilterWithCachedCount filter = current_filter;
    if (final_filter.present())
    {
        /// If current filter has the same size as the final filter, it means that the final filter has not been applied.
        /// In this case we AND current filter with the existing final filter.
        /// In other case, when the final filter has been applied, the size of current step filter will be equal to number of ones
        /// in the final filter. In this case we combine current filter with the final filter.
        ColumnPtr combined_filter;
        if (current_filter.size() == final_filter.size())
            combined_filter = andFilters(final_filter.getColumn(), current_filter.getColumn());
        else
            combined_filter = combineFilters(final_filter.getColumn(), current_filter.getColumn());

        filter = FilterWithCachedCount(combined_filter);
    }

    if (total_rows_per_granule == 0 || !filter.present())
        return;

    NumRows zero_tails;
    auto total_zero_rows_in_tails = countZeroTails(filter.getData(), zero_tails, can_read_incomplete_granules);

    LOG_TEST(log, "ReadResult::optimize() before: {}", dumpInfo());

    SCOPE_EXIT(
        if (!std::uncaught_exceptions())
        {
            checkInternalConsistency();
            LOG_TEST(log, "ReadResult::optimize() after: {}", dumpInfo());
        }
    );

    if (total_zero_rows_in_tails == filter.size())
    {
        LOG_TEST(log, "ReadResult::optimize() combined filter is const False");
        clear();
        return;
    }
    if (total_zero_rows_in_tails == 0 && filter.countBytesInFilter() == filter.size())
    {
        LOG_TEST(log, "ReadResult::optimize() combined filter is const True");
        setFilterConstTrue();
        return;
    }
    /// Just a guess. If only a few rows may be skipped, it's better not to skip at all.
    if (2 * total_zero_rows_in_tails > filter.size())
    {
        const NumRows rows_per_granule_previous = rows_per_granule;
        const size_t total_rows_per_granule_previous = total_rows_per_granule;

        for (auto i : collections::range(0, rows_per_granule.size()))
        {
            rows_per_granule[i] -= zero_tails[i];
        }
        num_rows_to_skip_in_last_granule += rows_per_granule_previous.back() - rows_per_granule.back();
        total_rows_per_granule = total_rows_per_granule_previous - total_zero_rows_in_tails;

        /// Check if const 1 after shrink.
        /// We can apply shrink only if after the previous step the number of rows in the result
        /// matches the rows_per_granule info. Otherwise we will not be able to match newly added zeros in granule tails.
        if (num_rows == total_rows_per_granule_previous
            && filter.countBytesInFilter() + total_zero_rows_in_tails == total_rows_per_granule_previous) /// All zeros are in tails?
        {
            setFilterConstTrue();

            /// If all zeros are in granule tails, we can use shrink to filter out rows.
            shrink(columns, rows_per_granule_previous); /// shrink acts as filtering in such case
            auto c = additional_columns.getColumns();
            shrink(c, rows_per_granule_previous);
            additional_columns.setColumns(c);

            num_rows = total_rows_per_granule;

            LOG_TEST(log, "ReadResult::optimize() after shrink {}", dumpInfo());
        }
        else
        {
            auto new_filter = ColumnUInt8::create(filter.size() - total_zero_rows_in_tails);
            IColumn::Filter & new_data = new_filter->getData();

            /// Shorten the filter by removing zeros from granule tails
            collapseZeroTails(filter.getData(), rows_per_granule_previous, new_data);
            if (total_rows_per_granule != new_filter->size())
                throw Exception(
                    ErrorCodes::LOGICAL_ERROR,
                    "New filter size {} doesn't match number of rows to be read {}",
                    new_filter->size(),
                    total_rows_per_granule);

            /// Need to apply combined filter here before replacing it with shortened one because otherwise
            /// the filter size will not match the number of rows in the result columns.
            if (num_rows == total_rows_per_granule_previous)
            {
                /// Filter from the previous steps has not been applied yet, do it now.
                applyFilter(filter);
            }
            else
            {
                /// Filter was applied before, so apply only new filter from the current step.
                applyFilter(current_filter);
            }

            final_filter = FilterWithCachedCount(new_filter->getPtr());
            if (num_rows != final_filter.countBytesInFilter())
                throw Exception(
                    ErrorCodes::LOGICAL_ERROR,
                    "Count of 1s in final filter {} doesn't match number of rows {}",
                    final_filter.countBytesInFilter(),
                    num_rows);

            LOG_TEST(log, "ReadResult::optimize() after colapseZeroTails {}", dumpInfo());
        }
    }
    else
    {
        /// Check if we have rows already filtered at the previous step. In such case we must apply the filter because
        /// otherwise num_rows doesn't match total_rows_per_granule and the next read step will not know how to filter
        /// newly read columns to match the num_rows.
        if (num_rows != total_rows_per_granule)
        {
            applyFilter(current_filter);
        }
        /// Another guess, if it's worth filtering at PREWHERE
        else if (filter.countBytesInFilter() < 0.6 * filter.size())
        {
            applyFilter(filter);
        }

        final_filter = std::move(filter);
    }
}

size_t MergeTreeRangeReader::ReadResult::countZeroTails(const IColumn::Filter & filter_vec, NumRows & zero_tails, bool can_read_incomplete_granules) const
{
    zero_tails.resize(0);
    zero_tails.reserve(rows_per_granule.size());

    const auto * filter_data = filter_vec.data();

    size_t total_zero_rows_in_tails = 0;

    for (auto rows_to_read : rows_per_granule)
    {
        /// Count the number of zeros at the end of filter for rows were read from current granule.
        size_t zero_tail = numZerosInTail(filter_data, filter_data + rows_to_read);
        if (!can_read_incomplete_granules && zero_tail != rows_to_read)
            zero_tail = 0;
        zero_tails.push_back(zero_tail);
        total_zero_rows_in_tails += zero_tails.back();
        filter_data += rows_to_read;
    }

    return total_zero_rows_in_tails;
}

void MergeTreeRangeReader::ReadResult::collapseZeroTails(const IColumn::Filter & filter_vec, const NumRows & rows_per_granule_previous, IColumn::Filter & new_filter_vec) const
{
    const auto * filter_data = filter_vec.data();
    auto * new_filter_data = new_filter_vec.data();

    for (auto i : collections::range(0, rows_per_granule.size()))
    {
        memcpySmallAllowReadWriteOverflow15(new_filter_data, filter_data, rows_per_granule[i]);
        filter_data += rows_per_granule_previous[i];
        new_filter_data += rows_per_granule[i];
    }

    new_filter_vec.resize(new_filter_data - new_filter_vec.data());
}

DECLARE_AVX512BW_SPECIFIC_CODE(
size_t numZerosInTail(const UInt8 * begin, const UInt8 * end)
{
    size_t count = 0;
    const __m512i zero64 = _mm512_setzero_epi32();
    while (end - begin >= 64)
    {
        end -= 64;
        const auto * pos = end;
        UInt64 val = static_cast<UInt64>(_mm512_cmp_epi8_mask(
                        _mm512_loadu_si512(reinterpret_cast<const __m512i *>(pos)),
                        zero64,
                        _MM_CMPINT_EQ));
        val = ~val;
        if (val == 0)
            count += 64;
        else
        {
            count += std::countl_zero(val);
            return count;
        }
    }
    while (end > begin && end[-1] == 0)
    {
        --end;
        ++count;
    }
    return count;
}
) /// DECLARE_AVX512BW_SPECIFIC_CODE

DECLARE_AVX2_SPECIFIC_CODE(
size_t numZerosInTail(const UInt8 * begin, const UInt8 * end)
{
    size_t count = 0;
    const __m256i zero32 = _mm256_setzero_si256();
    while (end - begin >= 64)
    {
        end -= 64;
        const auto * pos = end;
        UInt64 val =
            (static_cast<UInt64>(_mm256_movemask_epi8(_mm256_cmpeq_epi8(
                        _mm256_loadu_si256(reinterpret_cast<const __m256i *>(pos)),
                        zero32))) & 0xffffffffu)
            | (static_cast<UInt64>(_mm256_movemask_epi8(_mm256_cmpeq_epi8(
                        _mm256_loadu_si256(reinterpret_cast<const __m256i *>(pos + 32)),
                        zero32))) << 32u);

        val = ~val;
        if (val == 0)
            count += 64;
        else
        {
            count += std::countl_zero(val);
            return count;
        }
    }
    while (end > begin && end[-1] == 0)
    {
        --end;
        ++count;
    }
    return count;
}
) /// DECLARE_AVX2_SPECIFIC_CODE

size_t MergeTreeRangeReader::ReadResult::numZerosInTail(const UInt8 * begin, const UInt8 * end)
{
#if USE_MULTITARGET_CODE
    /// check if cpu support avx512 dynamically, haveAVX512BW contains check of haveAVX512F
    if (isArchSupported(TargetArch::AVX512BW))
        return TargetSpecific::AVX512BW::numZerosInTail(begin, end);
    if (isArchSupported(TargetArch::AVX2))
        return TargetSpecific::AVX2::numZerosInTail(begin, end);
#endif

    size_t count = 0;

#if defined(__SSE2__)
    const __m128i zero16 = _mm_setzero_si128();
    while (end - begin >= 64)
    {
        end -= 64;
        const auto * pos = end;
        UInt64 val =
                static_cast<UInt64>(_mm_movemask_epi8(_mm_cmpeq_epi8(
                        _mm_loadu_si128(reinterpret_cast<const __m128i *>(pos)),
                        zero16)))
                | (static_cast<UInt64>(_mm_movemask_epi8(_mm_cmpeq_epi8(
                        _mm_loadu_si128(reinterpret_cast<const __m128i *>(pos + 16)),
                        zero16))) << 16u)
                | (static_cast<UInt64>(_mm_movemask_epi8(_mm_cmpeq_epi8(
                        _mm_loadu_si128(reinterpret_cast<const __m128i *>(pos + 32)),
                        zero16))) << 32u)
                | (static_cast<UInt64>(_mm_movemask_epi8(_mm_cmpeq_epi8(
                        _mm_loadu_si128(reinterpret_cast<const __m128i *>(pos + 48)),
                        zero16))) << 48u);
        val = ~val;
        if (val == 0)
            count += 64;
        else
        {
            count += std::countl_zero(val);
            return count;
        }
    }
#elif defined(__aarch64__) && defined(__ARM_NEON)
    const uint8x16_t bitmask = {0x01, 0x02, 0x4, 0x8, 0x10, 0x20, 0x40, 0x80, 0x01, 0x02, 0x4, 0x8, 0x10, 0x20, 0x40, 0x80};
    while (end - begin >= 64)
    {
        end -= 64;
        const auto * src = reinterpret_cast<const unsigned char *>(end);
        const uint8x16_t p0 = vceqzq_u8(vld1q_u8(src));
        const uint8x16_t p1 = vceqzq_u8(vld1q_u8(src + 16));
        const uint8x16_t p2 = vceqzq_u8(vld1q_u8(src + 32));
        const uint8x16_t p3 = vceqzq_u8(vld1q_u8(src + 48));
        uint8x16_t t0 = vandq_u8(p0, bitmask);
        uint8x16_t t1 = vandq_u8(p1, bitmask);
        uint8x16_t t2 = vandq_u8(p2, bitmask);
        uint8x16_t t3 = vandq_u8(p3, bitmask);
        uint8x16_t sum0 = vpaddq_u8(t0, t1);
        uint8x16_t sum1 = vpaddq_u8(t2, t3);
        sum0 = vpaddq_u8(sum0, sum1);
        sum0 = vpaddq_u8(sum0, sum0);
        UInt64 val = vgetq_lane_u64(vreinterpretq_u64_u8(sum0), 0);
        val = ~val;
        if (val == 0)
            count += 64;
        else
        {
            count += std::countl_zero(val);
            return count;
        }
    }
#endif

    while (end > begin && end[-1] == 0)
    {
        --end;
        ++count;
    }
    return count;
}

MergeTreeRangeReader::MergeTreeRangeReader(
    IMergeTreeReader * merge_tree_reader_,
    Block prev_reader_header_,
    const PrewhereExprStep * prewhere_info_,
    ReadStepPerformanceCountersPtr performance_counters_,
    bool main_reader_)
    : merge_tree_reader(merge_tree_reader_)
    , index_granularity(&(merge_tree_reader->data_part_info_for_read->getIndexGranularity()))
    , prewhere_info(prewhere_info_)
    , performance_counters(performance_counters_)
    , main_reader(main_reader_)
{
    result_sample_block = std::move(prev_reader_header_);

    for (const auto & name_and_type : merge_tree_reader->getColumns())
    {
        read_sample_block.insert({name_and_type.type->createColumn(), name_and_type.type, name_and_type.name});
        result_sample_block.insert({name_and_type.type->createColumn(), name_and_type.type, name_and_type.name});
    }

    if (prewhere_info)
    {
        const auto & step = *prewhere_info;
        if (step.actions)
            step.actions->execute(result_sample_block, true);

        if (step.remove_filter_column)
            result_sample_block.erase(step.filter_column_name);
    }
}

size_t MergeTreeRangeReader::numReadRowsInCurrentGranule() const
{
    return stream.numReadRowsInCurrentGranule();
}

size_t MergeTreeRangeReader::numPendingRowsInCurrentGranule() const
{
    auto pending_rows = stream.numPendingRowsInCurrentGranule();

    if (pending_rows)
        return pending_rows;

    return numRowsInCurrentGranule();
}

size_t MergeTreeRangeReader::numRowsInCurrentGranule() const
{
    /// If pending_rows is zero, than stream is not initialized.
    if (stream.current_mark_index_granularity)
        return stream.current_mark_index_granularity;

    /// We haven't read anything, return first
    size_t first_mark = merge_tree_reader->getFirstMarkToRead();
    return index_granularity->getMarkRows(first_mark);
}

size_t MergeTreeRangeReader::currentMark() const
{
    return stream.currentMark();
}

const NameSet MergeTreeRangeReader::virtuals_to_fill = {"_part_offset", "_block_offset"};

size_t MergeTreeRangeReader::Stream::numPendingRows() const
{
    size_t rows_between_marks = index_granularity->getRowsCountInRange(current_mark, last_mark);
    return rows_between_marks - offset_after_current_mark;
}

UInt64 MergeTreeRangeReader::Stream::currentPartOffset() const
{
    return index_granularity->getMarkStartingRow(current_mark) + offset_after_current_mark;
}

UInt64 MergeTreeRangeReader::Stream::lastPartOffset() const
{
    return index_granularity->getMarkStartingRow(last_mark);
}


size_t MergeTreeRangeReader::Stream::ceilRowsToCompleteGranules(size_t rows_num) const
{
    /// Find the first occurrence of mark that satisfies getRowsCountInRange(left, mark + 1) >= rows_num
    /// in [current_mark, last_mark).
    assert(current_mark + 1 <= last_mark);
    size_t left_mark = current_mark;
    size_t right_mark = last_mark;
    while (left_mark < right_mark)
    {
        size_t mid_mark = left_mark + (right_mark - left_mark) / 2;
        if (index_granularity->getRowsCountInRange(current_mark, mid_mark + 1) >= rows_num)
            right_mark = mid_mark;
        else
            left_mark = mid_mark + 1;
    }
    size_t end_mark = (left_mark == last_mark) ? left_mark : left_mark + 1;
    return index_granularity->getRowsCountInRange(current_mark, end_mark);
}


bool MergeTreeRangeReader::isCurrentRangeFinished() const
{
    return stream.isFinished();
}

/// When executing ExpressionActions on an empty block, it is not possible to determine the number of rows
/// in the block for the new columns so the result block will have 0 rows and it will not match the rest of
/// the columns in the ReadResult.
/// The dummy column is added to maintain the information about the number of rows in the block and to produce
/// the result block with the correct number of rows.
static String addDummyColumnWithRowCount(Block & block, size_t num_rows)
{
    bool has_columns = false;
    for (const auto & column : block)
    {
        if (column.column)
        {
            assert(column.column->size() == num_rows);
            has_columns = true;
            break;
        }
    }

    if (has_columns)
        return {};

    ColumnWithTypeAndName dummy_column;
    dummy_column.column = DataTypeUInt8().createColumnConst(num_rows, Field(1));
    dummy_column.type = std::make_shared<DataTypeUInt8>();
    /// Generate a random name to avoid collisions with real columns.
    dummy_column.name = "....dummy...." + toString(UUIDHelpers::generateV4());
    block.insert(dummy_column);

    return dummy_column.name;
}

MergeTreeRangeReader::ReadResult MergeTreeRangeReader::startReadingChain(size_t max_rows, MarkRanges & ranges)
{
    ReadResult result(log);
    result.columns.resize(merge_tree_reader->getColumns().size());

    size_t current_task_last_mark = getLastMark(ranges);

    /// The stream could be unfinished by the previous read request because of max_rows limit.
    /// In this case it will have some rows from the previously started range. We need to save their begin and
    /// end offsets to properly fill _part_offset column.
    UInt64 leading_begin_part_offset = 0;
    UInt64 leading_end_part_offset = 0;
<<<<<<< HEAD
    std::optional<size_t> current_mark;
=======

>>>>>>> 4a7ca6d7
    if (!stream.isFinished())
    {
        leading_begin_part_offset = stream.currentPartOffset();
        leading_end_part_offset = stream.lastPartOffset();
        current_mark = stream.current_mark;
    }

    /// Stream is lazy. result.num_added_rows is the number of rows added to block which is not equal to
    /// result.num_rows_read until call to stream.finalize(). Also result.num_added_rows may be less than
    /// result.num_rows_read if the last granule in range also the last in part (so we have to adjust last granule).
    {
        bool use_query_condition_cache = merge_tree_reader->getMergeTreeReaderSettings().use_query_condition_cache;
        size_t space_left = max_rows;
        while (space_left && (!stream.isFinished() || !ranges.empty()))
        {
            if (stream.isFinished())
            {
                result.addRows(stream.finalize(result.columns));
                if (current_mark && *current_mark < stream.last_mark)
                    result.addReadRange(MarkRange{*current_mark, stream.last_mark});

                stream = Stream(ranges.front().begin, ranges.front().end, current_task_last_mark, merge_tree_reader);
                result.addRange(ranges.front());
                ranges.pop_front();
                current_mark = stream.current_mark;
            }

            size_t current_space = space_left;

            /// If reader can't read part of granule, we have to increase number of reading rows
            ///  to read complete granules and exceed max_rows a bit.
            /// When using query condition cache, you need to ensure that the read Mark is complete.
            if (use_query_condition_cache || !merge_tree_reader->canReadIncompleteGranules())
                current_space = stream.ceilRowsToCompleteGranules(space_left);

            auto rows_to_read = std::min(current_space, stream.numPendingRowsInCurrentGranule());

            bool last = rows_to_read == space_left;
            result.addRows(stream.read(result.columns, rows_to_read, !last));
            result.addGranule(rows_to_read);
            space_left = (rows_to_read > space_left ? 0 : space_left - rows_to_read);
        }
    }

    result.addRows(stream.finalize(result.columns));
    size_t last_mark = stream.isFinished() ? stream.last_mark : stream.current_mark;
    if (current_mark && current_mark < last_mark)
        result.addReadRange(MarkRange{*current_mark, last_mark});

    /// Last granule may be incomplete.
    if (!result.rows_per_granule.empty())
        result.adjustLastGranule();

    fillVirtualColumns(result.columns, result, leading_begin_part_offset, leading_end_part_offset);
    result.num_rows = result.numReadRows();

    updatePerformanceCounters(result.numReadRows());

    return result;
}

void MergeTreeRangeReader::fillVirtualColumns(Columns & columns, ReadResult & result, UInt64 leading_begin_part_offset, UInt64 leading_end_part_offset)
{
    ColumnPtr part_offset_column;

    auto add_offset_column = [&](const auto & column_name)
    {
        size_t pos = read_sample_block.getPositionByName(column_name);
        chassert(pos < columns.size());

        /// Column may be persisted in part.
        if (columns[pos])
            return;

        if (!part_offset_column)
            part_offset_column = createPartOffsetColumn(result, leading_begin_part_offset, leading_end_part_offset);

        columns[pos] = part_offset_column;
    };

    if (read_sample_block.has("_part_offset"))
        add_offset_column("_part_offset");

    /// Column _block_offset is the same as _part_offset if it's not persisted in part.
    if (read_sample_block.has(BlockOffsetColumn::name))
        add_offset_column(BlockOffsetColumn::name);
}

ColumnPtr MergeTreeRangeReader::createPartOffsetColumn(ReadResult & result, UInt64 leading_begin_part_offset, UInt64 leading_end_part_offset)
{
    size_t num_rows = result.numReadRows();

    auto column = ColumnUInt64::create(num_rows);
    ColumnUInt64::Container & vec = column->getData();

    UInt64 * pos = vec.data();
    UInt64 * end = &vec[num_rows];

    /// Fill the remaining part of the previous range (it was started in the previous read request).
    while (pos < end && leading_begin_part_offset < leading_end_part_offset)
        *pos++ = leading_begin_part_offset++;

    const auto & start_ranges = result.started_ranges;

    /// Fill the ranges which were started in the current read request.
    for (const auto & start_range : start_ranges)
    {
        UInt64 start_part_offset = index_granularity->getMarkStartingRow(start_range.range.begin);
        UInt64 end_part_offset = index_granularity->getMarkStartingRow(start_range.range.end);

        while (pos < end && start_part_offset < end_part_offset)
            *pos++ = start_part_offset++;
    }

    return column;
}

Columns MergeTreeRangeReader::continueReadingChain(ReadResult & result, size_t & num_rows)
{
    Columns columns;
    num_rows = 0;

    /// No columns need to be read at this step? (only more filtering)
    if (merge_tree_reader->getColumns().empty())
        return columns;

    if (result.rows_per_granule.empty())
    {
        /// If zero rows were read on prev step, there is no more rows to read.
        /// Last granule may have less rows than index_granularity, so finish reading manually.
        stream.finish();
        return columns;
    }

    UInt64 leading_begin_part_offset = 0;
    UInt64 leading_end_part_offset = 0;
    if (!stream.isFinished())
    {
        leading_begin_part_offset = stream.currentPartOffset();
        leading_end_part_offset = stream.lastPartOffset();
    }

    columns.resize(merge_tree_reader->numColumnsInResult());

    const auto & rows_per_granule = result.rows_per_granule;
    const auto & started_ranges = result.started_ranges;

    size_t current_task_last_mark = ReadResult::getLastMark(started_ranges);
    size_t next_range_to_start = 0;

    auto size = rows_per_granule.size();
    for (auto i : collections::range(0, size))
    {
        if (next_range_to_start < started_ranges.size()
            && i == started_ranges[next_range_to_start].num_granules_read_before_start)
        {
            num_rows += stream.finalize(columns);
            const auto & range = started_ranges[next_range_to_start].range;
            ++next_range_to_start;
            stream = Stream(range.begin, range.end, current_task_last_mark, merge_tree_reader);
        }

        bool last = i + 1 == size;
        num_rows += stream.read(columns, rows_per_granule[i], !last);
    }

    stream.skip(result.num_rows_to_skip_in_last_granule);
    num_rows += stream.finalize(columns);

    /// added_rows may be zero if all columns were read in prewhere and it's ok.
    if (num_rows && num_rows != result.total_rows_per_granule)
        throw Exception(ErrorCodes::LOGICAL_ERROR, "RangeReader read {} rows, but {} expected.",
                        num_rows, result.total_rows_per_granule);

    fillVirtualColumns(columns, result, leading_begin_part_offset, leading_end_part_offset);

    updatePerformanceCounters(num_rows);

    return columns;
}

void MergeTreeRangeReader::updatePerformanceCounters(size_t num_rows_read)
{
    ProfileEvents::increment(ProfileEvents::RowsReadByMainReader, main_reader * num_rows_read);
    ProfileEvents::increment(ProfileEvents::RowsReadByPrewhereReaders, (!main_reader) * num_rows_read);
    performance_counters->rows_read += num_rows_read;
}

static void checkCombinedFiltersSize(size_t bytes_in_first_filter, size_t second_filter_size)
{
    if (bytes_in_first_filter != second_filter_size)
        throw Exception(ErrorCodes::LOGICAL_ERROR,
            "Cannot combine filters because number of bytes in a first filter ({}) "
            "does not match second filter size ({})", bytes_in_first_filter, second_filter_size);
}

DECLARE_AVX512VBMI2_SPECIFIC_CODE(
inline void combineFiltersImpl(UInt8 * first_begin, const UInt8 * first_end, const UInt8 * second_begin)
{
    constexpr size_t AVX512_VEC_SIZE_IN_BYTES = 64;

    while (first_begin + AVX512_VEC_SIZE_IN_BYTES <= first_end)
    {
        UInt64 mask = bytes64MaskToBits64Mask(first_begin);
        __m512i src = _mm512_loadu_si512(reinterpret_cast<void *>(first_begin));
        __m512i dst = _mm512_mask_expandloadu_epi8(src, static_cast<__mmask64>(mask), reinterpret_cast<const void *>(second_begin));
        _mm512_storeu_si512(reinterpret_cast<void *>(first_begin), dst);

        first_begin += AVX512_VEC_SIZE_IN_BYTES;
        second_begin += std::popcount(mask);
    }

    for (/* empty */; first_begin < first_end; ++first_begin)
    {
        if (*first_begin)
        {
            *first_begin = *second_begin++;
        }
    }
}
)

/* The BMI2 intrinsic, _pdep_u64 (unsigned __int64 a, unsigned __int64 mask), works
 * by copying contiguous low-order bits from unsigned 64-bit integer a to destination
 * at the corresponding bit locations specified by mask. To implement the column
 * combination with the intrinsic, 8 contiguous bytes would be loaded from second_begin
 * as a UInt64 and act the first operand, meanwhile the mask should be constructed from
 * first_begin so that the bytes to be replaced (non-zero elements) are mapped to 0xFF
 * at the exact bit locations and 0x00 otherwise.
 *
 * The construction of mask employs the SSE intrinsic, mm_cmpeq_epi8(__m128i a, __m128i
 * b), which compares packed 8-bit integers in first_begin and packed 0s and outputs
 * 0xFF for equality and 0x00 for inequality. The result's negation then creates the
 * desired bit masks for _pdep_u64.
 *
 * The below example visualizes how this optimization applies to the combination of
 * two quadwords from first_begin and second_begin.
 *
 *                                      Addr  high                           low
 *                                      <----------------------------------------
 * first_begin............................0x00 0x11 0x12 0x00 0x00 0x13 0x14 0x15
 *     |      mm_cmpeq_epi8(src, 0)        |    |    |    |    |    |    |    |
 *     v                                   v    v    v    v    v    v    v    v
 *  inv_mask..............................0xFF 0x00 0x00 0xFF 0xFF 0x00 0x00 0x00
 *     |      (negation)                   |    |    |    |    |    |    |    |
 *     v                                   v    v    v    v    v    v    v    v
 *    mask-------------------------+......0x00 0xFF 0xFF 0x00 0x00 0xFF 0xFF 0xFF
 *                                 |            |    |              |    |    |
 *                                 v            v    v              v    v    v
 *    dst = pdep_u64(second_begin, mask)..0x00 0x05 0x04 0x00 0x00 0x03 0x02 0x01
 *                        ^                     ^    ^              ^    ^    ^
 *                        |                     |    |              |    |    |
 *                        |                     |    +---------+    |    |    |
 *     +------------------+                     +---------+    |    |    |    |
 *     |                                                  |    |    |    |    |
 * second_begin...........................0x00 0x00 0x00 0x05 0x04 0x03 0x02 0x01
 *
 * References:
 * 1. https://www.felixcloutier.com/x86/pdep
 * 2. https://www.felixcloutier.com/x86/pcmpeqb:pcmpeqw:pcmpeqd
 */
DECLARE_AVX2_SPECIFIC_CODE(
inline void combineFiltersImpl(UInt8 * first_begin, const UInt8 * first_end, const UInt8 * second_begin)
{
    constexpr size_t XMM_VEC_SIZE_IN_BYTES = 16;
    const __m128i zero16 = _mm_setzero_si128();

    while (first_begin + XMM_VEC_SIZE_IN_BYTES <= first_end)
    {
        __m128i src = _mm_loadu_si128(reinterpret_cast<__m128i *>(first_begin));
        __m128i inv_mask = _mm_cmpeq_epi8(src, zero16);

        UInt64 masks[] = {
            ~static_cast<UInt64>(_mm_extract_epi64(inv_mask, 0)),
            ~static_cast<UInt64>(_mm_extract_epi64(inv_mask, 1)),
        };

        for (const auto & mask: masks)
        {
            UInt64 dst = _pdep_u64(unalignedLoad<UInt64>(second_begin), mask);
            unalignedStore<UInt64>(first_begin, dst);

            first_begin += sizeof(UInt64);
            second_begin += std::popcount(mask) / 8;
        }
    }

    for (/* empty */; first_begin < first_end; ++first_begin)
    {
        if (*first_begin)
        {
            *first_begin = *second_begin++;
        }
    }
}
)

/// Second filter size must be equal to number of 1s in the first filter.
/// The result has size equal to first filter size and contains 1s only where both filters contain 1s.
static ColumnPtr combineFilters(ColumnPtr first, ColumnPtr second)
{
    ConstantFilterDescription first_const_descr(*first);

    if (first_const_descr.always_true)
    {
        checkCombinedFiltersSize(first->size(), second->size());
        return second;
    }

    if (first_const_descr.always_false)
    {
        checkCombinedFiltersSize(0, second->size());
        return first;
    }

    FilterDescription first_descr(*first);

    size_t bytes_in_first_filter = countBytesInFilter(*first_descr.data);
    checkCombinedFiltersSize(bytes_in_first_filter, second->size());

    ConstantFilterDescription second_const_descr(*second);

    if (second_const_descr.always_true)
        return first;

    if (second_const_descr.always_false)
        return second->cloneResized(first->size());

    FilterDescription second_descr(*second);

    MutableColumnPtr mut_first;
    if (first_descr.data_holder)
        mut_first = IColumn::mutate(std::move(first_descr.data_holder));
    else
        mut_first = IColumn::mutate(std::move(first));

    auto & first_data = typeid_cast<ColumnUInt8 *>(mut_first.get())->getData();
    const auto * second_data = second_descr.data->data();

#if USE_MULTITARGET_CODE
    if (isArchSupported(TargetArch::AVX512VBMI2))
    {
        TargetSpecific::AVX512VBMI2::combineFiltersImpl(first_data.begin(), first_data.end(), second_data);
    }
    else if (isArchSupported(TargetArch::AVX2))
    {
        TargetSpecific::AVX2::combineFiltersImpl(first_data.begin(), first_data.end(), second_data);
    }
    else
#endif
    {
        for (auto & val : first_data)
        {
            if (val)
            {
                val = *second_data;
                ++second_data;
            }
        }
    }

    return mut_first;
}

void MergeTreeRangeReader::executeActionsBeforePrewhere(ReadResult & result, Columns & read_columns, const Block & previous_header, size_t num_read_rows) const
{
    merge_tree_reader->fillVirtualColumns(read_columns, num_read_rows);

    /// fillMissingColumns() must be called after reading but before any filterings because
    /// some columns (e.g. arrays) might be only partially filled and thus not be valid and
    /// fillMissingColumns() fixes this.
    bool should_evaluate_missing_defaults;
    merge_tree_reader->fillMissingColumns(read_columns, should_evaluate_missing_defaults, num_read_rows);

    if (result.total_rows_per_granule == num_read_rows && result.num_rows != num_read_rows)
    {
        /// We have filter applied from the previous step
        /// So we need to apply it to the newly read rows
        if (!result.final_filter.present() || result.final_filter.countBytesInFilter() != result.num_rows)
            throw Exception(ErrorCodes::LOGICAL_ERROR, "Final filter is missing or has mistaching size, read_result: {}", result.dumpInfo());

        filterColumns(read_columns, result.final_filter);
    }

    /// If columns not empty, then apply on-fly alter conversions if any required
    if (!prewhere_info || prewhere_info->perform_alter_conversions)
        merge_tree_reader->performRequiredConversions(read_columns);

    /// If some columns absent in part, then evaluate default values
    if (should_evaluate_missing_defaults)
    {
        Block additional_columns;
        if (previous_header)
            additional_columns = previous_header.cloneWithColumns(result.columns);

        for (const auto & col : result.additional_columns)
            additional_columns.insert(col);

        addDummyColumnWithRowCount(additional_columns, result.num_rows);
        merge_tree_reader->evaluateMissingDefaults(additional_columns, read_columns);
    }
}

void MergeTreeRangeReader::executePrewhereActionsAndFilterColumns(ReadResult & result, const Block & previous_header, bool is_last_reader) const
{
    result.checkInternalConsistency();

    if (!prewhere_info)
        return;

    const auto & header = read_sample_block;
    size_t num_columns = header.columns();

    /// Check that we have columns from previous steps and newly read required columns
    if (result.columns.size() < num_columns)
        throw Exception(ErrorCodes::LOGICAL_ERROR,
                        "Invalid number of columns passed to MergeTreeRangeReader. Expected {}, got {}",
                        num_columns, result.columns.size());

    /// Restore block from columns list.
    Block block;
    size_t pos = 0;

    for (const auto & column : previous_header)
    {
        block.insert({result.columns[pos], column.type, column.name});
        ++pos;
    }

    for (auto name_and_type = header.begin(); name_and_type != header.end() && pos < result.columns.size(); ++pos, ++name_and_type)
        block.insert({result.columns[pos], name_and_type->type, name_and_type->name});

    {
        /// Columns might be projected out. We need to store them here so that default columns can be evaluated later.
        Block additional_columns = block;

        if (prewhere_info->actions)
        {
            const String dummy_column = addDummyColumnWithRowCount(block, result.num_rows);

            LOG_TEST(log, "Executing prewhere actions on block: {}", block.dumpStructure());

            prewhere_info->actions->execute(block);

            if (!dummy_column.empty())
                block.erase(dummy_column);
        }

        result.additional_columns.clear();
        /// Additional columns might only be needed if there are more steps in the chain.
        if (!is_last_reader)
        {
            for (auto & col : additional_columns)
            {
                /// Exclude columns that are present in the result block to avoid storing them and filtering twice.
                /// TODO: also need to exclude the columns that are not needed for the next steps.
                if (block.has(col.name))
                    continue;
                result.additional_columns.insert(col);
            }
        }
    }

    result.columns.clear();
    result.columns.reserve(block.columns());
    for (auto & col : block)
        result.columns.emplace_back(std::move(col.column));

    if (prewhere_info->type == PrewhereExprStep::Filter)
    {
        /// Filter computed at the current step. Its size is equal to num_rows which is <= total_rows_per_granule
        size_t filter_column_pos = block.getPositionByName(prewhere_info->filter_column_name);
        auto current_step_filter = result.columns[filter_column_pos];

        /// In case when we are returning prewhere column the caller expects it to serve as a final filter:
        /// it must contain 0s not only from the current step but also from all the previous steps.
        /// One way to achieve this is to apply the final_filter if we know that the final_filter was not applied at
        /// several previous steps but was accumulated instead.
        result.can_return_prewhere_column_without_filtering = result.filterWasApplied();

        if (prewhere_info->remove_filter_column)
            result.columns.erase(result.columns.begin() + filter_column_pos);

        FilterWithCachedCount current_filter(current_step_filter);
        result.optimize(current_filter, merge_tree_reader->canReadIncompleteGranules());

        if (prewhere_info->need_filter && !result.filterWasApplied())
        {
            /// Depending on whether the final filter was applied at the previous step or not we need to apply either
            /// just the current step filter or the accumulated filter.
            FilterWithCachedCount filter_to_apply =
                current_filter.size() == result.total_rows_per_granule
                    ? result.final_filter
                    : current_filter;

            result.applyFilter(filter_to_apply);
        }
    }

    LOG_TEST(log, "After execute prewhere {}", result.dumpInfo());
}

std::string PrewhereExprInfo::dump() const
{
    WriteBufferFromOwnString s;

    const char indent[] = "\n      ";
    for (size_t i = 0; i < steps.size(); ++i)
    {
        s << "STEP " << i << ":\n"
            << "  ACTIONS: " << (steps[i]->actions ?
                (indent + boost::replace_all_copy(steps[i]->actions->dumpActions(), "\n", indent)) :
                "nullptr") << "\n"
            << "  COLUMN: " << steps[i]->filter_column_name << "\n"
            << "  REMOVE_COLUMN: " << steps[i]->remove_filter_column << "\n"
            << "  NEED_FILTER: " << steps[i]->need_filter << "\n\n";
    }

    return s.str();
}

std::string PrewhereExprInfo::dumpConditions() const
{
    WriteBufferFromOwnString s;

    for (size_t i = 0; i < steps.size(); ++i)
        s << (i == 0 ? "\"" : ", \"") << steps[i]->filter_column_name << "\"";

    return s.str();
}

}<|MERGE_RESOLUTION|>--- conflicted
+++ resolved
@@ -948,11 +948,7 @@
     /// end offsets to properly fill _part_offset column.
     UInt64 leading_begin_part_offset = 0;
     UInt64 leading_end_part_offset = 0;
-<<<<<<< HEAD
     std::optional<size_t> current_mark;
-=======
-
->>>>>>> 4a7ca6d7
     if (!stream.isFinished())
     {
         leading_begin_part_offset = stream.currentPartOffset();
