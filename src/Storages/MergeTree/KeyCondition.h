--- conflicted
+++ resolved
@@ -9,8 +9,8 @@
 #include <Parsers/ASTSelectQuery.h>
 #include <Parsers/ASTFunction.h>
 #include <Storages/SelectQueryInfo.h>
+#include <Storages/ColumnsDescription.h>
 #include <Storages/MergeTree/FieldRange.h>
-#include <Storages/ColumnsDescription.h>
 
 
 namespace DB
@@ -21,205 +21,6 @@
 using FunctionBasePtr = std::shared_ptr<IFunctionBase>;
 class ExpressionActions;
 using ExpressionActionsPtr = std::shared_ptr<ExpressionActions>;
-
-<<<<<<< HEAD
-=======
-/** A field, that can be stored in two representations:
-  * - A standalone field.
-  * - A field with reference to its position in a block.
-  *   It's needed for execution of functions on ranges during
-  *   index analysis. If function was executed once for field,
-  *   its result would be cached for whole block for which field's reference points to.
-  */
-struct FieldRef : public Field
-{
-    FieldRef() = default;
-
-    /// Create as explicit field without block.
-    template <typename T>
-    FieldRef(T && value) : Field(std::forward<T>(value)) {}
-
-    /// Create as reference to field in block.
-    FieldRef(ColumnsWithTypeAndName * columns_, size_t row_idx_, size_t column_idx_)
-        : Field((*(*columns_)[column_idx_].column)[row_idx_]),
-          columns(columns_), row_idx(row_idx_), column_idx(column_idx_) {}
-
-    bool isExplicit() const { return columns == nullptr; }
-
-    ColumnsWithTypeAndName * columns = nullptr;
-    size_t row_idx = 0;
-    size_t column_idx = 0;
-};
-
-/** Range with open or closed ends; possibly unbounded.
-  */
-struct Range
-{
-private:
-    static bool equals(const Field & lhs, const Field & rhs);
-    static bool less(const Field & lhs, const Field & rhs);
-
-public:
-    FieldRef left;                       /// the left border, if any
-    FieldRef right;                      /// the right border, if any
-    bool left_bounded = false;        /// bounded at the left
-    bool right_bounded = false;       /// bounded at the right
-    bool left_included = false;       /// includes the left border, if any
-    bool right_included = false;      /// includes the right border, if any
-
-    /// The whole unversum.
-    Range() {}
-
-    /// One point.
-    Range(const FieldRef & point)
-        : left(point), right(point), left_bounded(true), right_bounded(true), left_included(true), right_included(true) {}
-
-    /// A bounded two-sided range.
-    Range(const FieldRef & left_, bool left_included_, const FieldRef & right_, bool right_included_)
-        : left(left_), right(right_),
-        left_bounded(true), right_bounded(true),
-        left_included(left_included_), right_included(right_included_)
-    {
-        shrinkToIncludedIfPossible();
-    }
-
-    static Range createRightBounded(const FieldRef & right_point, bool right_included)
-    {
-        Range r;
-        r.right = right_point;
-        r.right_bounded = true;
-        r.right_included = right_included;
-        r.shrinkToIncludedIfPossible();
-        return r;
-    }
-
-    static Range createLeftBounded(const FieldRef & left_point, bool left_included)
-    {
-        Range r;
-        r.left = left_point;
-        r.left_bounded = true;
-        r.left_included = left_included;
-        r.shrinkToIncludedIfPossible();
-        return r;
-    }
-
-    /** Optimize the range. If it has an open boundary and the Field type is "loose"
-      * - then convert it to closed, narrowing by one.
-      * That is, for example, turn (0,2) into [1].
-      */
-    void shrinkToIncludedIfPossible()
-    {
-        if (left.isExplicit() && left_bounded && !left_included)
-        {
-            if (left.getType() == Field::Types::UInt64 && left.get<UInt64>() != std::numeric_limits<UInt64>::max())
-            {
-                ++left.get<UInt64 &>();
-                left_included = true;
-            }
-            if (left.getType() == Field::Types::Int64 && left.get<Int64>() != std::numeric_limits<Int64>::max())
-            {
-                ++left.get<Int64 &>();
-                left_included = true;
-            }
-        }
-        if (right.isExplicit() && right_bounded && !right_included)
-        {
-            if (right.getType() == Field::Types::UInt64 && right.get<UInt64>() != std::numeric_limits<UInt64>::min())
-            {
-                --right.get<UInt64 &>();
-                right_included = true;
-            }
-            if (right.getType() == Field::Types::Int64 && right.get<Int64>() != std::numeric_limits<Int64>::min())
-            {
-                --right.get<Int64 &>();
-                right_included = true;
-            }
-        }
-    }
-
-    bool empty() const
-    {
-        return left_bounded && right_bounded
-            && (less(right, left)
-                || ((!left_included || !right_included) && !less(left, right)));
-    }
-
-    /// x contained in the range
-    bool contains(const FieldRef & x) const
-    {
-        return !leftThan(x) && !rightThan(x);
-    }
-
-    /// x is to the left
-    bool rightThan(const FieldRef & x) const
-    {
-        return (left_bounded
-            ? !(less(left, x) || (left_included && equals(x, left)))
-            : false);
-    }
-
-    /// x is to the right
-    bool leftThan(const FieldRef & x) const
-    {
-        return (right_bounded
-            ? !(less(x, right) || (right_included && equals(x, right)))
-            : false);
-    }
-
-    bool intersectsRange(const Range & r) const
-    {
-        /// r to the left of me.
-        if (r.right_bounded
-            && left_bounded
-            && (less(r.right, left)
-                || ((!left_included || !r.right_included)
-                    && equals(r.right, left))))
-            return false;
-
-        /// r to the right of me.
-        if (r.left_bounded
-            && right_bounded
-            && (less(right, r.left)                          /// ...} {...
-                || ((!right_included || !r.left_included)    /// ...) [... or ...] (...
-                    && equals(r.left, right))))
-            return false;
-
-        return true;
-    }
-
-    bool containsRange(const Range & r) const
-    {
-        /// r starts to the left of me.
-        if (left_bounded
-            && (!r.left_bounded
-                || less(r.left, left)
-                || (r.left_included
-                    && !left_included
-                    && equals(r.left, left))))
-            return false;
-
-        /// r ends right of me.
-        if (right_bounded
-            && (!r.right_bounded
-                || less(right, r.right)
-                || (r.right_included
-                    && !right_included
-                    && equals(r.right, right))))
-            return false;
-
-        return true;
-    }
-
-    void swapLeftAndRight()
-    {
-        std::swap(left, right);
-        std::swap(left_bounded, right_bounded);
-        std::swap(left_included, right_included);
-    }
-
-    String toString() const;
-};
->>>>>>> 607b84f2
 
 /** Condition on the index.
   *
@@ -307,31 +108,28 @@
       * Returns false, if expression isn't constant.
       */
     static bool getConstant(
-            const ASTPtr & expr, Block & block_with_constants, Field & out_value, DataTypePtr & out_type);
+        const ASTPtr & expr, Block & block_with_constants, Field & out_value, DataTypePtr & out_type);
 
     static Block getBlockWithConstants(
         const ASTPtr & query, const TreeRewriterResultPtr & syntax_analyzer_result, const Context & context);
 
+    bool matchesExactContinuousRange() const;
+
     static std::optional<Range> applyMonotonicFunctionsChainToRange(
         Range key_range,
-<<<<<<< HEAD
-        FunctionsChain & functions,
-        DataTypePtr current_type);
-    static std::optional<RangeSet> applyMonotonicFunctionsChainToRangeSet(
-            RangeSet key_range_set,
-            const FunctionsChain & functions,
-            DataTypePtr current_type);
-    static std::optional<RangeSet> applyInvertibleFunctionsChainToRange(
-            RangeSet key_range_set,
-            const FunctionsChain & functions,
-            const FunctionArgumentStack& argument_stack);
-=======
-        const MonotonicFunctionsChain & functions,
+        const FunctionsChain & functions,
         DataTypePtr current_type,
         bool single_point = false);
 
-    bool matchesExactContinuousRange() const;
->>>>>>> 607b84f2
+    static std::optional<RangeSet> applyMonotonicFunctionsChainToRangeSet(
+        RangeSet key_range_set,
+        const FunctionsChain & functions,
+        DataTypePtr current_type);
+
+    static std::optional<RangeSet> applyInvertibleFunctionsChainToRange(
+        RangeSet key_range_set,
+        const FunctionsChain & functions,
+        const FunctionArgumentStack& argument_stack);
 
 private:
     /// The expression is stored as Reverse Polish Notation.
@@ -373,12 +171,8 @@
         using MergeTreeSetIndexPtr = std::shared_ptr<const MergeTreeSetIndex>;
         MergeTreeSetIndexPtr set_index;
 
-<<<<<<< HEAD
-        mutable FunctionsChain monotonic_functions_chain;    /// The function execution does not violate the constancy.
+        mutable FunctionsChain monotonic_functions_chain;  /// Function execution does not violate its constancy.
         mutable FunctionsChain invertible_functions_chain;
-=======
-        MonotonicFunctionsChain monotonic_functions_chain;
->>>>>>> 607b84f2
     };
 
     using RPN = std::vector<RPNElement>;
@@ -402,8 +196,8 @@
     bool tryParseAtomFromAST(const ASTPtr & node, const Context & context, Block & block_with_constants, RPNElement & out);
     static bool tryParseLogicalOperatorFromAST(const ASTFunction * func, RPNElement & out);
 
-    /** Is the given node a key column
-      *  or expression in which a key column is wrapped by chain of functions,
+    /** Whether the given node is a key column
+      *  or an expression in which key column is wrapped in a chain of functions,
       *  that can be monotonic on certain ranges?
       * Returns the key column number, the type of the resulting expression
       *  and fills the chain of possibly-monotonic functions if those conditions are met.
@@ -424,12 +218,14 @@
         DataTypePtr & out_key_column_type,
         FunctionsChain & out_invertible_functions_chain,
         FunctionArgumentStack & out_function_argument_stack);
+
     bool isColumnPossiblyAnArgumentOfInvertibleFunctionsInKeyExprImpl(
         const String & name,
         size_t & out_key_column_num,
         DataTypePtr & out_key_column_type,
         FunctionsChain & out_invertible_functions_chain,
         FunctionArgumentStack & out_function_argument_stack);
+
     bool isKeyPossiblyWrappedByMonotonicOrInvertibleFunctions(
         const ASTPtr & node,
         const Context & context,
@@ -458,7 +254,11 @@
         DataTypePtr & out_type);
 
     bool canConstantBeWrappedByFunctions(
-        const ASTPtr & node, size_t & out_key_column_num, DataTypePtr & out_key_column_type, Field & out_value, DataTypePtr & out_type);
+        const ASTPtr & node,
+        size_t & out_key_column_num,
+        DataTypePtr & out_key_column_type,
+        Field & out_value,
+        DataTypePtr & out_type);
 
     /// If it's possible to make an RPNElement
     /// that will filter values (possibly tuples) by the content of 'prepared_set',
