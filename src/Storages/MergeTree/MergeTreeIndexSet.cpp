--- conflicted
+++ resolved
@@ -121,10 +121,7 @@
         auto serialization = elem.type->getDefaultSerialization();
 
         serialization->deserializeBinaryBulkStatePrefix(settings, state, nullptr);
-<<<<<<< HEAD
         serialization->deserializeBinaryBulkWithMultipleStreams(elem.column, 0, rows_to_read, settings, state, nullptr);
-=======
-        serialization->deserializeBinaryBulkWithMultipleStreams(elem.column, rows_to_read, settings, state, nullptr);
 
         if (const auto * column_nullable = typeid_cast<const ColumnNullable *>(elem.column.get()))
             column_nullable->getExtremesNullLast(min_val, max_val);
@@ -132,7 +129,6 @@
             elem.column->getExtremes(min_val, max_val);
 
         set_hyperrectangle.emplace_back(min_val, true, max_val, true);
->>>>>>> 6126310b
     }
 }
 
