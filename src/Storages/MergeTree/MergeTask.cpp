--- conflicted
+++ resolved
@@ -93,7 +93,6 @@
     }
 }
 
-<<<<<<< HEAD
 bool MergeTask::GlobalRuntimeContext::isCancelled() const
 {
     return (future_part ? merges_blocker->isCancelledForPartition(future_part->part_info.partition_id) : merges_blocker->isCancelled())
@@ -108,7 +107,6 @@
     }
 }
 
-=======
 /// PK columns are sorted and merged, ordinary columns are gathered using info from merge step
 void MergeTask::ExecuteAndFinalizeHorizontalPart::extractMergingAndGatheringColumns() const
 {
@@ -180,7 +178,6 @@
         }
     }
 }
->>>>>>> 932e4bf9
 
 bool MergeTask::ExecuteAndFinalizeHorizontalPart::prepare()
 {
