#include "config.h"
#include "Interpreters/Context_fwd.h"

#if USE_HDFS

#include <Storages/HDFS/StorageHDFSCluster.h>

#include <Core/QueryProcessingStage.h>
#include <DataTypes/DataTypeString.h>
#include <Interpreters/getHeaderForProcessingStage.h>
#include <Interpreters/InterpreterSelectQuery.h>
#include <QueryPipeline/RemoteQueryExecutor.h>

#include <Processors/Transforms/AddingDefaultsTransform.h>

#include <Processors/Sources/RemoteSource.h>
#include <Parsers/ASTTablesInSelectQuery.h>
#include <Parsers/queryToString.h>

#include <Storages/HDFS/HDFSCommon.h>
#include <Storages/IStorage.h>
#include <Storages/SelectQueryInfo.h>
#include <Storages/extractTableFunctionArgumentsFromSelectQuery.h>
#include <Storages/VirtualColumnUtils.h>

#include <TableFunctions/TableFunctionHDFSCluster.h>
#include <memory>


namespace DB
{

namespace ErrorCodes
{
    extern const int LOGICAL_ERROR;
}

StorageHDFSCluster::StorageHDFSCluster(
    ContextPtr context_,
    const String & cluster_name_,
    const String & uri_,
    const StorageID & table_id_,
    const String & format_name_,
    const ColumnsDescription & columns_,
    const ConstraintsDescription & constraints_,
    const String & compression_method_,
    bool structure_argument_was_provided_)
    : IStorageCluster(cluster_name_, table_id_, &Poco::Logger::get("StorageHDFSCluster (" + table_id_.table_name + ")"), structure_argument_was_provided_)
    , uri(uri_)
    , format_name(format_name_)
    , compression_method(compression_method_)
{
    checkHDFSURL(uri_);
    context_->getRemoteHostFilter().checkURL(Poco::URI(uri_));

    StorageInMemoryMetadata storage_metadata;

    if (columns_.empty())
    {
        auto columns = StorageHDFS::getTableStructureFromData(format_name, uri_, compression_method, context_);
        storage_metadata.setColumns(columns);
    }
    else
        storage_metadata.setColumns(columns_);

    storage_metadata.setConstraints(constraints_);
    setInMemoryMetadata(storage_metadata);

    virtual_columns = VirtualColumnUtils::getPathAndFileVirtualsForStorage(storage_metadata.getSampleBlock().getNamesAndTypesList());
}

void StorageHDFSCluster::addColumnsStructureToQuery(ASTPtr & query, const String & structure, const ContextPtr & context)
{
    ASTExpressionList * expression_list = extractTableFunctionArgumentsFromSelectQuery(query);
    if (!expression_list)
        throw Exception(ErrorCodes::LOGICAL_ERROR, "Expected SELECT query from table function hdfsCluster, got '{}'", queryToString(query));

<<<<<<< HEAD
    /// Calculate the header. This is significant, because some columns could be thrown away in some cases like query with count(*)
    Block header =
        InterpreterSelectQuery(query_info.query, context, SelectQueryOptions(processed_stage).analyze()).getSampleBlock();

    const Scalars & scalars = context->hasQueryContext() ? context->getQueryContext()->getScalars() : Scalars{};

    Pipes pipes;

    const bool add_agg_info = processed_stage == QueryProcessingStage::WithMergeableState;

    for (const auto & replicas : cluster->getShardsAddresses())
    {
        /// There will be only one replica, because we consider each replica as a shard
        for (const auto & node : replicas)
        {
            auto connection = std::make_shared<Connection>(
                node.host_name, node.port, context->getGlobalContext()->getCurrentDatabase(),
                node.user, node.password, ssh::SshKey(), node.quota_key, node.cluster, node.cluster_secret,
                "HDFSClusterInititiator",
                node.compression,
                node.secure
            );


            /// For unknown reason global context is passed to IStorage::read() method
            /// So, task_identifier is passed as constructor argument. It is more obvious.
            auto remote_query_executor = std::make_shared<RemoteQueryExecutor>(
                connection,
                queryToString(query_info.original_query),
                header,
                context,
                /*throttler=*/nullptr,
                scalars,
                Tables(),
                processed_stage,
                RemoteQueryExecutor::Extension{.task_iterator = callback});

            pipes.emplace_back(std::make_shared<RemoteSource>(remote_query_executor, add_agg_info, false));
        }
    }

    storage_snapshot->check(column_names);
    return Pipe::unitePipes(std::move(pipes));
=======
    TableFunctionHDFSCluster::addColumnsStructureToArguments(expression_list->children, structure, context);
>>>>>>> d475dc42
}


RemoteQueryExecutor::Extension StorageHDFSCluster::getTaskIteratorExtension(ASTPtr query, const ContextPtr & context) const
{
    auto iterator = std::make_shared<HDFSSource::DisclosedGlobIterator>(uri, query, virtual_columns, context);
    auto callback = std::make_shared<std::function<String()>>([iter = std::move(iterator)]() mutable -> String { return iter->next().path; });
    return RemoteQueryExecutor::Extension{.task_iterator = std::move(callback)};
}

NamesAndTypesList StorageHDFSCluster::getVirtuals() const
{
    return NamesAndTypesList{
        {"_path", std::make_shared<DataTypeLowCardinality>(std::make_shared<DataTypeString>())},
        {"_file", std::make_shared<DataTypeLowCardinality>(std::make_shared<DataTypeString>())}};
}

}

#endif<|MERGE_RESOLUTION|>--- conflicted
+++ resolved
@@ -75,53 +75,7 @@
     if (!expression_list)
         throw Exception(ErrorCodes::LOGICAL_ERROR, "Expected SELECT query from table function hdfsCluster, got '{}'", queryToString(query));
 
-<<<<<<< HEAD
-    /// Calculate the header. This is significant, because some columns could be thrown away in some cases like query with count(*)
-    Block header =
-        InterpreterSelectQuery(query_info.query, context, SelectQueryOptions(processed_stage).analyze()).getSampleBlock();
-
-    const Scalars & scalars = context->hasQueryContext() ? context->getQueryContext()->getScalars() : Scalars{};
-
-    Pipes pipes;
-
-    const bool add_agg_info = processed_stage == QueryProcessingStage::WithMergeableState;
-
-    for (const auto & replicas : cluster->getShardsAddresses())
-    {
-        /// There will be only one replica, because we consider each replica as a shard
-        for (const auto & node : replicas)
-        {
-            auto connection = std::make_shared<Connection>(
-                node.host_name, node.port, context->getGlobalContext()->getCurrentDatabase(),
-                node.user, node.password, ssh::SshKey(), node.quota_key, node.cluster, node.cluster_secret,
-                "HDFSClusterInititiator",
-                node.compression,
-                node.secure
-            );
-
-
-            /// For unknown reason global context is passed to IStorage::read() method
-            /// So, task_identifier is passed as constructor argument. It is more obvious.
-            auto remote_query_executor = std::make_shared<RemoteQueryExecutor>(
-                connection,
-                queryToString(query_info.original_query),
-                header,
-                context,
-                /*throttler=*/nullptr,
-                scalars,
-                Tables(),
-                processed_stage,
-                RemoteQueryExecutor::Extension{.task_iterator = callback});
-
-            pipes.emplace_back(std::make_shared<RemoteSource>(remote_query_executor, add_agg_info, false));
-        }
-    }
-
-    storage_snapshot->check(column_names);
-    return Pipe::unitePipes(std::move(pipes));
-=======
     TableFunctionHDFSCluster::addColumnsStructureToArguments(expression_list->children, structure, context);
->>>>>>> d475dc42
 }
 
 
