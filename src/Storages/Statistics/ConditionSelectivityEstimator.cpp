--- conflicted
+++ resolved
@@ -38,14 +38,11 @@
 Float64 ConditionSelectivityEstimator::ColumnSelectivityEstimator::estimateEqual(const Field & val, Float64 rows) const
 {
     if (part_statistics.empty())
-<<<<<<< HEAD
-        return default_cond_equal_factor * rows;
-
-=======
     {
         return default_cond_equal_factor * rows;
     }
->>>>>>> 5a6d765f
+        return default_cond_equal_factor * rows;
+
     Float64 result = 0;
     Float64 partial_cnt = 0;
     for (const auto & [key, estimator] : part_statistics)
