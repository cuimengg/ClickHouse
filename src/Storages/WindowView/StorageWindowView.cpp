#include <numeric>
#include <regex>

#include <DataTypes/DataTypeDateTime.h>
#include <DataTypes/DataTypesNumber.h>
#include <DataTypes/DataTypeTuple.h>
#include <Functions/FunctionFactory.h>
#include <Functions/FunctionsTimeWindow.h>
#include <Interpreters/AddDefaultDatabaseVisitor.h>
#include <Interpreters/Context.h>
#include <Interpreters/InDepthNodeVisitor.h>
#include <Interpreters/InterpreterAlterQuery.h>
#include <Interpreters/InterpreterCreateQuery.h>
#include <Interpreters/InterpreterInsertQuery.h>
#include <Interpreters/InterpreterDropQuery.h>
#include <Interpreters/ProcessList.h>
#include <Interpreters/QueryAliasesVisitor.h>
#include <Interpreters/QueryNormalizer.h>
#include <Interpreters/getTableExpressions.h>
#include <Interpreters/getHeaderForProcessingStage.h>
#include <Parsers/ASTAlterQuery.h>
#include <Parsers/ASTAsterisk.h>
#include <Parsers/ASTCreateQuery.h>
#include <Parsers/ASTDropQuery.h>
#include <Parsers/ASTIdentifier.h>
#include <Parsers/ASTLiteral.h>
#include <Parsers/ASTOrderByElement.h>
#include <Parsers/ASTSelectQuery.h>
#include <Parsers/ASTTablesInSelectQuery.h>
#include <Parsers/ASTColumnDeclaration.h>
#include <Parsers/ASTWatchQuery.h>
#include <Parsers/parseQuery.h>
#include <Parsers/formatAST.h>
#include <Processors/Executors/CompletedPipelineExecutor.h>
#include <Processors/Sources/BlocksSource.h>
#include <Processors/Sources/SourceFromSingleChunk.h>
#include <Processors/Executors/PullingAsyncPipelineExecutor.h>
#include <Processors/Transforms/ExpressionTransform.h>
#include <Processors/Transforms/FilterTransform.h>
#include <Processors/Transforms/WatermarkTransform.h>
#include <Processors/Transforms/SquashingChunksTransform.h>
#include <Processors/Transforms/MaterializingTransform.h>
#include <Processors/QueryPlan/QueryPlan.h>
#include <Processors/QueryPlan/SettingQuotaAndLimitsStep.h>
#include <Processors/QueryPlan/BuildQueryPipelineSettings.h>
#include <Processors/QueryPlan/ExpressionStep.h>
#include <Processors/QueryPlan/Optimizations/QueryPlanOptimizationSettings.h>
#include <Processors/Executors/PipelineExecutor.h>
#include <Processors/Sinks/EmptySink.h>
#include <Storages/StorageFactory.h>
#include <Common/typeid_cast.h>
#include <Common/ProfileEvents.h>
#include <base/sleep.h>
#include <Common/logger_useful.h>

#include <Storages/LiveView/StorageBlocks.h>

#include <Storages/WindowView/StorageWindowView.h>
#include <Storages/WindowView/WindowViewSource.h>

#include <QueryPipeline/printPipeline.h>

namespace DB
{
namespace ErrorCodes
{
    extern const int ARGUMENT_OUT_OF_BOUND;
    extern const int BAD_ARGUMENTS;
    extern const int SYNTAX_ERROR;
    extern const int ILLEGAL_COLUMN;
    extern const int ILLEGAL_TYPE_OF_ARGUMENT;
    extern const int INCORRECT_QUERY;
    extern const int LOGICAL_ERROR;
    extern const int QUERY_IS_NOT_SUPPORTED_IN_WINDOW_VIEW;
    extern const int SUPPORT_IS_DISABLED;
    extern const int TABLE_WAS_NOT_DROPPED;
}

namespace
{
    /// Fetch all window info and replace tumble or hop node names with windowID
    struct FetchQueryInfoMatcher
    {
        using Visitor = InDepthNodeVisitor<FetchQueryInfoMatcher, true>;
        using TypeToVisit = ASTFunction;

        struct Data
        {
            ASTPtr window_function;
            String window_id_name;
            String window_id_alias;
            String serialized_window_function;
            String timestamp_column_name;
            bool is_tumble = false;
            bool is_hop = false;
        };

        static bool needChildVisit(ASTPtr &, const ASTPtr &) { return true; }

        static void visit(ASTPtr & ast, Data & data)
        {
            if (auto * t = ast->as<ASTFunction>())
            {
                if (t->name == "tumble" || t->name == "hop")
                {
                    data.is_tumble = t->name == "tumble";
                    data.is_hop = t->name == "hop";
                    auto temp_node = t->clone();
                    temp_node->setAlias("");
                    if (!data.window_function)
                    {
                        data.serialized_window_function = serializeAST(*temp_node);
                        t->name = "windowID";
                        data.window_id_name = t->getColumnName();
                        data.window_id_alias = t->alias;
                        data.window_function = t->clone();
                        data.window_function->setAlias("");
                        data.timestamp_column_name = t->arguments->children[0]->getColumnName();
                    }
                    else
                    {
                        if (serializeAST(*temp_node) != data.serialized_window_function)
                            throw Exception("WINDOW VIEW only support ONE TIME WINDOW FUNCTION", ErrorCodes::QUERY_IS_NOT_SUPPORTED_IN_WINDOW_VIEW);
                        t->name = "windowID";
                    }
                }
            }
        }
    };

    /// Replace windowID node name with either tumble or hop
    struct ReplaceWindowIdMatcher
    {
    public:
        using Visitor = InDepthNodeVisitor<ReplaceWindowIdMatcher, true>;
        struct Data
        {
            String window_name;
        };

        static bool needChildVisit(ASTPtr &, const ASTPtr &) { return true; }

        static void visit(ASTPtr & ast, Data & data)
        {
            if (auto * t = ast->as<ASTFunction>())
            {
                if (t->name == "windowID")
                    t->name = data.window_name;
            }
        }
    };

    /// GROUP BY tumble(now(), INTERVAL '5' SECOND)
    /// will become
    /// GROUP BY tumble(____timestamp, INTERVAL '5' SECOND)
    struct ReplaceFunctionNowData
    {
        using TypeToVisit = ASTFunction;

        bool is_time_column_func_now = false;
        String window_id_name;
        String now_timezone;

        void visit(ASTFunction & node, ASTPtr & node_ptr)
        {
            if (node.name == "windowID" || node.name == "tumble" || node.name == "hop")
            {
                if (const auto * t = node.arguments->children[0]->as<ASTFunction>();
                    t && t->name == "now")
                {
                    if (!t->children.empty())
                    {
                        const auto & children = t->children[0]->as<ASTExpressionList>()->children;
                        if (!children.empty())
                        {
                            const auto * timezone_ast = children[0]->as<ASTLiteral>();
                            if (timezone_ast)
                                now_timezone = timezone_ast->value.safeGet<String>();
                        }
                    }
                    is_time_column_func_now = true;
                    node_ptr->children[0]->children[0] = std::make_shared<ASTIdentifier>("____timestamp");
                    window_id_name = node.getColumnName();
                }
            }
        }
    };

    using ReplaceFunctionNowVisitor = InDepthNodeVisitor<OneTypeMatcher<ReplaceFunctionNowData>, true>;

    struct ReplaceFunctionWindowMatcher
    {
        using Visitor = InDepthNodeVisitor<ReplaceFunctionWindowMatcher, true>;

        struct Data{};

        static bool needChildVisit(ASTPtr &, const ASTPtr &) { return true; }

        static void visit(ASTPtr & ast, Data &)
        {
            if (auto * t = ast->as<ASTFunction>())
            {
                if (t->name == "hop" || t->name == "tumble")
                    t->name = "windowID";
            }
        }
    };

    class ToIdentifierMatcher
    {
    public:
        using Visitor = InDepthNodeVisitor<ToIdentifierMatcher, true>;

        struct Data
        {
            String window_id_name;
            String window_id_alias;
        };

        static bool needChildVisit(ASTPtr &, const ASTPtr &) { return true; }

        static void visit(ASTPtr & ast, Data & data)
        {
            if (const auto * t = ast->as<ASTFunction>())
                visit(*t, ast, data);
            if (const auto * t = ast->as<ASTIdentifier>())
                visit(*t, ast, data);
        }

    private:
        static void visit(const ASTFunction & node, ASTPtr & node_ptr, Data &)
        {
            if (node.name == "tuple")
            {
                /// tuple(windowID(timestamp, toIntervalSecond('5')))
                return;
            }
            else
            {
                /// windowID(timestamp, toIntervalSecond('5')) -> identifier.
                /// and other...
                node_ptr = std::make_shared<ASTIdentifier>(node.getColumnName());
            }
        }

        static void visit(const ASTIdentifier & node, ASTPtr & node_ptr, Data & data)
        {
            if (node.getColumnName() == data.window_id_alias)
            {
                if (auto identifier = std::dynamic_pointer_cast<ASTIdentifier>(node_ptr))
                    identifier->setShortName(data.window_id_name);
            }
        }
    };

    struct DropTableIdentifierMatcher
    {
        using Visitor = InDepthNodeVisitor<DropTableIdentifierMatcher, true>;

        struct Data{};

        static bool needChildVisit(ASTPtr &, const ASTPtr &) { return true; }

        static void visit(ASTPtr & ast, Data &)
        {
            if (auto * t = ast->as<ASTIdentifier>())
            {
                ast = std::make_shared<ASTIdentifier>(t->shortName());
            }
        }
    };

    IntervalKind strToIntervalKind(const String& interval_str)
    {
        if (interval_str == "Nanosecond")
            return IntervalKind::Nanosecond;
        else if (interval_str == "Microsecond")
            return IntervalKind::Microsecond;
        else if (interval_str == "Millisecond")
            return IntervalKind::Millisecond;
        else if (interval_str == "Second")
            return IntervalKind::Second;
        else if (interval_str == "Minute")
            return IntervalKind::Minute;
        else if (interval_str == "Hour")
            return IntervalKind::Hour;
        else if (interval_str == "Day")
            return IntervalKind::Day;
        else if (interval_str == "Week")
            return IntervalKind::Week;
        else if (interval_str == "Month")
            return IntervalKind::Month;
        else if (interval_str == "Quarter")
            return IntervalKind::Quarter;
        else if (interval_str == "Year")
            return IntervalKind::Year;
        __builtin_unreachable();
    }

    void extractWindowArgument(const ASTPtr & ast, IntervalKind::Kind & kind, Int64 & num_units, String err_msg)
    {
        const auto * arg = ast->as<ASTFunction>();
        if (!arg || !startsWith(arg->name, "toInterval"))
            throw Exception(err_msg, ErrorCodes::ILLEGAL_TYPE_OF_ARGUMENT);

        kind = strToIntervalKind(arg->name.substr(10));
        const auto * interval_unit = arg->children.front()->children.front()->as<ASTLiteral>();
        if (!interval_unit
            || (interval_unit->value.getType() != Field::Types::String
                && interval_unit->value.getType() != Field::Types::UInt64))
            throw Exception("Interval argument must be integer", ErrorCodes::BAD_ARGUMENTS);

        if (interval_unit->value.getType() == Field::Types::String)
            num_units = parse<Int64>(interval_unit->value.safeGet<String>());
        else
            num_units = interval_unit->value.safeGet<UInt64>();

        if (num_units <= 0)
            throw Exception("Value for Interval argument must be positive.", ErrorCodes::ARGUMENT_OUT_OF_BOUND);
    }

    UInt32 addTime(UInt32 time_sec, IntervalKind::Kind kind, Int64 num_units, const DateLUTImpl & time_zone)
    {
        switch (kind)
        {
            case IntervalKind::Nanosecond:
            case IntervalKind::Microsecond:
            case IntervalKind::Millisecond:
                throw Exception("Fractional seconds are not supported by windows yet", ErrorCodes::SYNTAX_ERROR);
#define CASE_WINDOW_KIND(KIND) \
    case IntervalKind::KIND: { \
        return AddTime<IntervalKind::KIND>::execute(time_sec, num_units, time_zone); \
    }
            CASE_WINDOW_KIND(Second)
            CASE_WINDOW_KIND(Minute)
            CASE_WINDOW_KIND(Hour)
            CASE_WINDOW_KIND(Day)
            CASE_WINDOW_KIND(Week)
            CASE_WINDOW_KIND(Month)
            CASE_WINDOW_KIND(Quarter)
            CASE_WINDOW_KIND(Year)
#undef CASE_WINDOW_KIND
        }
        __builtin_unreachable();
    }

    class AddingAggregatedChunkInfoTransform : public ISimpleTransform
    {
    public:
        explicit AddingAggregatedChunkInfoTransform(Block header) : ISimpleTransform(header, header, false) { }

        void transform(Chunk & chunk) override { chunk.setChunkInfo(std::make_shared<AggregatedChunkInfo>()); }

        String getName() const override { return "AddingAggregatedChunkInfoTransform"; }
    };
}

static void extractDependentTable(ContextPtr context, ASTPtr & query, String & select_database_name, String & select_table_name)
{
    ASTSelectQuery & select_query = typeid_cast<ASTSelectQuery &>(*query);

    auto db_and_table = getDatabaseAndTable(select_query, 0);
    ASTPtr subquery = extractTableExpression(select_query, 0);

    if (!db_and_table && !subquery)
        return;

    if (db_and_table)
    {
        select_table_name = db_and_table->table;

        if (db_and_table->database.empty())
        {
            db_and_table->database = select_database_name;
            AddDefaultDatabaseVisitor visitor(context, select_database_name);
            visitor.visit(select_query);
        }
        else
            select_database_name = db_and_table->database;
    }
    else if (auto * ast_select = subquery->as<ASTSelectWithUnionQuery>())
    {
        if (ast_select->list_of_selects->children.size() != 1)
            throw Exception("UNION is not supported for WINDOW VIEW", ErrorCodes::QUERY_IS_NOT_SUPPORTED_IN_WINDOW_VIEW);

        auto & inner_select_query = ast_select->list_of_selects->children.at(0);

        extractDependentTable(context, inner_select_query, select_database_name, select_table_name);
    }
    else
        throw Exception(
            "Logical error while creating StorageWindowView."
            " Could not retrieve table name from select query.",
            DB::ErrorCodes::LOGICAL_ERROR);
}

UInt32 StorageWindowView::getCleanupBound()
{
    if (max_fired_watermark == 0)
        return 0;
    if (is_proctime)
        return max_fired_watermark;
    else
    {
        auto w_bound = max_fired_watermark;
        if (allowed_lateness)
            w_bound = addTime(w_bound, lateness_kind, -lateness_num_units, *time_zone);
        return getWindowLowerBound(w_bound);
    }
}

ASTPtr StorageWindowView::getCleanupQuery()
{
    ASTPtr function_less;
    function_less= makeASTFunction(
        "less",
        std::make_shared<ASTIdentifier>(window_id_name),
        std::make_shared<ASTLiteral>(getCleanupBound()));

    auto alter_query = std::make_shared<ASTAlterQuery>();
    alter_query->setDatabase(inner_table_id.database_name);
    alter_query->setTable(inner_table_id.table_name);
    alter_query->uuid = inner_table_id.uuid;
    alter_query->set(alter_query->command_list, std::make_shared<ASTExpressionList>());
    alter_query->alter_object = ASTAlterQuery::AlterObjectType::TABLE;

    auto alter_command = std::make_shared<ASTAlterCommand>();
    alter_command->type = ASTAlterCommand::DELETE;
    alter_command->predicate = function_less;
    alter_command->children.push_back(alter_command->predicate);
    alter_query->command_list->children.push_back(alter_command);
    return alter_query;
}

void StorageWindowView::truncate(const ASTPtr &, const StorageMetadataPtr &, ContextPtr local_context, TableExclusiveLockHolder &)
{
    InterpreterDropQuery::executeDropQuery(ASTDropQuery::Kind::Truncate, getContext(), local_context, inner_table_id, true);
}

bool StorageWindowView::optimize(
    const ASTPtr & query,
    const StorageMetadataPtr & /*metadata_snapshot*/,
    const ASTPtr & partition,
    bool final,
    bool deduplicate,
    const Names & deduplicate_by_columns,
    ContextPtr local_context)
{
    auto storage_ptr = getInnerTable();
    auto metadata_snapshot = storage_ptr->getInMemoryMetadataPtr();
    return getInnerTable()->optimize(query, metadata_snapshot, partition, final, deduplicate, deduplicate_by_columns, local_context);
}

std::pair<BlocksPtr, Block> StorageWindowView::getNewBlocks(UInt32 watermark)
{
    UInt32 w_start = addTime(watermark, window_kind, -window_num_units, *time_zone);

    InterpreterSelectQuery fetch(
        getFetchColumnQuery(w_start, watermark),
        getContext(),
        getInnerTable(),
        nullptr,
        SelectQueryOptions(QueryProcessingStage::FetchColumns));

    auto builder = fetch.buildQueryPipeline();

    /// Adding window column
    DataTypes window_column_type{std::make_shared<DataTypeDateTime>(), std::make_shared<DataTypeDateTime>()};
    ColumnWithTypeAndName column;
    column.name = window_column_name;
    column.type = std::make_shared<DataTypeTuple>(std::move(window_column_type));
    column.column = column.type->createColumnConst(0, Tuple{w_start, watermark});
    auto adding_column_dag = ActionsDAG::makeAddingColumnActions(std::move(column));
    auto adding_column_actions
        = std::make_shared<ExpressionActions>(std::move(adding_column_dag), ExpressionActionsSettings::fromContext(getContext()));
    builder.addSimpleTransform([&](const Block & header)
    {
        return std::make_shared<ExpressionTransform>(header, adding_column_actions);
    });

    /// Removing window id column
    auto new_header = builder.getHeader();
    new_header.erase(window_id_name);
    auto convert_actions_dag = ActionsDAG::makeConvertingActions(
        builder.getHeader().getColumnsWithTypeAndName(),
        new_header.getColumnsWithTypeAndName(),
        ActionsDAG::MatchColumnsMode::Name);
    auto actions = std::make_shared<ExpressionActions>(
        convert_actions_dag, ExpressionActionsSettings::fromContext(getContext(), CompileExpressions::yes));
    builder.addSimpleTransform([&](const Block & stream_header)
    {
        return std::make_shared<ExpressionTransform>(stream_header, actions);
    });

    builder.addSimpleTransform([&](const Block & header)
    {
        return std::make_shared<AddingAggregatedChunkInfoTransform>(header);
    });

    Pipes pipes;
    auto pipe = QueryPipelineBuilder::getPipe(std::move(builder));
    pipes.emplace_back(std::move(pipe));

    auto creator = [&](const StorageID & blocks_id_global)
    {
        auto source_table_metadata = getSourceTable()->getInMemoryMetadataPtr();
        auto required_columns = source_table_metadata->getColumns();
        required_columns.add(ColumnDescription("____timestamp", std::make_shared<DataTypeDateTime>()));
        return StorageBlocks::createStorage(blocks_id_global, required_columns, std::move(pipes), QueryProcessingStage::WithMergeableState);
    };

    TemporaryTableHolder blocks_storage(getContext(), creator);

    InterpreterSelectQuery select(
        getFinalQuery(),
        getContext(),
        blocks_storage.getTable(),
        blocks_storage.getTable()->getInMemoryMetadataPtr(),
        SelectQueryOptions(QueryProcessingStage::Complete));

    builder = select.buildQueryPipeline();

    builder.addSimpleTransform([&](const Block & current_header)
    {
        return std::make_shared<MaterializingTransform>(current_header);
    });
    builder.addSimpleTransform([&](const Block & current_header)
    {
        return std::make_shared<SquashingChunksTransform>(
            current_header,
            getContext()->getSettingsRef().min_insert_block_size_rows,
            getContext()->getSettingsRef().min_insert_block_size_bytes);
    });

    auto header = builder.getHeader();
    auto pipeline = QueryPipelineBuilder::getPipeline(std::move(builder));

    PullingAsyncPipelineExecutor executor(pipeline);
    Block block;
    BlocksPtr new_blocks = std::make_shared<Blocks>();

    while (executor.pull(block))
    {
        if (block.rows() == 0)
            continue;
        new_blocks->push_back(std::move(block));
    }
    return std::make_pair(new_blocks, header);
}

inline void StorageWindowView::fire(UInt32 watermark)
{
    LOG_TRACE(log, "Watch streams number: {}, target table: {}",
              watch_streams.size(),
              target_table_id.empty() ? "None" : target_table_id.getNameForLogs());

    if (target_table_id.empty() && watch_streams.empty())
        return;

    BlocksPtr blocks;
    Block header;
    {
        std::lock_guard lock(mutex);
        std::tie(blocks, header) = getNewBlocks(watermark);
    }

    for (const auto & block : *blocks)
    {
        for (auto & watch_stream : watch_streams)
        {
            if (auto watch_stream_ptr = watch_stream.lock())
                watch_stream_ptr->addBlock(block, watermark);
        }
        fire_condition.notify_all();
    }
    if (!target_table_id.empty())
    {
        StoragePtr target_table = getTargetTable();
        auto insert = std::make_shared<ASTInsertQuery>();
        insert->table_id = target_table->getStorageID();
        InterpreterInsertQuery interpreter(insert, getContext());
        auto block_io = interpreter.execute();

        auto pipe = Pipe(std::make_shared<BlocksSource>(blocks, header));
        auto convert_actions_dag = ActionsDAG::makeConvertingActions(
            pipe.getHeader().getColumnsWithTypeAndName(),
            block_io.pipeline.getHeader().getColumnsWithTypeAndName(),
            ActionsDAG::MatchColumnsMode::Position);
        auto actions = std::make_shared<ExpressionActions>(
            convert_actions_dag,
            ExpressionActionsSettings::fromContext(getContext(), CompileExpressions::yes));
        pipe.addSimpleTransform([&](const Block & stream_header)
        {
            return std::make_shared<ExpressionTransform>(stream_header, actions);
        });

        block_io.pipeline.complete(std::move(pipe));
        CompletedPipelineExecutor executor(block_io.pipeline);
        executor.execute();
    }
}

ASTPtr StorageWindowView::getSourceTableSelectQuery()
{
    auto query = select_query->clone();
    auto & modified_select = query->as<ASTSelectQuery &>();

    if (hasJoin(modified_select))
    {
        auto analyzer_res = TreeRewriterResult({});
        removeJoin(modified_select, analyzer_res, getContext());
    }
    else
    {
        modified_select.setExpression(ASTSelectQuery::Expression::HAVING, {});
        modified_select.setExpression(ASTSelectQuery::Expression::GROUP_BY, {});
    }

    auto select_list = std::make_shared<ASTExpressionList>();
    for (const auto & column_name : getInputHeader().getNames())
        select_list->children.emplace_back(std::make_shared<ASTIdentifier>(column_name));
    modified_select.setExpression(ASTSelectQuery::Expression::SELECT, select_list);

    if (!is_time_column_func_now)
    {
        auto query = select_query->clone();
        DropTableIdentifierMatcher::Data drop_table_identifier_data;
        DropTableIdentifierMatcher::Visitor drop_table_identifier_visitor(drop_table_identifier_data);
        drop_table_identifier_visitor.visit(query);

        FetchQueryInfoMatcher::Data query_info_data;
        FetchQueryInfoMatcher::Visitor(query_info_data).visit(query);

        auto order_by = std::make_shared<ASTExpressionList>();
        auto order_by_elem = std::make_shared<ASTOrderByElement>();
        order_by_elem->children.push_back(std::make_shared<ASTIdentifier>(query_info_data.timestamp_column_name));
        order_by_elem->direction = 1;
        order_by->children.push_back(order_by_elem);
        modified_select.setExpression(ASTSelectQuery::Expression::ORDER_BY, std::move(order_by));
    }
    else
        modified_select.setExpression(ASTSelectQuery::Expression::ORDER_BY, {});

    const auto select_with_union_query = std::make_shared<ASTSelectWithUnionQuery>();
    select_with_union_query->list_of_selects = std::make_shared<ASTExpressionList>();
    select_with_union_query->list_of_selects->children.push_back(query);

    return select_with_union_query;
}

std::shared_ptr<ASTCreateQuery> StorageWindowView::getInnerTableCreateQuery(
    const ASTPtr & inner_query, ASTStorage * storage, const String & database_name, const String & table_name)
{
    /// We will create a query to create an internal table.
    auto inner_create_query = std::make_shared<ASTCreateQuery>();
    inner_create_query->setDatabase(database_name);
    inner_create_query->setTable(table_name);

    Aliases aliases;
    QueryAliasesVisitor(aliases).visit(inner_query);
    auto inner_query_normalized = inner_query->clone();
    QueryNormalizer::Data normalizer_data(aliases, {}, false, getContext()->getSettingsRef(), false);
    QueryNormalizer(normalizer_data).visit(inner_query_normalized);

    auto inner_select_query = std::static_pointer_cast<ASTSelectQuery>(inner_query_normalized);

    auto t_sample_block
        = InterpreterSelectQuery(inner_select_query, getContext(), SelectQueryOptions(QueryProcessingStage::WithMergeableState))
              .getSampleBlock();

    auto columns_list = std::make_shared<ASTExpressionList>();

    String window_id_column_name;
    if (is_time_column_func_now)
    {
        auto column_window = std::make_shared<ASTColumnDeclaration>();
        column_window->name = window_id_name;
        column_window->type = std::make_shared<ASTIdentifier>("UInt32");
        columns_list->children.push_back(column_window);
        window_id_column_name = window_id_name;
    }

    for (const auto & column : t_sample_block.getColumnsWithTypeAndName())
    {
        ParserIdentifierWithOptionalParameters parser;
        String sql = column.type->getName();
        ASTPtr ast = parseQuery(parser, sql.data(), sql.data() + sql.size(), "data type", 0, DBMS_DEFAULT_MAX_PARSER_DEPTH);
        auto column_dec = std::make_shared<ASTColumnDeclaration>();
        column_dec->name = column.name;
        column_dec->type = ast;
        columns_list->children.push_back(column_dec);
        if (!is_time_column_func_now && window_id_column_name.empty() && startsWith(column.name, "windowID"))
        {
            window_id_column_name = column.name;
        }
    }

    if (window_id_column_name.empty())
        throw Exception(
            "The first argument of time window function should not be a constant value.",
            ErrorCodes::QUERY_IS_NOT_SUPPORTED_IN_WINDOW_VIEW);

    ToIdentifierMatcher::Data query_data;
    query_data.window_id_name = window_id_name;
    query_data.window_id_alias = window_id_alias;
    ToIdentifierMatcher::Visitor to_identifier_visitor(query_data);

    ReplaceFunctionNowData time_now_data;
    ReplaceFunctionNowVisitor time_now_visitor(time_now_data);
    ReplaceFunctionWindowMatcher::Data func_hop_data;
    ReplaceFunctionWindowMatcher::Visitor func_window_visitor(func_hop_data);

    DropTableIdentifierMatcher::Data drop_table_identifier_data;
    DropTableIdentifierMatcher::Visitor drop_table_identifier_visitor(drop_table_identifier_data);

    auto visit = [&](const IAST * ast)
    {
        auto node = ast->clone();
        QueryNormalizer(normalizer_data).visit(node);
        /// now() -> ____timestamp
        if (is_time_column_func_now)
        {
            time_now_visitor.visit(node);
            function_now_timezone = time_now_data.now_timezone;
        }
        drop_table_identifier_visitor.visit(node);
        /// tumble/hop -> windowID
        func_window_visitor.visit(node);
        to_identifier_visitor.visit(node);
        node->setAlias("");
        return node;
    };

    auto new_storage = std::make_shared<ASTStorage>();
    /// storage != nullptr in case create window view with ENGINE syntax
    if (storage)
    {
        new_storage->set(new_storage->engine, storage->engine->clone());

        if (storage->ttl_table)
            throw Exception(
                ErrorCodes::QUERY_IS_NOT_SUPPORTED_IN_WINDOW_VIEW,
                "TTL is not supported for inner table in Window View");

        if (!endsWith(storage->engine->name, "MergeTree"))
            throw Exception(
                ErrorCodes::INCORRECT_QUERY,
                "The ENGINE of WindowView must be MergeTree family of table engines "
                "including the engines with replication support");

        if (storage->partition_by)
            new_storage->set(new_storage->partition_by, visit(storage->partition_by));
        if (storage->primary_key)
            new_storage->set(new_storage->primary_key, visit(storage->primary_key));
        if (storage->order_by)
            new_storage->set(new_storage->order_by, visit(storage->order_by));
        if (storage->sample_by)
            new_storage->set(new_storage->sample_by, visit(storage->sample_by));

        if (storage->settings)
            new_storage->set(new_storage->settings, storage->settings->clone());
    }
    else
    {
        new_storage->set(new_storage->engine, makeASTFunction("AggregatingMergeTree"));

        if (inner_select_query->groupBy()->children.size() == 1) //GROUP BY windowID
        {
            auto node = visit(inner_select_query->groupBy()->children[0].get());
            new_storage->set(new_storage->order_by, std::make_shared<ASTIdentifier>(node->getColumnName()));
        }
        else
        {
            auto group_by_function = makeASTFunction("tuple");
            for (auto & child : inner_select_query->groupBy()->children)
            {
                auto node = visit(child.get());
                group_by_function->arguments->children.push_back(std::make_shared<ASTIdentifier>(node->getColumnName()));
            }
            new_storage->set(new_storage->order_by, group_by_function);
        }
    }

    auto new_columns = std::make_shared<ASTColumns>();
    new_columns->set(new_columns->columns, columns_list);
    inner_create_query->set(inner_create_query->columns_list, new_columns);
    inner_create_query->set(inner_create_query->storage, new_storage);

    return inner_create_query;
}

UInt32 StorageWindowView::getWindowLowerBound(UInt32 time_sec)
{
    switch (slide_kind)
    {
        case IntervalKind::Nanosecond:
        case IntervalKind::Microsecond:
        case IntervalKind::Millisecond:
            throw Exception("Fractional seconds are not supported by windows yet", ErrorCodes::SYNTAX_ERROR);
#define CASE_WINDOW_KIND(KIND) \
    case IntervalKind::KIND: \
    { \
        if (is_tumble) \
            return ToStartOfTransform<IntervalKind::KIND>::execute(time_sec, window_num_units, *time_zone); \
        else \
        {\
            UInt32 w_start = ToStartOfTransform<IntervalKind::KIND>::execute(time_sec, hop_num_units, *time_zone); \
            UInt32 w_end = AddTime<IntervalKind::KIND>::execute(w_start, hop_num_units, *time_zone);\
            return AddTime<IntervalKind::KIND>::execute(w_end, -window_num_units, *time_zone);\
        }\
    }
        CASE_WINDOW_KIND(Second)
        CASE_WINDOW_KIND(Minute)
        CASE_WINDOW_KIND(Hour)
        CASE_WINDOW_KIND(Day)
        CASE_WINDOW_KIND(Week)
        CASE_WINDOW_KIND(Month)
        CASE_WINDOW_KIND(Quarter)
        CASE_WINDOW_KIND(Year)
#undef CASE_WINDOW_KIND
    }
    __builtin_unreachable();
}

UInt32 StorageWindowView::getWindowUpperBound(UInt32 time_sec)
{
    switch (slide_kind)
    {
        case IntervalKind::Nanosecond:
        case IntervalKind::Microsecond:
        case IntervalKind::Millisecond:
            throw Exception("Fractional seconds are not supported by window view yet", ErrorCodes::SYNTAX_ERROR);

#define CASE_WINDOW_KIND(KIND) \
    case IntervalKind::KIND: \
    { \
        UInt32 w_start = ToStartOfTransform<IntervalKind::KIND>::execute(time_sec, slide_num_units, *time_zone); \
        return AddTime<IntervalKind::KIND>::execute(w_start, slide_num_units, *time_zone); \
    }
        CASE_WINDOW_KIND(Second)
        CASE_WINDOW_KIND(Minute)
        CASE_WINDOW_KIND(Hour)
        CASE_WINDOW_KIND(Day)
        CASE_WINDOW_KIND(Week)
        CASE_WINDOW_KIND(Month)
        CASE_WINDOW_KIND(Quarter)
        CASE_WINDOW_KIND(Year)
#undef CASE_WINDOW_KIND
    }
    __builtin_unreachable();
}

void StorageWindowView::addFireSignal(std::set<UInt32> & signals)
{
    std::lock_guard lock(fire_signal_mutex);
    for (const auto & signal : signals)
        fire_signal.push_back(signal);
    fire_signal_condition.notify_all();
}

void StorageWindowView::updateMaxTimestamp(UInt32 timestamp)
{
    std::lock_guard lock(fire_signal_mutex);
    if (timestamp > max_timestamp)
        max_timestamp = timestamp;
}

void StorageWindowView::updateMaxWatermark(UInt32 watermark)
{
    std::lock_guard lock(fire_signal_mutex);

    bool updated;
    if (is_watermark_strictly_ascending)
    {
        updated = max_watermark < watermark;
        while (max_watermark < watermark)
        {
            fire_signal.push_back(max_watermark);
            max_watermark = addTime(max_watermark, slide_kind, slide_num_units, *time_zone);
        }
    }
    else // strictly || bounded
    {
        UInt32 max_watermark_bias = addTime(max_watermark, watermark_kind, watermark_num_units, *time_zone);
        updated = max_watermark_bias <= watermark;
        while (max_watermark_bias <= max_timestamp)
        {
            fire_signal.push_back(max_watermark);
            max_watermark = addTime(max_watermark, slide_kind, slide_num_units, *time_zone);
            max_watermark_bias = addTime(max_watermark, slide_kind, slide_num_units, *time_zone);
        }
    }

    if (updated)
        fire_signal_condition.notify_all();
}

inline void StorageWindowView::cleanup()
{
<<<<<<< HEAD
    auto cleanup_context = Context::createCopy(getContext());
    cleanup_context->getClientInfo().query_kind = ClientInfo::QueryKind::INITIAL_QUERY;
    InterpreterAlterQuery alter_query(getCleanupQuery(), cleanup_context);
    {
        std::lock_guard lock(mutex);
        alter_query.execute();
    }
=======
    std::lock_guard fire_signal_lock(fire_signal_mutex);
    std::lock_guard mutex_lock(mutex);

    auto alter_query = getCleanupQuery();
    InterpreterAlterQuery interpreter_alter(alter_query, getContext());
    interpreter_alter.execute();
>>>>>>> f073efc0

    watch_streams.remove_if([](std::weak_ptr<WindowViewSource> & ptr) { return ptr.expired(); });
}

void StorageWindowView::threadFuncCleanup()
{
    try
    {
        cleanup();
    }
    catch (...)
    {
        tryLogCurrentException(__PRETTY_FUNCTION__);
    }

    if (!shutdown_called)
        clean_cache_task->scheduleAfter(clean_interval_ms);
}

void StorageWindowView::threadFuncFireProc()
{
    std::unique_lock lock(fire_signal_mutex);
    UInt32 timestamp_now = std::time(nullptr);

    while (next_fire_signal <= timestamp_now)
    {
        try
        {
            fire(next_fire_signal);
        }
        catch (...)
        {
            tryLogCurrentException(__PRETTY_FUNCTION__);
        }
        max_fired_watermark = next_fire_signal;
        auto slide_interval = addTime(0, slide_kind, slide_num_units, *time_zone);
        /// Convert DayNum into seconds when the slide interval is larger than Day
        if (slide_kind > IntervalKind::Day)
            slide_interval *= 86400;
        next_fire_signal += slide_interval;
    }

    UInt64 timestamp_ms = static_cast<UInt64>(Poco::Timestamp().epochMicroseconds()) / 1000;
    if (!shutdown_called)
        fire_task->scheduleAfter(std::max(
            UInt64(0),
            static_cast<UInt64>(next_fire_signal) * 1000 - timestamp_ms));
}

void StorageWindowView::threadFuncFireEvent()
{
    std::unique_lock lock(fire_signal_mutex);
    while (!shutdown_called)
    {
        bool signaled = std::cv_status::no_timeout == fire_signal_condition.wait_for(lock, std::chrono::seconds(5));
        if (!signaled)
            continue;

        LOG_TRACE(log, "Fire events: {}", fire_signal.size());

        while (!fire_signal.empty())
        {
            fire(fire_signal.front());
            max_fired_watermark = fire_signal.front();
            fire_signal.pop_front();
        }
    }
}

Pipe StorageWindowView::read(
    const Names & column_names,
    const StorageSnapshotPtr & storage_snapshot,
    SelectQueryInfo & query_info,
    ContextPtr local_context,
    QueryProcessingStage::Enum processed_stage,
    const size_t max_block_size,
    const unsigned num_streams)
{
    QueryPlan plan;
    read(plan, column_names, storage_snapshot, query_info, local_context, processed_stage, max_block_size, num_streams);
    return plan.convertToPipe(
        QueryPlanOptimizationSettings::fromContext(local_context), BuildQueryPipelineSettings::fromContext(local_context));
}

void StorageWindowView::read(
    QueryPlan & query_plan,
    const Names & column_names,
    const StorageSnapshotPtr & storage_snapshot,
    SelectQueryInfo & query_info,
    ContextPtr local_context,
    QueryProcessingStage::Enum processed_stage,
    const size_t max_block_size,
    const unsigned num_streams)
{
    if (target_table_id.empty())
        return;

    auto storage = getTargetTable();
    auto lock = storage->lockForShare(local_context->getCurrentQueryId(), local_context->getSettingsRef().lock_acquire_timeout);
    auto target_metadata_snapshot = storage->getInMemoryMetadataPtr();
    auto target_storage_snapshot = storage->getStorageSnapshot(target_metadata_snapshot, local_context);

    if (query_info.order_optimizer)
        query_info.input_order_info = query_info.order_optimizer->getInputOrder(target_metadata_snapshot, local_context);

    storage->read(query_plan, column_names, target_storage_snapshot, query_info, local_context, processed_stage, max_block_size, num_streams);

    if (query_plan.isInitialized())
    {
        auto wv_header = getHeaderForProcessingStage(column_names, storage_snapshot, query_info, local_context, processed_stage);
        auto target_header = query_plan.getCurrentDataStream().header;

        if (!blocksHaveEqualStructure(wv_header, target_header))
        {
            auto converting_actions = ActionsDAG::makeConvertingActions(
                target_header.getColumnsWithTypeAndName(), wv_header.getColumnsWithTypeAndName(), ActionsDAG::MatchColumnsMode::Name);
            auto converting_step = std::make_unique<ExpressionStep>(query_plan.getCurrentDataStream(), converting_actions);
            converting_step->setStepDescription("Convert Target table structure to WindowView structure");
            query_plan.addStep(std::move(converting_step));
        }

        StreamLocalLimits limits;
        SizeLimits leaf_limits;

        /// Add table lock for target table.
        auto adding_limits_and_quota = std::make_unique<SettingQuotaAndLimitsStep>(
                query_plan.getCurrentDataStream(),
                storage,
                std::move(lock),
                limits,
                leaf_limits,
                nullptr,
                nullptr);

        adding_limits_and_quota->setStepDescription("Lock target table for WindowView");
        query_plan.addStep(std::move(adding_limits_and_quota));
    }
}

Pipe StorageWindowView::watch(
    const Names & /*column_names*/,
    const SelectQueryInfo & query_info,
    ContextPtr local_context,
    QueryProcessingStage::Enum & processed_stage,
    size_t /*max_block_size*/,
    const unsigned /*num_streams*/)
{
    ASTWatchQuery & query = typeid_cast<ASTWatchQuery &>(*query_info.query);

    bool has_limit = false;
    UInt64 limit = 0;
    if (query.limit_length)
    {
        has_limit = true;
        limit = safeGet<UInt64>(typeid_cast<ASTLiteral &>(*query.limit_length).value);
    }

    auto reader = std::make_shared<WindowViewSource>(
        std::static_pointer_cast<StorageWindowView>(shared_from_this()),
        query.is_watch_events,
        window_view_timezone,
        has_limit,
        limit,
        local_context->getSettingsRef().window_view_heartbeat_interval.totalSeconds());

    std::lock_guard lock(fire_signal_mutex);
    watch_streams.push_back(reader);
    processed_stage = QueryProcessingStage::Complete;

    return Pipe(reader);
}

StorageWindowView::StorageWindowView(
    const StorageID & table_id_,
    ContextPtr context_,
    const ASTCreateQuery & query,
    const ColumnsDescription & columns_,
    bool attach_)
    : IStorage(table_id_)
    , WithContext(context_->getGlobalContext())
    , log(&Poco::Logger::get(fmt::format("StorageWindowView({}.{})", table_id_.database_name, table_id_.table_name)))
{
    if (!query.select)
        throw Exception(ErrorCodes::INCORRECT_QUERY, "SELECT query is not specified for {}", getName());

    StorageInMemoryMetadata storage_metadata;
    storage_metadata.setColumns(columns_);
    setInMemoryMetadata(storage_metadata);

    if (query.select->list_of_selects->children.size() != 1)
        throw Exception(
            ErrorCodes::QUERY_IS_NOT_SUPPORTED_IN_WINDOW_VIEW,
            "UNION is not supported for {}", getName());

    select_query = query.select->list_of_selects->children.at(0)->clone();

    String select_database_name = getContext()->getCurrentDatabase();
    String select_table_name;
    auto select_query_tmp = select_query->clone();
    extractDependentTable(getContext(), select_query_tmp, select_database_name, select_table_name);

    /// If the table is not specified - use the table `system.one`
    if (select_table_name.empty())
    {
        select_database_name = "system";
        select_table_name = "one";
    }
    select_table_id = StorageID(select_database_name, select_table_name);
    DatabaseCatalog::instance().addDependency(select_table_id, table_id_);

    /// Extract all info from query; substitute Function_tumble and Function_hop with Function_windowID.
    auto inner_query = innerQueryParser(select_query->as<ASTSelectQuery &>());

    // Parse mergeable query
    mergeable_query = inner_query->clone();
    ReplaceFunctionNowData func_now_data;
    ReplaceFunctionNowVisitor(func_now_data).visit(mergeable_query);
    is_time_column_func_now = func_now_data.is_time_column_func_now;
    if (is_time_column_func_now)
        window_id_name = func_now_data.window_id_name;

    // Parse final query (same as mergeable query but has tumble/hop instead of windowID)
    final_query = mergeable_query->clone();
    ReplaceWindowIdMatcher::Data final_query_data;
    if (is_tumble)
        final_query_data.window_name = "tumble";
    else
        final_query_data.window_name = "hop";
    ReplaceWindowIdMatcher::Visitor(final_query_data).visit(final_query);

    is_watermark_strictly_ascending = query.is_watermark_strictly_ascending;
    is_watermark_ascending = query.is_watermark_ascending;
    is_watermark_bounded = query.is_watermark_bounded;
    target_table_id = query.to_table_id;

    /// Extract information about watermark, lateness.
    eventTimeParser(query);

    if (is_tumble)
        window_column_name = std::regex_replace(window_id_name, std::regex("windowID"), "tumble");
    else
        window_column_name = std::regex_replace(window_id_name, std::regex("windowID"), "hop");

    auto generate_inner_table_name = [](const StorageID & storage_id)
    {
        if (storage_id.hasUUID())
            return ".inner." + toString(storage_id.uuid);
        return ".inner." + storage_id.table_name;
    };

    if (attach_)
    {
        inner_table_id = StorageID(table_id_.database_name, generate_inner_table_name(table_id_));
    }
    else
    {
        auto inner_create_query
            = getInnerTableCreateQuery(inner_query, query.storage, table_id_.database_name, generate_inner_table_name(table_id_));

        auto create_context = Context::createCopy(context_);
        InterpreterCreateQuery create_interpreter(inner_create_query, create_context);
        create_interpreter.setInternal(true);
        create_interpreter.execute();
        inner_table_id = StorageID(inner_create_query->getDatabase(), inner_create_query->getTable());
    }

    clean_interval_ms = getContext()->getSettingsRef().window_view_clean_interval.totalMilliseconds();
    next_fire_signal = getWindowUpperBound(std::time(nullptr));

    clean_cache_task = getContext()->getSchedulePool().createTask(getStorageID().getFullTableName(), [this] { threadFuncCleanup(); });
    if (is_proctime)
        fire_task = getContext()->getSchedulePool().createTask(getStorageID().getFullTableName(), [this] { threadFuncFireProc(); });
    else
        fire_task = getContext()->getSchedulePool().createTask(getStorageID().getFullTableName(), [this] { threadFuncFireEvent(); });
    clean_cache_task->deactivate();
    fire_task->deactivate();
}


ASTPtr StorageWindowView::innerQueryParser(const ASTSelectQuery & query)
{
    if (!query.groupBy())
        throw Exception(ErrorCodes::INCORRECT_QUERY, "GROUP BY query is required for {}", getName());

    // Parse stage mergeable
    ASTPtr result = query.clone();
    FetchQueryInfoMatcher::Data query_info_data;
    FetchQueryInfoMatcher::Visitor(query_info_data).visit(result);

    if (!query_info_data.is_tumble && !query_info_data.is_hop)
        throw Exception(ErrorCodes::INCORRECT_QUERY,
                        "TIME WINDOW FUNCTION is not specified for {}", getName());

    window_id_name = query_info_data.window_id_name;
    window_id_alias = query_info_data.window_id_alias;
    timestamp_column_name = query_info_data.timestamp_column_name;
    is_tumble = query_info_data.is_tumble;

    // Parse time window function
    ASTFunction & window_function = typeid_cast<ASTFunction &>(*query_info_data.window_function);
    const auto & arguments = window_function.arguments->children;
    extractWindowArgument(
        arguments.at(1), window_kind, window_num_units,
        "Illegal type of second argument of function " + window_function.name + " should be Interval");

    slide_kind = window_kind;
    slide_num_units = window_num_units;

    if (!is_tumble)
    {
        hop_kind = window_kind;
        hop_num_units = window_num_units;
        extractWindowArgument(
            arguments.at(2), window_kind, window_num_units,
            "Illegal type of third argument of function " + window_function.name + " should be Interval");
        slice_num_units = std::gcd(hop_num_units, window_num_units);
    }

    // Parse time zone
    size_t time_zone_arg_num = is_tumble ? 2 : 3;
    if (arguments.size() > time_zone_arg_num)
    {
        const auto & ast = arguments.at(time_zone_arg_num);
        const auto * time_zone_ast = ast->as<ASTLiteral>();
        if (!time_zone_ast || time_zone_ast->value.getType() != Field::Types::String)
            throw Exception(
                ErrorCodes::ILLEGAL_COLUMN,
                "Illegal column #{} of time zone argument of function, must be constant string",
                time_zone_arg_num);
        window_view_timezone = time_zone_ast->value.safeGet<String>();
        time_zone = &DateLUT::instance(window_view_timezone);
    }
    else
        time_zone = &DateLUT::instance();

    return result;
}

void StorageWindowView::eventTimeParser(const ASTCreateQuery & query)
{
    if (query.is_watermark_strictly_ascending || query.is_watermark_ascending || query.is_watermark_bounded)
    {
        is_proctime = false;

        if (is_time_column_func_now)
            throw Exception("now() is not supported for Event time processing.", ErrorCodes::INCORRECT_QUERY);

        if (query.is_watermark_ascending)
        {
            is_watermark_bounded = true;
            watermark_kind = IntervalKind::Second;
            watermark_num_units = 1;
        }
        else if (query.is_watermark_bounded)
        {
            extractWindowArgument(
                query.watermark_function, watermark_kind, watermark_num_units,
                "Illegal type WATERMARK function should be Interval");
        }
    }

    if (query.allowed_lateness)
    {
        allowed_lateness = true;
        extractWindowArgument(
            query.lateness_function, lateness_kind, lateness_num_units,
            "Illegal type ALLOWED_LATENESS function should be Interval");
    }
}

void StorageWindowView::writeIntoWindowView(
    StorageWindowView & window_view, const Block & block, ContextPtr local_context)
{
    if (!window_view.is_proctime && window_view.max_watermark == 0 && block.rows() > 0)
    {
        std::lock_guard lock(window_view.fire_signal_mutex);
        const auto & window_column = block.getByName(window_view.timestamp_column_name);
        const ColumnUInt32::Container & window_end_data = static_cast<const ColumnUInt32 &>(*window_column.column).getData();
        UInt32 first_record_timestamp = window_end_data[0];
        window_view.max_watermark = window_view.getWindowUpperBound(first_record_timestamp);
    }

    Pipe pipe(std::make_shared<SourceFromSingleChunk>(block.cloneEmpty(), Chunk(block.getColumns(), block.rows())));

    UInt32 lateness_bound = 0;
    UInt32 t_max_watermark = 0;
    UInt32 t_max_timestamp = 0;
    UInt32 t_max_fired_watermark = 0;
    {
        std::lock_guard lock(window_view.fire_signal_mutex);
        t_max_fired_watermark = window_view.max_fired_watermark;
        t_max_watermark = window_view.max_watermark;
        t_max_timestamp = window_view.max_timestamp;
    }

    // Filter outdated data
    if (window_view.allowed_lateness && t_max_timestamp != 0)
    {
        lateness_bound = addTime(t_max_timestamp, window_view.lateness_kind, -window_view.lateness_num_units, *window_view.time_zone);

        if (window_view.is_watermark_bounded)
        {
            UInt32 watermark_lower_bound
                = addTime(t_max_watermark, window_view.slide_kind, -window_view.slide_num_units, *window_view.time_zone);

            if (watermark_lower_bound < lateness_bound)
                lateness_bound = watermark_lower_bound;
        }
    }
    else if (!window_view.is_time_column_func_now)
    {
        lateness_bound = t_max_fired_watermark;
    }

    if (lateness_bound > 0) /// Add filter, which leaves rows with timestamp >= lateness_bound
    {
        ASTPtr args = std::make_shared<ASTExpressionList>();
        args->children.push_back(std::make_shared<ASTIdentifier>(window_view.timestamp_column_name));
        args->children.push_back(std::make_shared<ASTLiteral>(lateness_bound));

        auto filter_function = std::make_shared<ASTFunction>();
        filter_function->name = "greaterOrEquals";
        filter_function->arguments = args;
        filter_function->children.push_back(filter_function->arguments);

        ASTPtr query = filter_function;
        NamesAndTypesList columns;
        columns.emplace_back(window_view.timestamp_column_name, std::make_shared<DataTypeDateTime>());

        auto syntax_result = TreeRewriter(local_context).analyze(query, columns);
        auto filter_expression = ExpressionAnalyzer(filter_function, syntax_result, local_context).getActionsDAG(false);

        pipe.addSimpleTransform([&](const Block & header)
        {
            return std::make_shared<FilterTransform>(
                header, std::make_shared<ExpressionActions>(filter_expression),
                filter_function->getColumnName(), true);
        });
    }

    std::shared_lock<std::shared_mutex> fire_signal_lock;
    QueryPipelineBuilder builder;
    if (window_view.is_proctime)
    {
        fire_signal_lock = std::shared_lock<std::shared_mutex>(window_view.fire_signal_mutex);

        /// Fill ____timestamp column with current time in case of now() time column.
        if (window_view.is_time_column_func_now)
        {
            ColumnWithTypeAndName column;
            column.name = "____timestamp";
            const auto & timezone = window_view.function_now_timezone;
            if (timezone.empty())
                column.type = std::make_shared<DataTypeDateTime>();
            else
                column.type = std::make_shared<DataTypeDateTime>(timezone);
            column.column = column.type->createColumnConst(0, Field(std::time(nullptr)));

            auto adding_column_dag = ActionsDAG::makeAddingColumnActions(std::move(column));
            auto adding_column_actions = std::make_shared<ExpressionActions>(
                std::move(adding_column_dag),
                ExpressionActionsSettings::fromContext(local_context));

            pipe.addSimpleTransform([&](const Block & stream_header)
            {
                return std::make_shared<ExpressionTransform>(stream_header, adding_column_actions);
            });
        }
    }

    Pipes pipes;
    pipes.emplace_back(std::move(pipe));

    auto creator = [&](const StorageID & blocks_id_global)
    {
        auto source_metadata = window_view.getSourceTable()->getInMemoryMetadataPtr();
        auto required_columns = source_metadata->getColumns();
        required_columns.add(ColumnDescription("____timestamp", std::make_shared<DataTypeDateTime>()));
        return StorageBlocks::createStorage(blocks_id_global, required_columns, std::move(pipes), QueryProcessingStage::FetchColumns);
    };
    TemporaryTableHolder blocks_storage(local_context, creator);

    InterpreterSelectQuery select_block(
        window_view.getMergeableQuery(),
        local_context,
        blocks_storage.getTable(),
        blocks_storage.getTable()->getInMemoryMetadataPtr(),
        QueryProcessingStage::WithMergeableState);

    builder = select_block.buildQueryPipeline();
    builder.addSimpleTransform([&](const Block & current_header)
    {
        return std::make_shared<SquashingChunksTransform>(
            current_header,
            local_context->getSettingsRef().min_insert_block_size_rows,
            local_context->getSettingsRef().min_insert_block_size_bytes);
    });

    if (!window_view.is_proctime)
    {
        UInt32 block_max_timestamp = 0;
        if (window_view.is_watermark_bounded || window_view.allowed_lateness)
        {
            const auto & timestamp_column = *block.getByName(window_view.timestamp_column_name).column;
            const auto & timestamp_data = typeid_cast<const ColumnUInt32 &>(timestamp_column).getData();
            for (const auto & timestamp : timestamp_data)
            {
                if (timestamp > block_max_timestamp)
                    block_max_timestamp = timestamp;
            }
        }

        if (block_max_timestamp)
            window_view.updateMaxTimestamp(block_max_timestamp);

        UInt32 lateness_upper_bound = 0;
        if (window_view.allowed_lateness && t_max_fired_watermark)
            lateness_upper_bound = t_max_fired_watermark;

        /// On each chunk check window end for each row in a window column, calculating max.
        /// Update max watermark (latest seen window end) if needed.
        /// If lateness is allowed, add lateness signals.
        builder.addSimpleTransform([&](const Block & current_header)
        {
            return std::make_shared<WatermarkTransform>(
                current_header,
                window_view,
                window_view.window_id_name,
                lateness_upper_bound);
        });
    }

    auto inner_table = window_view.getInnerTable();
    auto lock = inner_table->lockForShare(
        local_context->getCurrentQueryId(), local_context->getSettingsRef().lock_acquire_timeout);
    auto metadata_snapshot = inner_table->getInMemoryMetadataPtr();
    auto output = inner_table->write(window_view.getMergeableQuery(), metadata_snapshot, local_context);
    output->addTableLock(lock);

    if (!blocksHaveEqualStructure(builder.getHeader(), output->getHeader()))
    {
        auto convert_actions_dag = ActionsDAG::makeConvertingActions(
            builder.getHeader().getColumnsWithTypeAndName(),
            output->getHeader().getColumnsWithTypeAndName(),
            ActionsDAG::MatchColumnsMode::Name);
        auto convert_actions = std::make_shared<ExpressionActions>(
            convert_actions_dag, ExpressionActionsSettings::fromContext(local_context, CompileExpressions::yes));

        builder.addSimpleTransform([&](const Block & header) { return std::make_shared<ExpressionTransform>(header, convert_actions); });
    }

    builder.addChain(Chain(std::move(output)));
    builder.setSinks([&](const Block & cur_header, Pipe::StreamType)
    {
        return std::make_shared<EmptySink>(cur_header);
    });

    auto executor = builder.execute();
    executor->execute(builder.getNumThreads());
}

void StorageWindowView::startup()
{
    // Start the working thread
    clean_cache_task->activateAndSchedule();
    fire_task->activateAndSchedule();
}

void StorageWindowView::shutdown()
{
    shutdown_called = true;

    fire_condition.notify_all();
    fire_signal_condition.notify_all();

    clean_cache_task->deactivate();
    fire_task->deactivate();

    auto table_id = getStorageID();
    DatabaseCatalog::instance().removeDependency(select_table_id, table_id);
}

void StorageWindowView::checkTableCanBeDropped() const
{
    auto table_id = getStorageID();
    Dependencies dependencies = DatabaseCatalog::instance().getDependencies(table_id);
    if (!dependencies.empty())
    {
        StorageID dependent_table_id = dependencies.front();
        throw Exception("Table has dependency " + dependent_table_id.getNameForLogs(), ErrorCodes::TABLE_WAS_NOT_DROPPED);
    }
}

void StorageWindowView::drop()
{
    /// Must be guaranteed at this point for database engine Atomic that has_inner_table == false,
    /// because otherwise will be a deadlock.
    dropInnerTableIfAny(true, getContext());
}

void StorageWindowView::dropInnerTableIfAny(bool no_delay, ContextPtr local_context)
{
    if (!std::exchange(has_inner_table, false))
        return;

    try
    {
        InterpreterDropQuery::executeDropQuery(
            ASTDropQuery::Kind::Drop, getContext(), local_context, inner_table_id, no_delay);
    }
    catch (...)
    {
        tryLogCurrentException(__PRETTY_FUNCTION__);
    }
}

const Block & StorageWindowView::getInputHeader() const
{
    std::lock_guard lock(sample_block_lock);
    if (!input_header)
    {
        input_header = InterpreterSelectQuery(select_query->clone(), getContext(), SelectQueryOptions(QueryProcessingStage::FetchColumns))
                           .getSampleBlock();
    }
    return input_header;
}

const Block & StorageWindowView::getOutputHeader() const
{
    std::lock_guard lock(sample_block_lock);
    if (!output_header)
    {
        output_header = InterpreterSelectQuery(select_query->clone(), getContext(), SelectQueryOptions(QueryProcessingStage::Complete))
                           .getSampleBlock();
    }
    return output_header;
}

StoragePtr StorageWindowView::getSourceTable() const
{
    return DatabaseCatalog::instance().getTable(select_table_id, getContext());
}

StoragePtr StorageWindowView::getInnerTable() const
{
    return DatabaseCatalog::instance().getTable(inner_table_id, getContext());
}

ASTPtr StorageWindowView::getFetchColumnQuery(UInt32 w_start, UInt32 w_end) const
{
    auto res_query = std::make_shared<ASTSelectQuery>();
    auto select = std::make_shared<ASTExpressionList>();
    select->children.push_back(std::make_shared<ASTAsterisk>());
    res_query->setExpression(ASTSelectQuery::Expression::SELECT, select);
    res_query->setExpression(ASTSelectQuery::Expression::TABLES, std::make_shared<ASTTablesInSelectQuery>());
    auto tables_elem = std::make_shared<ASTTablesInSelectQueryElement>();
    auto table_expr = std::make_shared<ASTTableExpression>();
    res_query->tables()->children.push_back(tables_elem);
    tables_elem->table_expression = table_expr;
    tables_elem->children.push_back(table_expr);
    table_expr->database_and_table_name = std::make_shared<ASTTableIdentifier>(inner_table_id);
    table_expr->children.push_back(table_expr->database_and_table_name);

    if (is_tumble)
    {
        /// SELECT * FROM inner_table PREWHERE window_id_name == w_end
        /// (because we fire at the end of windows)
        auto func_equals = makeASTFunction("equals", std::make_shared<ASTIdentifier>(window_id_name), std::make_shared<ASTLiteral>(w_end));
        res_query->setExpression(ASTSelectQuery::Expression::PREWHERE, func_equals);
    }
    else
    {
        auto func_array = makeASTFunction("array");
        while (w_start < w_end)
        {
            /// slice_num_units = std::gcd(hop_num_units, window_num_units);
            /// We use std::gcd(hop_num_units, window_num_units) as the new window size
            /// to split the overlapped windows into non-overlapped.
            /// For a hopping window with window_size=3 slice=1, the windows might be
            /// [1,3],[2,4],[3,5], which will cause recomputation.
            /// In this case, the slice_num_units will be `gcd(1,3)=1' and the non-overlapped
            /// windows will split into [1], [2], [3]... We compute each split window into
            /// mergeable state and merge them when the window is triggering.
            func_array ->arguments->children.push_back(std::make_shared<ASTLiteral>(w_end));
            w_end = addTime(w_end, window_kind, -slice_num_units, *time_zone);
        }
        auto func_has = makeASTFunction("has", func_array, std::make_shared<ASTIdentifier>(window_id_name));
        res_query->setExpression(ASTSelectQuery::Expression::PREWHERE, func_has);
    }

    return res_query;
}

StoragePtr StorageWindowView::getTargetTable() const
{
    return DatabaseCatalog::instance().getTable(target_table_id, getContext());
}

void registerStorageWindowView(StorageFactory & factory)
{
    factory.registerStorage("WindowView", [](const StorageFactory::Arguments & args)
    {
        if (!args.attach && !args.getLocalContext()->getSettingsRef().allow_experimental_window_view)
            throw Exception(
                "Experimental WINDOW VIEW feature is not enabled (the setting 'allow_experimental_window_view')",
                ErrorCodes::SUPPORT_IS_DISABLED);

        return std::make_shared<StorageWindowView>(args.table_id, args.getLocalContext(), args.query, args.columns, args.attach);
    });
}

}<|MERGE_RESOLUTION|>--- conflicted
+++ resolved
@@ -897,22 +897,14 @@
 
 inline void StorageWindowView::cleanup()
 {
-<<<<<<< HEAD
+    std::lock_guard fire_signal_lock(fire_signal_mutex);
+    std::lock_guard mutex_lock(mutex);
+
+    auto alter_query = getCleanupQuery();
     auto cleanup_context = Context::createCopy(getContext());
     cleanup_context->getClientInfo().query_kind = ClientInfo::QueryKind::INITIAL_QUERY;
-    InterpreterAlterQuery alter_query(getCleanupQuery(), cleanup_context);
-    {
-        std::lock_guard lock(mutex);
-        alter_query.execute();
-    }
-=======
-    std::lock_guard fire_signal_lock(fire_signal_mutex);
-    std::lock_guard mutex_lock(mutex);
-
-    auto alter_query = getCleanupQuery();
-    InterpreterAlterQuery interpreter_alter(alter_query, getContext());
+    InterpreterAlterQuery interpreter_alter(alter_query, cleanup_context);
     interpreter_alter.execute();
->>>>>>> f073efc0
 
     watch_streams.remove_if([](std::weak_ptr<WindowViewSource> & ptr) { return ptr.expired(); });
 }
