--- conflicted
+++ resolved
@@ -55,7 +55,6 @@
                 cache->getPathInLocalCache(file_segment->key(), file_segment->offset(), file_segment->getKind()));
 
             const auto & range = file_segment->range();
-<<<<<<< HEAD
             res_columns[2]->insert(file_segment->key().toString());
             res_columns[3]->insert(range.left);
             res_columns[4]->insert(range.right);
@@ -66,18 +65,7 @@
             res_columns[9]->insert(file_segment->getDownloadedSize(false));
             res_columns[10]->insert(file_segment->isPersistent());
             res_columns[11]->insert(toString(file_segment->getKind()));
-=======
-            res_columns[2]->insert(range.left);
-            res_columns[3]->insert(range.right);
-            res_columns[4]->insert(range.size());
-            res_columns[5]->insert(FileSegment::stateToString(file_segment->state()));
-            res_columns[6]->insert(file_segment->getHitsCount());
-            res_columns[7]->insert(file_segment->getRefCount());
-            res_columns[8]->insert(file_segment->getDownloadedSize());
-            res_columns[9]->insert(file_segment->isPersistent());
-            res_columns[10]->insert(toString(file_segment->getKind()));
-            res_columns[11]->insert(file_segment->isUnbound());
->>>>>>> d1793a9b
+            res_columns[12]->insert(file_segment->isUnbound());
         }
     }
 }
