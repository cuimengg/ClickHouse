--- conflicted
+++ resolved
@@ -1,12 +1,9 @@
 #include "Storages/ObjectStorage/StorageObjectStorageCluster.h"
 
 #include <Common/Exception.h>
-<<<<<<< HEAD
 #include <Common/StringUtils.h>
 #include <Parsers/ASTSetQuery.h>
 
-=======
->>>>>>> 85374bfb
 #include <Core/Settings.h>
 #include <Formats/FormatFactory.h>
 #include <Parsers/queryToString.h>
@@ -111,7 +108,7 @@
             configuration->getEngineName());
     }
 
-<<<<<<< HEAD
+
     ASTPtr settings_temporary_storage = nullptr;
     for (auto * it = args.begin(); it != args.end(); ++it)
     {
@@ -137,12 +134,6 @@
     {
         args.insert(args.end(), std::move(settings_temporary_storage));
     }
-=======
-    ASTPtr cluster_name_arg = args.front();
-    args.erase(args.begin());
-    configuration->addStructureAndFormatToArgsIfNeeded(args, structure, configuration->format, context, /*with_structure=*/true);
-    args.insert(args.begin(), cluster_name_arg);
->>>>>>> 85374bfb
 }
 
 RemoteQueryExecutor::Extension StorageObjectStorageCluster::getTaskIteratorExtension(
