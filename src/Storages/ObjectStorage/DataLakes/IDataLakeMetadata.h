--- conflicted
+++ resolved
@@ -1,10 +1,7 @@
 #pragma once
 #include <Core/NamesAndTypes.h>
-<<<<<<< HEAD
-=======
 #include <Core/Types.h>
 #include <boost/noncopyable.hpp>
->>>>>>> b51df565
 #include "Interpreters/ActionsDAG.h"
 #include "PartitionColumns.h"
 
@@ -19,14 +16,11 @@
     virtual bool operator==(const IDataLakeMetadata & other) const = 0;
     virtual const DataLakePartitionColumns & getPartitionColumns() const = 0;
     virtual const std::unordered_map<String, String> & getColumnNameToPhysicalNameMapping() const = 0;
-<<<<<<< HEAD
     virtual bool supportsPartitionPruning() { return false; }
     virtual Strings makePartitionPruning(const ActionsDAG &) { return {}; }
-=======
     virtual std::shared_ptr<NamesAndTypesList> getInitialSchemaByPath(const String &) const { return {}; }
     virtual std::shared_ptr<const ActionsDAG> getSchemaTransformer(const String &) const { return {}; }
     virtual bool supportsExternalMetadataChange() const { return false; }
->>>>>>> b51df565
 };
 using DataLakeMetadataPtr = std::unique_ptr<IDataLakeMetadata>;
 
