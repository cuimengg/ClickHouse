--- conflicted
+++ resolved
@@ -16,13 +16,8 @@
 
 #include <Storages/ObjectStorage/DataLakes/Iceberg/IcebergMetadata.h>
 #include <Storages/ObjectStorage/DataLakes/Iceberg/Utils.h>
-<<<<<<< HEAD
-
 #include <Storages/ObjectStorage/DataLakes/Iceberg/ManifestFile.h>
-#include <Storages/ObjectStorage/DataLakes/Iceberg/ManifestFileImpl.h>
-=======
 #include <Storages/ObjectStorage/DataLakes/Iceberg/AvroForIcebergDeserializer.h>
->>>>>>> 7612a9c6
 #include <Storages/ObjectStorage/DataLakes/Iceberg/Snapshot.h>
 #include <Storages/ObjectStorage/DataLakes/Iceberg/PartitionPruning.h>
 #include <Storages/ObjectStorage/DataLakes/Iceberg/ManifestFile.h>
@@ -488,11 +483,7 @@
 
     ManifestList manifest_list;
 
-<<<<<<< HEAD
-    for (size_t i = 0; i < manifest_path_col_str->size(); ++i)
-=======
     for (size_t i = 0; i < manifest_list_deserializer.rows(); ++i)
->>>>>>> 7612a9c6
     {
         const std::string file_path = manifest_list_deserializer.getValueFromRowByName(i, MANIFEST_FILE_PATH_COLUMN, TypeIndex::String).safeGet<std::string>();
         const auto manifest_file_name = getProperFilePathFromMetadataInfo(file_path, configuration_ptr->getPath(), table_location);
@@ -523,7 +514,7 @@
     AvroForIcebergDeserializer manifest_file_deserializer(std::move(buffer), filename, getFormatSettings(getContext()));
     auto [schema_id, schema_object] = parseTableSchemaFromManifestFile(manifest_file_deserializer, filename);
     schema_processor.addIcebergTableSchema(schema_object);
-    return ManifestFileContent(
+    return std::make_shared<ManifestFileContent>(
         manifest_file_deserializer,
         format_version,
         configuration_ptr->getPath(),
@@ -532,19 +523,7 @@
         inherited_sequence_number,
         table_location,
         getContext());
-<<<<<<< HEAD
-
-    return std::make_shared<ManifestFileContent>(std::move(manifest_file_impl));
-=======
-}
-
-ManifestFileIterator IcebergMetadata::getManifestFile(const String & filename) const
-{
-    auto manifest_file_it = manifest_files_by_name.find(filename);
-    if (manifest_file_it != manifest_files_by_name.end())
-        return ManifestFileIterator{manifest_file_it};
-    throw Exception(ErrorCodes::BAD_ARGUMENTS, "Cannot find manifest file: {}", filename);
->>>>>>> 7612a9c6
+
 }
 
 ManifestFilePtr IcebergMetadata::tryGetManifestFile(const String & filename) const
