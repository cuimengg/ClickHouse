--- conflicted
+++ resolved
@@ -79,13 +79,8 @@
 
 void filterBlockWithDAG(const ActionsDAGPtr & dag, Block & block, ContextPtr context)
 {
-<<<<<<< HEAD
-    buildSetsForDAG(dag, context);
+    buildSetsForDAG(*dag, context);
     auto actions = std::make_shared<ExpressionActions>(std::move(*ActionsDAG::clone(dag)));
-=======
-    buildSetsForDAG(*dag, context);
-    auto actions = std::make_shared<ExpressionActions>(dag);
->>>>>>> e4f348ac
     Block block_with_filter = block;
     actions->execute(block_with_filter, /*dry_run=*/ false, /*allow_duplicates_in_input=*/ true);
 
