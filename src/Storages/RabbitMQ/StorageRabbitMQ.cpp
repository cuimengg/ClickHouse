--- conflicted
+++ resolved
@@ -196,11 +196,7 @@
 std::shared_ptr<Context> StorageRabbitMQ::addSettings(ContextPtr local_context) const
 {
     auto modified_context = Context::createCopy(local_context);
-<<<<<<< HEAD
-    modified_context->setSetting("input_format_skip_unknown_fields", 1);
-=======
     modified_context->setSetting("input_format_skip_unknown_fields", Field{true});
->>>>>>> 020cecec
     modified_context->setSetting("input_format_allow_errors_ratio", 0.);
     modified_context->setSetting("input_format_allow_errors_num", rabbitmq_settings->rabbitmq_skip_broken_messages.value);
 
@@ -418,14 +414,7 @@
         }
     }
 
-<<<<<<< HEAD
     event_handler->startBlockingLoop();
-=======
-    while (!binding_created) //-V776
-    {
-        event_handler->iterateLoop();
-    }
->>>>>>> 020cecec
 }
 
 
@@ -510,17 +499,10 @@
     /// maximize performance - via setting `rabbitmq_num_queues`.
     const String queue_name = !hash_exchange ? queue_base : std::to_string(queue_id) + "_" + queue_base;
 
-<<<<<<< HEAD
     /// AMQP::autodelete setting is not allowed, because in case of server restart there will be no consumers
     /// and deleting queues should not take place.
     rabbit_channel.declareQueue(queue_name, AMQP::durable, queue_settings).onSuccess(success_callback).onError(error_callback);
     event_handler->startBlockingLoop();
-=======
-    while (!binding_created) //-V776
-    {
-        event_handler->iterateLoop();
-    }
->>>>>>> 020cecec
 }
 
 
