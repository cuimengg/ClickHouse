#pragma once
#include <Processors/Formats/IOutputFormat.h>
#include <Common/ConcurrentBoundedQueue.h>
#include <QueryPipeline/ProfileInfo.h>
#include <IO/WriteBuffer.h>

namespace DB
{

/// LazyOutputFormat is used to retrieve ready data from executing pipeline.
/// You can periodically call `getChunk` from separate thread.
/// Used in PullingAsyncPipelineExecutor.
class LazyOutputFormat : public IOutputFormat
{

public:
    explicit LazyOutputFormat(const Block & header)
        : IOutputFormat(header, out), queue(2) {}

    String getName() const override { return "LazyOutputFormat"; }

    Chunk getChunk(UInt64 milliseconds = 0);
    Chunk getTotals();
    Chunk getExtremes();

    bool isFinished() { return queue.isFinishedAndEmpty(); }

    ProfileInfo & getProfileInfo() { return info; }

    void setRowsBeforeLimit(size_t rows_before_limit) override;

    void onCancel() override
    {
        queue.clearAndFinish();
    }

    void finalize() override
    {
        queue.finish();
    }

    bool expectMaterializedColumns() const override { return false; }

protected:
    void consume(Chunk chunk) override
    {
        (void)(queue.emplace(std::move(chunk)));
    }

    void consumeTotals(Chunk chunk) override { totals = std::move(chunk); }
    void consumeExtremes(Chunk chunk) override { extremes = std::move(chunk); }

private:

    ConcurrentBoundedQueue<Chunk> queue;
    Chunk totals;
    Chunk extremes;

    /// Is not used.
    static WriteBuffer out;

<<<<<<< HEAD
    ProfileInfo info;

    std::atomic<bool> finished_processing;
=======
    BlockStreamProfileInfo info;
>>>>>>> c6686960
};

}<|MERGE_RESOLUTION|>--- conflicted
+++ resolved
@@ -59,13 +59,7 @@
     /// Is not used.
     static WriteBuffer out;
 
-<<<<<<< HEAD
     ProfileInfo info;
-
-    std::atomic<bool> finished_processing;
-=======
-    BlockStreamProfileInfo info;
->>>>>>> c6686960
 };
 
 }