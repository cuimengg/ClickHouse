--- conflicted
+++ resolved
@@ -129,11 +129,8 @@
     const ParsedTemplateFormatString row_format;
     TemplateFormatReader format_reader;
     bool first_row = true;
-<<<<<<< HEAD
     JSONInferenceInfo json_inference_info;
-=======
     const char default_csv_delimiter;
->>>>>>> 980d5ce2
 };
 
 bool parseDelimiterWithDiagnosticInfo(WriteBuffer & out, ReadBuffer & buf, const String & delimiter, const String & description, bool skip_spaces);
