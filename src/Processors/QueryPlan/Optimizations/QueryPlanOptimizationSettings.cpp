--- conflicted
+++ resolved
@@ -35,12 +35,9 @@
     extern const SettingsString force_optimize_projection_name;
     extern const SettingsUInt64 max_limit_for_ann_queries;
     extern const SettingsUInt64 query_plan_max_optimizations_to_apply;
-<<<<<<< HEAD
     extern const SettingsBool parallel_replicas_local_plan;
-=======
     extern const SettingsBool use_query_condition_cache;
     extern const SettingsBool allow_experimental_analyzer;
->>>>>>> 0cc149c5
 }
 
 QueryPlanOptimizationSettings::QueryPlanOptimizationSettings(const Settings & from)
