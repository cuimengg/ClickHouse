--- conflicted
+++ resolved
@@ -54,15 +54,6 @@
     static constexpr auto storage_type_name = "HDFS";
 };
 
-<<<<<<< HEAD
-struct LocalDefinition
-{
-    static constexpr auto name = "local";
-    static constexpr auto storage_type_name = "Local";
-};
-
-=======
->>>>>>> f33a2dfe
 template <typename Definition, typename Configuration>
 class TableFunctionObjectStorage : public ITableFunction
 {
