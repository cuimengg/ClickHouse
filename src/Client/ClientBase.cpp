--- conflicted
+++ resolved
@@ -393,11 +393,7 @@
 
     std::vector<ExternalTableDataPtr> data;
     for (auto & table : external_tables)
-<<<<<<< HEAD
-        data.emplace_back(table.getData(query_context));
-=======
         data.emplace_back(table.getData(client_context));
->>>>>>> 8b3e85dd
 
     connection->sendExternalTablesData(data);
 }
@@ -610,17 +606,10 @@
         /// intermixed with data with parallel formatting.
         /// It may increase code complexity significantly.
         if (!extras_into_stdout || select_only_into_file)
-<<<<<<< HEAD
-            output_format = query_context->getOutputFormatParallelIfPossible(
-                current_format, out_file_buf ? *out_file_buf : *out_buf, block);
-        else
-            output_format = query_context->getOutputFormat(
-=======
             output_format = client_context->getOutputFormatParallelIfPossible(
                 current_format, out_file_buf ? *out_file_buf : *out_buf, block);
         else
             output_format = client_context->getOutputFormat(
->>>>>>> 8b3e85dd
                 current_format, out_file_buf ? *out_file_buf : *out_buf, block);
 
         output_format->setAutoFlush();
@@ -698,6 +687,9 @@
     client_context->setQueryKindInitial();
     client_context->setQueryKind(query_kind);
     client_context->setQueryParameters(query_parameters);
+
+    /// Allow to pass-through unknown settings to the server.
+    client_context->getAccessControl().allowAllSettings();
 }
 
 bool ClientBase::isRegularFile(int fd)
@@ -1031,11 +1023,7 @@
         }
     }
 
-<<<<<<< HEAD
-    const auto & settings = query_context->getSettingsRef();
-=======
     const auto & settings = client_context->getSettingsRef();
->>>>>>> 8b3e85dd
     const Int32 signals_before_stop = settings.partial_result_on_first_cancel ? 2 : 1;
 
     int retries_left = 10;
@@ -1050,17 +1038,10 @@
                 connection_parameters.timeouts,
                 query,
                 query_parameters,
-<<<<<<< HEAD
-                query_context->getCurrentQueryId(),
-                query_processing_stage,
-                &query_context->getSettingsRef(),
-                &query_context->getClientInfo(),
-=======
                 client_context->getCurrentQueryId(),
                 query_processing_stage,
                 &client_context->getSettingsRef(),
                 &client_context->getClientInfo(),
->>>>>>> 8b3e85dd
                 true,
                 [&](const Progress & progress) { onProgress(progress); });
 
@@ -1247,11 +1228,7 @@
 
 void ClientBase::onTimezoneUpdate(const String & tz)
 {
-<<<<<<< HEAD
-    query_context->setSetting("session_timezone", tz);
-=======
     client_context->setSetting("session_timezone", tz);
->>>>>>> 8b3e85dd
 }
 
 
@@ -1447,21 +1424,13 @@
 
 void ClientBase::setInsertionTable(const ASTInsertQuery & insert_query)
 {
-<<<<<<< HEAD
-    if (!query_context->hasInsertionTable() && insert_query.table)
-=======
     if (!client_context->hasInsertionTable() && insert_query.table)
->>>>>>> 8b3e85dd
     {
         String table = insert_query.table->as<ASTIdentifier &>().shortName();
         if (!table.empty())
         {
             String database = insert_query.database ? insert_query.database->as<ASTIdentifier &>().shortName() : "";
-<<<<<<< HEAD
-            query_context->setInsertionTable(StorageID(database, table));
-=======
             client_context->setInsertionTable(StorageID(database, table));
->>>>>>> 8b3e85dd
         }
     }
 }
@@ -1505,11 +1474,7 @@
     const auto & parsed_insert_query = parsed_query->as<ASTInsertQuery &>();
     if ((!parsed_insert_query.data && !parsed_insert_query.infile) && (is_interactive || (!stdin_is_a_tty && !isStdinNotEmptyAndValid(std_in))))
     {
-<<<<<<< HEAD
-        const auto & settings = query_context->getSettingsRef();
-=======
         const auto & settings = client_context->getSettingsRef();
->>>>>>> 8b3e85dd
         if (settings.throw_if_no_data_to_insert)
             throw Exception(ErrorCodes::NO_DATA_TO_INSERT, "No data to insert");
         else
@@ -1523,17 +1488,10 @@
         connection_parameters.timeouts,
         query,
         query_parameters,
-<<<<<<< HEAD
-        query_context->getCurrentQueryId(),
-        query_processing_stage,
-        &query_context->getSettingsRef(),
-        &query_context->getClientInfo(),
-=======
         client_context->getCurrentQueryId(),
         query_processing_stage,
         &client_context->getSettingsRef(),
         &client_context->getClientInfo(),
->>>>>>> 8b3e85dd
         true,
         [&](const Progress & progress) { onProgress(progress); });
 
@@ -1581,11 +1539,7 @@
 
         /// Set callback to be called on file progress.
         if (tty_buf)
-<<<<<<< HEAD
-            progress_indication.setFileProgressCallback(query_context, *tty_buf);
-=======
             progress_indication.setFileProgressCallback(client_context, *tty_buf);
->>>>>>> 8b3e85dd
     }
 
     /// If data fetched from file (maybe compressed file)
@@ -1619,17 +1573,10 @@
         }
 
         StorageFile::CommonArguments args{
-<<<<<<< HEAD
-            WithContext(query_context),
-            parsed_insert_query->table_id,
-            current_format,
-            getFormatSettings(query_context),
-=======
             WithContext(client_context),
             parsed_insert_query->table_id,
             current_format,
             getFormatSettings(client_context),
->>>>>>> 8b3e85dd
             compression_method,
             columns_for_storage_file,
             ConstraintsDescription{},
@@ -1637,11 +1584,7 @@
             {},
             String{},
         };
-<<<<<<< HEAD
-        StoragePtr storage = std::make_shared<StorageFile>(in_file, query_context->getUserFilesPath(), args);
-=======
         StoragePtr storage = std::make_shared<StorageFile>(in_file, client_context->getUserFilesPath(), args);
->>>>>>> 8b3e85dd
         storage->startup();
         SelectQueryInfo query_info;
 
@@ -1650,33 +1593,18 @@
             auto metadata = storage->getInMemoryMetadataPtr();
             QueryPlan plan;
             storage->read(
-<<<<<<< HEAD
                 plan,
                 sample.getNames(),
-                storage->getStorageSnapshot(metadata, query_context),
+                storage->getStorageSnapshot(metadata, client_context),
                 query_info,
-                query_context,
+                client_context,
                 {},
-                query_context->getSettingsRef().max_block_size,
+                client_context->getSettingsRef().max_block_size,
                 getNumberOfPhysicalCPUCores());
-
-            auto builder = plan.buildQueryPipeline(
-                QueryPlanOptimizationSettings::fromContext(query_context),
-                BuildQueryPipelineSettings::fromContext(query_context));
-=======
-                    plan,
-                    sample.getNames(),
-                    storage->getStorageSnapshot(metadata, client_context),
-                    query_info,
-                    client_context,
-                    {},
-                    client_context->getSettingsRef().max_block_size,
-                    getNumberOfPhysicalCPUCores());
 
             auto builder = plan.buildQueryPipeline(
                 QueryPlanOptimizationSettings::fromContext(client_context),
                 BuildQueryPipelineSettings::fromContext(client_context));
->>>>>>> 8b3e85dd
 
             QueryPlanResourceHolder resources;
             auto pipe = QueryPipelineBuilder::getPipe(std::move(*builder), resources);
@@ -1737,22 +1665,14 @@
             current_format = insert->format;
     }
 
-<<<<<<< HEAD
-    auto source = query_context->getInputFormat(current_format, buf, sample, insert_format_max_block_size);
-=======
     auto source = client_context->getInputFormat(current_format, buf, sample, insert_format_max_block_size);
->>>>>>> 8b3e85dd
     Pipe pipe(source);
 
     if (columns_description.hasDefaults())
     {
         pipe.addSimpleTransform([&](const Block & header)
         {
-<<<<<<< HEAD
-            return std::make_shared<AddingDefaultsTransform>(header, columns_description, *source, query_context);
-=======
             return std::make_shared<AddingDefaultsTransform>(header, columns_description, *source, client_context);
->>>>>>> 8b3e85dd
         });
     }
 
@@ -1898,9 +1818,6 @@
 void ClientBase::processParsedSingleQuery(const String & full_query, const String & query_to_execute,
         ASTPtr parsed_query, std::optional<bool> echo_query_, bool report_error)
 {
-    query_context = Context::createCopy(global_context);
-    CurrentThread::QueryScope query_scope(query_context);
-
     resetOutput();
     have_error = false;
     cancelled = false;
@@ -1917,20 +1834,12 @@
 
     if (is_interactive)
     {
-<<<<<<< HEAD
-        query_context->setCurrentQueryId("");
-=======
         client_context->setCurrentQueryId("");
->>>>>>> 8b3e85dd
         // Generate a new query_id
         for (const auto & query_id_format : query_id_formats)
         {
             writeString(query_id_format.first, std_out);
-<<<<<<< HEAD
-            writeString(fmt::format(fmt::runtime(query_id_format.second), fmt::arg("query_id", query_context->getCurrentQueryId())), std_out);
-=======
             writeString(fmt::format(fmt::runtime(query_id_format.second), fmt::arg("query_id", client_context->getCurrentQueryId())), std_out);
->>>>>>> 8b3e85dd
             writeChar('\n', std_out);
             std_out.next();
         }
@@ -1957,11 +1866,7 @@
                 auto password = auth_data->getPassword();
 
                 if (password)
-<<<<<<< HEAD
-                    query_context->getAccessControl().checkPasswordComplexityRules(*password);
-=======
                     client_context->getAccessControl().checkPasswordComplexityRules(*password);
->>>>>>> 8b3e85dd
             }
         }
     }
@@ -1971,10 +1876,6 @@
     progress_indication.resetProgress();
     profile_events.watch.restart();
 
-<<<<<<< HEAD
-    /// Apply query settings to context, as they can affect the behavior on client-side.
-    InterpreterSetQuery::applySettingsFromQuery(parsed_query, query_context);
-=======
     {
         /// Temporarily apply query settings to context.
         std::optional<Settings> old_settings;
@@ -2013,42 +1914,37 @@
             apply_query_settings(*query_with_output->settings_ast);
         else if (insert && insert->settings_ast)
             apply_query_settings(*insert->settings_ast);
->>>>>>> 8b3e85dd
-
-    if (!connection->checkConnected(connection_parameters.timeouts))
-        connect();
-
-    ASTPtr input_function;
-    const auto * insert = parsed_query->as<ASTInsertQuery>();
-    if (insert && insert->select)
-        insert->tryFindInputFunction(input_function);
-
-<<<<<<< HEAD
-    bool is_async_insert_with_inlined_data = query_context->getSettingsRef().async_insert && insert && insert->hasInlinedData();
-=======
+
+        if (!connection->checkConnected(connection_parameters.timeouts))
+            connect();
+
+        ASTPtr input_function;
+        if (insert && insert->select)
+            insert->tryFindInputFunction(input_function);
+
         bool is_async_insert_with_inlined_data = client_context->getSettingsRef().async_insert && insert && insert->hasInlinedData();
->>>>>>> 8b3e85dd
-
-    if (is_async_insert_with_inlined_data)
-    {
-        bool have_data_in_stdin = !is_interactive && !stdin_is_a_tty && isStdinNotEmptyAndValid(std_in);
-        bool have_external_data = have_data_in_stdin || insert->infile;
-
-        if (have_external_data)
-            throw Exception(ErrorCodes::NOT_IMPLEMENTED,
-                "Processing async inserts with both inlined and external data (from stdin or infile) is not supported");
-    }
-
-    /// INSERT query for which data transfer is needed (not an INSERT SELECT or input()) is processed separately.
-    if (insert && (!insert->select || input_function) && !is_async_insert_with_inlined_data)
-    {
-        if (input_function && insert->format.empty())
-            throw Exception(ErrorCodes::INVALID_USAGE_OF_INPUT, "FORMAT must be specified for function input()");
-
-        processInsertQuery(query_to_execute, parsed_query);
-    }
-    else
-        processOrdinaryQuery(query_to_execute, parsed_query);
+
+        if (is_async_insert_with_inlined_data)
+        {
+            bool have_data_in_stdin = !is_interactive && !stdin_is_a_tty && isStdinNotEmptyAndValid(std_in);
+            bool have_external_data = have_data_in_stdin || insert->infile;
+
+            if (have_external_data)
+                throw Exception(ErrorCodes::NOT_IMPLEMENTED,
+                    "Processing async inserts with both inlined and external data (from stdin or infile) is not supported");
+        }
+
+        /// INSERT query for which data transfer is needed (not an INSERT SELECT or input()) is processed separately.
+        if (insert && (!insert->select || input_function) && !is_async_insert_with_inlined_data)
+        {
+            if (input_function && insert->format.empty())
+                throw Exception(ErrorCodes::INVALID_USAGE_OF_INPUT, "FORMAT must be specified for function input()");
+
+            processInsertQuery(query_to_execute, parsed_query);
+        }
+        else
+            processOrdinaryQuery(query_to_execute, parsed_query);
+    }
 
     /// Do not change context (current DB, settings) in case of an exception.
     if (!have_error)
@@ -2779,15 +2675,10 @@
 
     if (!getClientConfiguration().has("log_comment"))
     {
-<<<<<<< HEAD
-        /// NOTE: cannot use even weakly_canonical() since it fails for /dev/stdin due to resolving of "pipe:[X]"
-        global_context->setSetting("log_comment", String(fs::absolute(fs::path(file_name))));
-=======
         Settings settings = client_context->getSettingsCopy();
         /// NOTE: cannot use even weakly_canonical() since it fails for /dev/stdin due to resolving of "pipe:[X]"
         settings.log_comment = fs::absolute(fs::path(file_name));
         client_context->setSettings(settings);
->>>>>>> 8b3e85dd
     }
 
     return executeMultiQuery(queries_from_file);
@@ -2898,415 +2789,4 @@
     output_stream << VERSION_NAME << " " + getName() + " version " << VERSION_STRING << VERSION_OFFICIAL << "." << std::endl;
 }
 
-<<<<<<< HEAD
-namespace
-{
-
-/// Define transparent hash to we can use
-/// std::string_view with the containers
-struct TransparentStringHash
-{
-    using is_transparent = void;
-    size_t operator()(std::string_view txt) const
-    {
-        return std::hash<std::string_view>{}(txt);
-    }
-};
-
-/*
- * This functor is used to parse command line arguments and replace dashes with underscores,
- * allowing options to be specified using either dashes or underscores.
- */
-class OptionsAliasParser
-{
-public:
-    explicit OptionsAliasParser(const boost::program_options::options_description& options)
-    {
-        options_names.reserve(options.options().size());
-        for (const auto& option : options.options())
-            options_names.insert(option->long_name());
-    }
-
-    /*
-     * Parses arguments by replacing dashes with underscores, and matches the resulting name with known options
-     * Implements boost::program_options::ext_parser logic
-     */
-    std::pair<std::string, std::string> operator()(const std::string & token) const
-    {
-        if (!token.starts_with("--"))
-            return {};
-        std::string arg = token.substr(2);
-
-        // divide token by '=' to separate key and value if options style=long_allow_adjacent
-        auto pos_eq = arg.find('=');
-        std::string key = arg.substr(0, pos_eq);
-
-        if (options_names.contains(key))
-            // option does not require any changes, because it is already correct
-            return {};
-
-        std::replace(key.begin(), key.end(), '-', '_');
-        if (!options_names.contains(key))
-            // after replacing '-' with '_' argument is still unknown
-            return {};
-
-        std::string value;
-        if (pos_eq != std::string::npos && pos_eq < arg.size())
-            value = arg.substr(pos_eq + 1);
-
-        return {key, value};
-    }
-
-private:
-    std::unordered_set<std::string> options_names;
-};
-
-}
-
-/// Enable optimizations even in debug builds because otherwise options parsing becomes extremely slow affecting .sh tests
-#if defined(__clang__)
-#pragma clang optimize on
-#endif
-void ClientBase::parseAndCheckOptions(OptionsDescription & options_description, po::variables_map & options, Arguments & arguments)
-{
-    if (allow_repeated_settings)
-        addProgramOptionsAsMultitokens(cmd_settings, options_description.main_description.value());
-    else
-        addProgramOptions(cmd_settings, options_description.main_description.value());
-
-    if (allow_merge_tree_settings)
-    {
-        /// Add merge tree settings manually, because names of some settings
-        /// may clash. Query settings have higher priority and we just
-        /// skip ambiguous merge tree settings.
-        auto & main_options = options_description.main_description.value();
-
-        std::unordered_set<std::string, TransparentStringHash, std::equal_to<>> main_option_names;
-        for (const auto & option : main_options.options())
-            main_option_names.insert(option->long_name());
-
-        for (const auto & setting : cmd_merge_tree_settings.all())
-        {
-            const auto add_setting = [&](const std::string_view name)
-            {
-                if (auto it = main_option_names.find(name); it != main_option_names.end())
-                    return;
-
-                if (allow_repeated_settings)
-                    addProgramOptionAsMultitoken(cmd_merge_tree_settings, main_options, name, setting);
-                else
-                    addProgramOption(cmd_merge_tree_settings, main_options, name, setting);
-            };
-
-            const auto & setting_name = setting.getName();
-
-            add_setting(setting_name);
-
-            const auto & settings_to_aliases = MergeTreeSettings::Traits::settingsToAliases();
-            if (auto it = settings_to_aliases.find(setting_name); it != settings_to_aliases.end())
-            {
-                for (const auto alias : it->second)
-                {
-                    add_setting(alias);
-                }
-            }
-        }
-    }
-
-    /// Parse main commandline options.
-    auto parser = po::command_line_parser(arguments)
-                      .options(options_description.main_description.value())
-                      .extra_parser(OptionsAliasParser(options_description.main_description.value()))
-                      .allow_unregistered();
-    po::parsed_options parsed = parser.run();
-
-    /// Check unrecognized options without positional options.
-    auto unrecognized_options = po::collect_unrecognized(parsed.options, po::collect_unrecognized_mode::exclude_positional);
-    if (!unrecognized_options.empty())
-    {
-        auto hints = this->getHints(unrecognized_options[0]);
-        if (!hints.empty())
-            throw Exception(ErrorCodes::UNRECOGNIZED_ARGUMENTS, "Unrecognized option '{}'. Maybe you meant {}",
-                            unrecognized_options[0], toString(hints));
-
-        throw Exception(ErrorCodes::UNRECOGNIZED_ARGUMENTS, "Unrecognized option '{}'", unrecognized_options[0]);
-    }
-
-    /// Check positional options.
-    for (const auto & op : parsed.options)
-    {
-        if (!op.unregistered && op.string_key.empty() && !op.original_tokens[0].starts_with("--")
-            && !op.original_tokens[0].empty() && !op.value.empty())
-        {
-            /// Two special cases for better usability:
-            /// - if the option contains a whitespace, it might be a query: clickhouse "SELECT 1"
-            /// These are relevant for interactive usage - user-friendly, but questionable in general.
-            /// In case of ambiguity or for scripts, prefer using proper options.
-
-            const auto & token = op.original_tokens[0];
-            po::variable_value value(boost::any(op.value), false);
-
-            const char * option;
-            if (token.contains(' '))
-                option = "query";
-            else
-                throw Exception(ErrorCodes::BAD_ARGUMENTS, "Positional option `{}` is not supported.", token);
-
-            if (!options.emplace(option, value).second)
-                throw Exception(ErrorCodes::BAD_ARGUMENTS, "Positional option `{}` is not supported.", token);
-        }
-    }
-
-    po::store(parsed, options);
-}
-
-
-void ClientBase::init(int argc, char ** argv)
-{
-    namespace po = boost::program_options;
-
-    /// Don't parse options with Poco library, we prefer neat boost::program_options.
-    stopOptionsProcessing();
-
-    MainThreadStatus::getInstance();
-
-    stdin_is_a_tty = isatty(STDIN_FILENO);
-    stdout_is_a_tty = isatty(STDOUT_FILENO);
-    stderr_is_a_tty = isatty(STDERR_FILENO);
-    terminal_width = getTerminalWidth();
-
-    std::vector<Arguments> external_tables_arguments;
-    Arguments common_arguments = {""}; /// 0th argument is ignored.
-    std::vector<Arguments> hosts_and_ports_arguments;
-
-    if (argc)
-        argv0 = argv[0];
-    readArguments(argc, argv, common_arguments, external_tables_arguments, hosts_and_ports_arguments);
-
-    /// Support for Unicode dashes
-    /// Interpret Unicode dashes as default double-hyphen
-    for (auto & arg : common_arguments)
-    {
-        // replace em-dash(U+2014)
-        boost::replace_all(arg, "—", "--");
-        // replace en-dash(U+2013)
-        boost::replace_all(arg, "–", "--");
-        // replace mathematical minus(U+2212)
-        boost::replace_all(arg, "−", "--");
-    }
-
-    OptionsDescription options_description;
-    options_description.main_description.emplace(createOptionsDescription("Main options", terminal_width));
-
-    /// Common options for clickhouse-client and clickhouse-local.
-    options_description.main_description->add_options()
-        ("help", "print usage summary, combine with --verbose to display all options")
-        ("verbose", "print query and other debugging info")
-        ("version,V", "print version information and exit")
-        ("version-clean", "print version in machine-readable format and exit")
-
-        ("config-file,C", po::value<std::string>(), "config-file path")
-
-        ("query,q", po::value<std::vector<std::string>>()->multitoken(), R"(query; can be specified multiple times (--query "SELECT 1" --query "SELECT 2"...))")
-        ("queries-file", po::value<std::vector<std::string>>()->multitoken(), "file path with queries to execute; multiple files can be specified (--queries-file file1 file2...)")
-        ("multiquery,n", "If specified, multiple queries separated by semicolons can be listed after --query. For convenience, it is also possible to omit --query and pass the queries directly after --multiquery.")
-        ("multiline,m", "If specified, allow multiline queries (do not send the query on Enter)")
-        ("database,d", po::value<std::string>(), "database")
-        ("query_kind", po::value<std::string>()->default_value("initial_query"), "One of initial_query/secondary_query/no_query")
-        ("query_id", po::value<std::string>(), "query_id")
-
-        ("history_file", po::value<std::string>(), "path to history file")
-
-        ("stage", po::value<std::string>()->default_value("complete"), "Request query processing up to specified stage: complete,fetch_columns,with_mergeable_state,with_mergeable_state_after_aggregation,with_mergeable_state_after_aggregation_and_limit")
-        ("progress", po::value<ProgressOption>()->implicit_value(ProgressOption::TTY, "tty")->default_value(ProgressOption::DEFAULT, "default"), "Print progress of queries execution - to TTY: tty|on|1|true|yes; to STDERR non-interactive mode: err; OFF: off|0|false|no; DEFAULT - interactive to TTY, non-interactive is off")
-
-        ("disable_suggestion,A", "Disable loading suggestion data. Note that suggestion data is loaded asynchronously through a second connection to ClickHouse server. Also it is reasonable to disable suggestion if you want to paste a query with TAB characters. Shorthand option -A is for those who get used to mysql client.")
-        ("wait_for_suggestions_to_load", "Load suggestion data synchonously.")
-        ("time,t", "print query execution time to stderr in non-interactive mode (for benchmarks)")
-
-        ("echo", "in batch mode, print query before execution")
-
-        ("log-level", po::value<std::string>(), "log level")
-        ("server_logs_file", po::value<std::string>(), "put server logs into specified file")
-
-        ("suggestion_limit", po::value<int>()->default_value(10000), "Suggestion limit for how many databases, tables and columns to fetch.")
-
-        ("format,f", po::value<std::string>(), "default output format (and input format for clickhouse-local)")
-        ("output-format", po::value<std::string>(), "default output format (this option has preference over --format)")
-
-        ("vertical,E", "vertical output format, same as --format=Vertical or FORMAT Vertical or \\G at end of command")
-        ("highlight", po::value<bool>()->default_value(true), "enable or disable basic syntax highlight in interactive command line")
-
-        ("ignore-error", "do not stop processing in multiquery mode")
-        ("stacktrace", "print stack traces of exceptions")
-        ("hardware-utilization", "print hardware utilization information in progress bar")
-        ("print-profile-events", po::value(&profile_events.print)->zero_tokens(), "Printing ProfileEvents packets")
-        ("profile-events-delay-ms", po::value<UInt64>()->default_value(profile_events.delay_ms), "Delay between printing `ProfileEvents` packets (-1 - print only totals, 0 - print every single packet)")
-        ("processed-rows", "print the number of locally processed rows")
-
-        ("interactive", "Process queries-file or --query query and start interactive mode")
-        ("pager", po::value<std::string>(), "Pipe all output into this command (less or similar)")
-        ("max_memory_usage_in_client", po::value<std::string>(), "Set memory limit in client/local server")
-
-        ("fuzzer-args", po::value<std::string>(), "Command line arguments for the LLVM's libFuzzer driver. Only relevant if the application is compiled with libFuzzer.")
-    ;
-
-    addOptions(options_description);
-
-    OptionsDescription options_description_non_verbose = options_description;
-
-    auto getter = [](const auto & op)
-    {
-        String op_long_name = op->long_name();
-        return "--" + String(op_long_name);
-    };
-
-    if (options_description.main_description)
-    {
-        const auto & main_options = options_description.main_description->options();
-        std::transform(main_options.begin(), main_options.end(), std::back_inserter(cmd_options), getter);
-    }
-
-    if (options_description.external_description)
-    {
-        const auto & external_options = options_description.external_description->options();
-        std::transform(external_options.begin(), external_options.end(), std::back_inserter(cmd_options), getter);
-    }
-
-    po::variables_map options;
-    parseAndCheckOptions(options_description, options, common_arguments);
-    po::notify(options);
-
-    if (options.count("version") || options.count("V"))
-    {
-        showClientVersion();
-        exit(0); // NOLINT(concurrency-mt-unsafe)
-    }
-
-    if (options.count("version-clean"))
-    {
-        output_stream << VERSION_STRING;
-        exit(0); // NOLINT(concurrency-mt-unsafe)
-    }
-
-    if (options.count("verbose"))
-        getClientConfiguration().setBool("verbose", true);
-
-    /// Output of help message.
-    if (options.count("help")
-        || (options.count("host") && options["host"].as<std::string>() == "elp")) /// If user writes -help instead of --help.
-    {
-        if (getClientConfiguration().getBool("verbose", false))
-            printHelpMessage(options_description, true);
-        else
-            printHelpMessage(options_description_non_verbose, false);
-        exit(0); // NOLINT(concurrency-mt-unsafe)
-    }
-
-    /// Common options for clickhouse-client and clickhouse-local.
-
-    /// Output execution time to stderr in batch mode.
-    if (options.count("time"))
-        getClientConfiguration().setBool("print-time-to-stderr", true);
-    if (options.count("query"))
-        queries = options["query"].as<std::vector<std::string>>();
-    if (options.count("query_id"))
-        getClientConfiguration().setString("query_id", options["query_id"].as<std::string>());
-    if (options.count("database"))
-        getClientConfiguration().setString("database", options["database"].as<std::string>());
-    if (options.count("config-file"))
-        getClientConfiguration().setString("config-file", options["config-file"].as<std::string>());
-    if (options.count("queries-file"))
-        queries_files = options["queries-file"].as<std::vector<std::string>>();
-    if (options.count("multiline"))
-        getClientConfiguration().setBool("multiline", true);
-    if (options.count("multiquery"))
-        getClientConfiguration().setBool("multiquery", true);
-    if (options.count("ignore-error"))
-        getClientConfiguration().setBool("ignore-error", true);
-    if (options.count("format"))
-        getClientConfiguration().setString("format", options["format"].as<std::string>());
-    if (options.count("output-format"))
-        getClientConfiguration().setString("output-format", options["output-format"].as<std::string>());
-    if (options.count("vertical"))
-        getClientConfiguration().setBool("vertical", true);
-    if (options.count("stacktrace"))
-        getClientConfiguration().setBool("stacktrace", true);
-    if (options.count("print-profile-events"))
-        getClientConfiguration().setBool("print-profile-events", true);
-    if (options.count("profile-events-delay-ms"))
-        getClientConfiguration().setUInt64("profile-events-delay-ms", options["profile-events-delay-ms"].as<UInt64>());
-    /// Whether to print the number of processed rows at
-    if (options.count("processed-rows"))
-        getClientConfiguration().setBool("print-num-processed-rows", true);
-    if (options.count("progress"))
-    {
-        switch (options["progress"].as<ProgressOption>())
-        {
-            case DEFAULT:
-                getClientConfiguration().setString("progress", "default");
-                break;
-            case OFF:
-                getClientConfiguration().setString("progress", "off");
-                break;
-            case TTY:
-                getClientConfiguration().setString("progress", "tty");
-                break;
-            case ERR:
-                getClientConfiguration().setString("progress", "err");
-                break;
-        }
-    }
-    if (options.count("echo"))
-        getClientConfiguration().setBool("echo", true);
-    if (options.count("disable_suggestion"))
-        getClientConfiguration().setBool("disable_suggestion", true);
-    if (options.count("wait_for_suggestions_to_load"))
-        getClientConfiguration().setBool("wait_for_suggestions_to_load", true);
-    if (options.count("suggestion_limit"))
-        getClientConfiguration().setInt("suggestion_limit", options["suggestion_limit"].as<int>());
-    if (options.count("highlight"))
-        getClientConfiguration().setBool("highlight", options["highlight"].as<bool>());
-    if (options.count("history_file"))
-        getClientConfiguration().setString("history_file", options["history_file"].as<std::string>());
-    if (options.count("interactive"))
-        getClientConfiguration().setBool("interactive", true);
-    if (options.count("pager"))
-        getClientConfiguration().setString("pager", options["pager"].as<std::string>());
-
-    if (options.count("log-level"))
-        Poco::Logger::root().setLevel(options["log-level"].as<std::string>());
-    if (options.count("server_logs_file"))
-        server_logs_file = options["server_logs_file"].as<std::string>();
-
-    query_processing_stage = QueryProcessingStage::fromString(options["stage"].as<std::string>());
-    query_kind = parseQueryKind(options["query_kind"].as<std::string>());
-    profile_events.print = options.count("print-profile-events");
-    profile_events.delay_ms = options["profile-events-delay-ms"].as<UInt64>();
-
-    processOptions(options_description, options, external_tables_arguments, hosts_and_ports_arguments);
-    {
-        std::unordered_set<std::string> alias_names;
-        alias_names.reserve(options_description.main_description->options().size());
-        for (const auto& option : options_description.main_description->options())
-            alias_names.insert(option->long_name());
-        argsToConfig(common_arguments, getClientConfiguration(), 100, &alias_names);
-    }
-
-    clearPasswordFromCommandLine(argc, argv);
-
-    /// Limit on total memory usage
-    std::string max_client_memory_usage = getClientConfiguration().getString("max_memory_usage_in_client", "0" /*default value*/);
-    if (max_client_memory_usage != "0")
-    {
-        UInt64 max_client_memory_usage_int = parseWithSizeSuffix<UInt64>(max_client_memory_usage.c_str(), max_client_memory_usage.length());
-
-        total_memory_tracker.setHardLimit(max_client_memory_usage_int);
-        total_memory_tracker.setDescription("(total)");
-        total_memory_tracker.setMetric(CurrentMetrics::MemoryTracking);
-    }
-}
-
-=======
->>>>>>> 8b3e85dd
 }