--- conflicted
+++ resolved
@@ -7,10 +7,7 @@
 #include <vector>
 #include <Access/AccessControl.h>
 #include <Access/Credentials.h>
-<<<<<<< HEAD
 #include <Columns/ColumnBLOB.h>
-=======
->>>>>>> 277f1bfc
 #include <Compression/CompressedReadBuffer.h>
 #include <Compression/CompressedWriteBuffer.h>
 #include <Compression/CompressionFactory.h>
@@ -46,10 +43,7 @@
 #include <Poco/Net/NetException.h>
 #include <Poco/Net/SocketAddress.h>
 #include <Poco/Util/LayeredConfiguration.h>
-<<<<<<< HEAD
 #include "Common/OpenTelemetryTraceContext.h"
-=======
->>>>>>> 277f1bfc
 #include <Common/CurrentMetrics.h>
 #include <Common/CurrentThread.h>
 #include <Common/DateLUTImpl.h>
@@ -712,7 +706,6 @@
                 return res;
             });
 
-<<<<<<< HEAD
             query_state->query_context->setBlockMarshallingCallback(
                 [this, &query_state](const Block & block)
                 {
@@ -722,10 +715,9 @@
                         client_tcp_protocol_version,
                         getFormatSettings(query_state->query_context));
                 });
-=======
+
             if (client_tcp_protocol_version < DBMS_MIN_REVISION_WITH_OUT_OF_ORDER_BUCKETS_IN_AGGREGATION)
                 query_state->query_context->setSetting("enable_producing_buckets_out_of_order_in_aggregation", false);
->>>>>>> 277f1bfc
 
             /// Processing Query
             std::tie(query_state->parsed_query, query_state->io) = executeQuery(query_state->query, query_state->query_context, QueryFlags{}, query_state->stage);
