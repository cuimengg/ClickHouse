--- conflicted
+++ resolved
@@ -348,12 +348,7 @@
     constexpr bool isNullable() const { return idx == TypeIndex::Nullable; }
     constexpr bool isFunction() const { return idx == TypeIndex::Function; }
     constexpr bool isAggregateFunction() const { return idx == TypeIndex::AggregateFunction; }
-<<<<<<< HEAD
-
     constexpr bool isSimple() const  { return isInt() || isUInt() || isFloat() || isString(); }
-    constexpr bool IsBigIntOrDeimal() const { return isInt128() || isUInt128() || isInt256() || isUInt256() || isDecimal256(); }
-=======
->>>>>>> b3b29be0
 };
 
 /// IDataType helpers (alternative for IDataType virtual methods with single point of truth)
