--- conflicted
+++ resolved
@@ -232,22 +232,19 @@
 
                 seen_elements[element_pos] = 1;
                 auto & element_column = extractElementColumn(column, element_pos);
-<<<<<<< HEAD
-                if (settings.null_as_default)
-                    SerializationNullable::deserializeTextJSONImpl(element_column, istr, settings, elems[element_pos]);
-                else
-                    elems[element_pos]->deserializeTextJSON(element_column, istr, settings);
-=======
+
                 try
                 {
-                    elems[element_pos]->deserializeTextJSON(element_column, istr, settings);
+                    if (settings.null_as_default)
+                        SerializationNullable::deserializeTextJSONImpl(element_column, istr, settings, elems[element_pos]);
+                    else
+                        elems[element_pos]->deserializeTextJSON(element_column, istr, settings);
                 }
                 catch (Exception & e)
                 {
                     e.addMessage("(while reading the value of nested key " + name + ")");
                     throw;
                 }
->>>>>>> 4de53997
 
                 skipWhitespaceIfAny(istr);
                 ++processed;
