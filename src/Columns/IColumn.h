--- conflicted
+++ resolved
@@ -475,10 +475,9 @@
     /// It affects performance only (not correctness).
     virtual void reserve(size_t /*n*/) {}
 
-<<<<<<< HEAD
     /// Returns the number of elements allocated in reserve.
     virtual size_t capacity() const { return size(); }
-=======
+
     /// Reserve memory before squashing all specified source columns into this column.
     virtual void prepareForSquashing(const std::vector<Ptr> & source_columns)
     {
@@ -487,7 +486,6 @@
             new_size += source_column->size();
         reserve(new_size);
     }
->>>>>>> eaa5715a
 
     /// Requests the removal of unused capacity.
     /// It is a non-binding request to reduce the capacity of the underlying container to its size.
