#include <DataTypes/DataTypeString.h>
#include <DataTypes/DataTypeObjectDeprecated.h>
#include <DataTypes/DataTypeArray.h>
#include <DataTypes/NestedUtils.h>

#include <Functions/FunctionFactory.h>
#include <Functions/FunctionHelpers.h>

#include <Storages/IStorage.h>
#include <Storages/MaterializedView/RefreshSet.h>
#include <Storages/MaterializedView/RefreshTask.h>

#include <Interpreters/DatabaseCatalog.h>
#include <Interpreters/JoinUtils.h>
#include <Interpreters/Context.h>

#include <Analyzer/Utils.h>
#include <Analyzer/IdentifierNode.h>
#include <Analyzer/ConstantNode.h>
#include <Analyzer/ColumnNode.h>
#include <Analyzer/FunctionNode.h>
#include <Analyzer/TableNode.h>
#include <Analyzer/ArrayJoinNode.h>
#include <Analyzer/JoinNode.h>
#include <Analyzer/InDepthQueryTreeVisitor.h>

#include <Analyzer/Resolve/IdentifierResolver.h>
#include <Analyzer/Resolve/IdentifierResolveScope.h>
#include <Analyzer/Resolve/ReplaceColumnsVisitor.h>

#include <Core/Settings.h>

namespace DB
{
namespace Setting
{
    extern const SettingsSeconds lock_acquire_timeout;
    extern const SettingsBool single_join_prefer_left_table;
}

namespace ErrorCodes
{
    extern const int UNKNOWN_IDENTIFIER;
    extern const int AMBIGUOUS_IDENTIFIER;
    extern const int INVALID_IDENTIFIER;
    extern const int UNSUPPORTED_METHOD;
    extern const int LOGICAL_ERROR;
}

QueryTreeNodePtr IdentifierResolver::convertJoinedColumnTypeToNullIfNeeded(
    const QueryTreeNodePtr & resolved_identifier,
    const JoinKind & join_kind,
    std::optional<JoinTableSide> resolved_side,
    IdentifierResolveScope & scope)
{
    if (resolved_identifier->getNodeType() == QueryTreeNodeType::COLUMN &&
        JoinCommon::canBecomeNullable(resolved_identifier->getResultType()) &&
        (isFull(join_kind) ||
        (isLeft(join_kind) && resolved_side && *resolved_side == JoinTableSide::Right) ||
        (isRight(join_kind) && resolved_side && *resolved_side == JoinTableSide::Left)))
    {
        auto nullable_resolved_identifier = resolved_identifier->clone();
        auto & resolved_column = nullable_resolved_identifier->as<ColumnNode &>();
        auto new_result_type = makeNullableOrLowCardinalityNullable(resolved_column.getColumnType());
        resolved_column.setColumnType(new_result_type);
        if (resolved_column.hasExpression())
        {
            auto & resolved_expression = resolved_column.getExpression();
            if (!resolved_expression->getResultType()->equals(*new_result_type))
                resolved_expression = buildCastFunction(resolved_expression, new_result_type, scope.context, true);
        }
        if (!nullable_resolved_identifier->isEqual(*resolved_identifier))
            scope.join_columns_with_changed_types[nullable_resolved_identifier] = resolved_identifier;
        return nullable_resolved_identifier;
    }
    return nullptr;
}

bool IdentifierResolver::isExpressionNodeType(QueryTreeNodeType node_type)
{
    return node_type == QueryTreeNodeType::CONSTANT || node_type == QueryTreeNodeType::COLUMN || node_type == QueryTreeNodeType::FUNCTION
        || node_type == QueryTreeNodeType::QUERY || node_type == QueryTreeNodeType::UNION;
}

bool IdentifierResolver::isFunctionExpressionNodeType(QueryTreeNodeType node_type)
{
    return node_type == QueryTreeNodeType::LAMBDA;
}

bool IdentifierResolver::isSubqueryNodeType(QueryTreeNodeType node_type)
{
    return node_type == QueryTreeNodeType::QUERY || node_type == QueryTreeNodeType::UNION;
}

bool IdentifierResolver::isTableExpressionNodeType(QueryTreeNodeType node_type)
{
    return node_type == QueryTreeNodeType::TABLE || node_type == QueryTreeNodeType::TABLE_FUNCTION ||
        isSubqueryNodeType(node_type);
}

DataTypePtr IdentifierResolver::getExpressionNodeResultTypeOrNull(const QueryTreeNodePtr & query_tree_node)
{
    auto node_type = query_tree_node->getNodeType();

    switch (node_type)
    {
        case QueryTreeNodeType::CONSTANT:
            [[fallthrough]];
        case QueryTreeNodeType::COLUMN:
        {
            return query_tree_node->getResultType();
        }
        case QueryTreeNodeType::FUNCTION:
        {
            auto & function_node = query_tree_node->as<FunctionNode &>();
            if (function_node.isResolved())
                return function_node.getResultType();
            break;
        }
        default:
        {
            break;
        }
    }

    return nullptr;
}

/// Get valid identifiers for typo correction from compound expression
void IdentifierResolver::collectCompoundExpressionValidIdentifiersForTypoCorrection(
    const Identifier & unresolved_identifier,
    const DataTypePtr & compound_expression_type,
    const Identifier & valid_identifier_prefix,
    std::unordered_set<Identifier> & valid_identifiers_result)
{
    IDataType::forEachSubcolumn([&](const auto &, const auto & name, const auto &)
    {
        Identifier subcolumn_indentifier(name);
        size_t new_identifier_size = valid_identifier_prefix.getPartsSize() + subcolumn_indentifier.getPartsSize();

        if (new_identifier_size == unresolved_identifier.getPartsSize())
        {
            auto new_identifier = valid_identifier_prefix;
            for (const auto & part : subcolumn_indentifier)
                new_identifier.push_back(part);

            valid_identifiers_result.insert(std::move(new_identifier));
        }
    }, ISerialization::SubstreamData(compound_expression_type->getDefaultSerialization()));
}

/// Get valid identifiers for typo correction from table expression
void IdentifierResolver::collectTableExpressionValidIdentifiersForTypoCorrection(
    const Identifier & unresolved_identifier,
    const QueryTreeNodePtr & table_expression,
    const AnalysisTableExpressionData & table_expression_data,
    std::unordered_set<Identifier> & valid_identifiers_result)
{
    for (const auto & [column_name, column_node] : table_expression_data.column_name_to_column_node)
    {
        Identifier column_identifier(column_name);
        if (unresolved_identifier.getPartsSize() == column_identifier.getPartsSize())
            valid_identifiers_result.insert(column_identifier);

        collectCompoundExpressionValidIdentifiersForTypoCorrection(unresolved_identifier,
            column_node->getColumnType(),
            column_identifier,
            valid_identifiers_result);

        if (table_expression->hasAlias())
        {
            Identifier column_identifier_with_alias({table_expression->getAlias()});
            for (const auto & column_identifier_part : column_identifier)
                column_identifier_with_alias.push_back(column_identifier_part);

            if (unresolved_identifier.getPartsSize() == column_identifier_with_alias.getPartsSize())
                valid_identifiers_result.insert(column_identifier_with_alias);

            collectCompoundExpressionValidIdentifiersForTypoCorrection(unresolved_identifier,
                column_node->getColumnType(),
                column_identifier_with_alias,
                valid_identifiers_result);
        }

        if (!table_expression_data.table_name.empty())
        {
            Identifier column_identifier_with_table_name({table_expression_data.table_name});
            for (const auto & column_identifier_part : column_identifier)
                column_identifier_with_table_name.push_back(column_identifier_part);

            if (unresolved_identifier.getPartsSize() == column_identifier_with_table_name.getPartsSize())
                valid_identifiers_result.insert(column_identifier_with_table_name);

            collectCompoundExpressionValidIdentifiersForTypoCorrection(unresolved_identifier,
                column_node->getColumnType(),
                column_identifier_with_table_name,
                valid_identifiers_result);
        }

        if (!table_expression_data.database_name.empty() && !table_expression_data.table_name.empty())
        {
            Identifier column_identifier_with_table_name_and_database_name({table_expression_data.database_name, table_expression_data.table_name});
            for (const auto & column_identifier_part : column_identifier)
                column_identifier_with_table_name_and_database_name.push_back(column_identifier_part);

            if (unresolved_identifier.getPartsSize() == column_identifier_with_table_name_and_database_name.getPartsSize())
                valid_identifiers_result.insert(column_identifier_with_table_name_and_database_name);

            collectCompoundExpressionValidIdentifiersForTypoCorrection(unresolved_identifier,
                column_node->getColumnType(),
                column_identifier_with_table_name_and_database_name,
                valid_identifiers_result);
        }
    }
}

/// Get valid identifiers for typo correction from scope without looking at parent scopes
void IdentifierResolver::collectScopeValidIdentifiersForTypoCorrection(
    const Identifier & unresolved_identifier,
    const IdentifierResolveScope & scope,
    bool allow_expression_identifiers,
    bool allow_function_identifiers,
    bool allow_table_expression_identifiers,
    std::unordered_set<Identifier> & valid_identifiers_result)
{
    bool identifier_is_short = unresolved_identifier.isShort();
    bool identifier_is_compound = unresolved_identifier.isCompound();

    if (allow_expression_identifiers)
    {
        for (const auto & [name, expression] : *scope.aliases.alias_name_to_expression_node)
        {
            assert(expression);
            auto expression_identifier = Identifier(name);
            valid_identifiers_result.insert(expression_identifier);

            auto result_type = getExpressionNodeResultTypeOrNull(expression);

            if (identifier_is_compound && result_type)
            {
                collectCompoundExpressionValidIdentifiersForTypoCorrection(unresolved_identifier,
                    result_type,
                    expression_identifier,
                    valid_identifiers_result);
            }
        }

        for (const auto & [table_expression, table_expression_data] : scope.table_expression_node_to_data)
        {
            collectTableExpressionValidIdentifiersForTypoCorrection(unresolved_identifier,
                table_expression,
                table_expression_data,
                valid_identifiers_result);
        }
    }

    if (identifier_is_short)
    {
        if (allow_function_identifiers)
        {
            for (const auto & [name, _] : *scope.aliases.alias_name_to_expression_node)
                valid_identifiers_result.insert(Identifier(name));
        }

        if (allow_table_expression_identifiers)
        {
            for (const auto & [name, _] : scope.aliases.alias_name_to_table_expression_node)
                valid_identifiers_result.insert(Identifier(name));
        }
    }

    for (const auto & [argument_name, expression] : scope.expression_argument_name_to_node)
    {
        assert(expression);
        auto expression_node_type = expression->getNodeType();

        if (allow_expression_identifiers && isExpressionNodeType(expression_node_type))
        {
            auto expression_identifier = Identifier(argument_name);
            valid_identifiers_result.insert(expression_identifier);

            auto result_type = getExpressionNodeResultTypeOrNull(expression);

            if (identifier_is_compound && result_type)
            {
                collectCompoundExpressionValidIdentifiersForTypoCorrection(unresolved_identifier,
                    result_type,
                    expression_identifier,
                    valid_identifiers_result);
            }
        }
        else if (identifier_is_short && allow_function_identifiers && isFunctionExpressionNodeType(expression_node_type))
        {
            valid_identifiers_result.insert(Identifier(argument_name));
        }
        else if (allow_table_expression_identifiers && isTableExpressionNodeType(expression_node_type))
        {
            valid_identifiers_result.insert(Identifier(argument_name));
        }
    }
}

void IdentifierResolver::collectScopeWithParentScopesValidIdentifiersForTypoCorrection(
    const Identifier & unresolved_identifier,
    const IdentifierResolveScope & scope,
    bool allow_expression_identifiers,
    bool allow_function_identifiers,
    bool allow_table_expression_identifiers,
    std::unordered_set<Identifier> & valid_identifiers_result)
{
    const IdentifierResolveScope * current_scope = &scope;

    while (current_scope)
    {
        collectScopeValidIdentifiersForTypoCorrection(unresolved_identifier,
            *current_scope,
            allow_expression_identifiers,
            allow_function_identifiers,
            allow_table_expression_identifiers,
            valid_identifiers_result);

        current_scope = current_scope->parent_scope;
    }
}

std::vector<String> IdentifierResolver::collectIdentifierTypoHints(const Identifier & unresolved_identifier, const std::unordered_set<Identifier> & valid_identifiers)
{
    std::vector<String> prompting_strings;
    prompting_strings.reserve(valid_identifiers.size());

    for (const auto & valid_identifier : valid_identifiers)
        prompting_strings.push_back(valid_identifier.getFullName());

    return NamePrompter<1>::getHints(unresolved_identifier.getFullName(), prompting_strings);
}

static FunctionNodePtr wrapExpressionNodeInFunctionWithSecondConstantStringArgument(
    QueryTreeNodePtr expression,
    std::string function_name,
    std::string second_argument,
    const ContextPtr & context)
{
    auto function_node = std::make_shared<FunctionNode>(std::move(function_name));

    auto constant_node_type = std::make_shared<DataTypeString>();
    auto constant_value = ConstantValue{second_argument, std::move(constant_node_type)};

    ColumnsWithTypeAndName argument_columns;
    argument_columns.push_back({nullptr, expression->getResultType(), {}});
    argument_columns.push_back({constant_value.getColumn(), constant_value.getType(), {}});

    auto function = FunctionFactory::instance().tryGet(function_node->getFunctionName(), context);
    auto function_base = function->build(argument_columns);

    auto constant_node = std::make_shared<ConstantNode>(std::move(constant_value));

    auto & get_subcolumn_function_arguments_nodes = function_node->getArguments().getNodes();

    get_subcolumn_function_arguments_nodes.reserve(2);
    get_subcolumn_function_arguments_nodes.push_back(std::move(expression));
    get_subcolumn_function_arguments_nodes.push_back(std::move(constant_node));

    function_node->resolveAsFunction(std::move(function_base));
    return function_node;
}

static FunctionNodePtr wrapExpressionNodeInSubcolumn(QueryTreeNodePtr expression, std::string subcolumn_name, const ContextPtr & context)
{
    return wrapExpressionNodeInFunctionWithSecondConstantStringArgument(expression, "getSubcolumn", subcolumn_name, context);
}

static FunctionNodePtr wrapExpressionNodeInTupleElement(QueryTreeNodePtr expression, std::string subcolumn_name, const ContextPtr & context)
{
    return wrapExpressionNodeInFunctionWithSecondConstantStringArgument(expression, "tupleElement", subcolumn_name, context);
}

/** Wrap expression node in tuple element function calls for nested paths.
  * Example: Expression node: compound_expression. Nested path: nested_path_1.nested_path_2.
  * Result: tupleElement(tupleElement(compound_expression, 'nested_path_1'), 'nested_path_2').
  */
QueryTreeNodePtr IdentifierResolver::wrapExpressionNodeInTupleElement(QueryTreeNodePtr expression_node, IdentifierView nested_path, const ContextPtr & context)
{
    size_t nested_path_parts_size = nested_path.getPartsSize();
    for (size_t i = 0; i < nested_path_parts_size; ++i)
    {
        std::string nested_path_part(nested_path[i]);
        expression_node = DB::wrapExpressionNodeInTupleElement(std::move(expression_node), std::move(nested_path_part), context);
    }

    return expression_node;
}

/// Resolve identifier functions implementation

/// Try resolve table identifier from database catalog
std::shared_ptr<TableNode> IdentifierResolver::tryResolveTableIdentifierFromDatabaseCatalog(const Identifier & table_identifier, ContextPtr context)
{
    size_t parts_size = table_identifier.getPartsSize();
    if (parts_size < 1 || parts_size > 2)
        throw Exception(ErrorCodes::INVALID_IDENTIFIER,
            "Expected table identifier to contain 1 or 2 parts. Actual '{}'",
            table_identifier.getFullName());

    std::string database_name;
    std::string table_name;

    if (table_identifier.isCompound())
    {
        database_name = table_identifier[0];
        table_name = table_identifier[1];
    }
    else
    {
        table_name = table_identifier[0];
    }

    StorageID storage_id(database_name, table_name);
    storage_id = context->resolveStorageID(storage_id);
    bool is_temporary_table = storage_id.getDatabaseName() == DatabaseCatalog::TEMPORARY_DATABASE;

    StoragePtr storage;
    TableLockHolder storage_lock;

    if (is_temporary_table)
        storage = DatabaseCatalog::instance().getTable(storage_id, context);
    else if (auto refresh_task = context->getRefreshSet().tryGetTaskForInnerTable(storage_id))
    {
        /// If table is the target of a refreshable materialized view, it needs additional
        /// synchronization to make sure we see all of the data (e.g. if refresh happened on another replica).
        std::tie(storage, storage_lock) = refresh_task->getAndLockTargetTable(storage_id, context);
    }
    else
        storage = DatabaseCatalog::instance().tryGetTable(storage_id, context);

    if (!storage && storage_id.hasUUID())
    {
        // If `storage_id` has UUID, it is possible that the UUID is removed from `DatabaseCatalog` after `context->resolveStorageID(storage_id)`
        // We try to get the table with the database name and the table name.
        auto database = DatabaseCatalog::instance().tryGetDatabase(storage_id.getDatabaseName());
        if (database)
            storage = database->tryGetTable(table_name, context);
    }
    if (!storage)
        return {};

    if (storage->hasExternalDynamicMetadata())
    {
        storage->updateExternalDynamicMetadata(context);
    }

    if (!storage_lock)
        storage_lock = storage->lockForShare(context->getInitialQueryId(), context->getSettingsRef()[Setting::lock_acquire_timeout]);
    auto storage_snapshot = storage->getStorageSnapshot(storage->getInMemoryMetadataPtr(), context);
    auto result = std::make_shared<TableNode>(std::move(storage), std::move(storage_lock), std::move(storage_snapshot));
    if (is_temporary_table)
        result->setTemporaryTableName(table_name);

    return result;
}

/// Resolve identifier from compound expression
/// If identifier cannot be resolved throw exception or return nullptr if can_be_not_found is true
QueryTreeNodePtr IdentifierResolver::tryResolveIdentifierFromCompoundExpression(const Identifier & expression_identifier,
    size_t identifier_bind_size,
    const QueryTreeNodePtr & compound_expression,
    String compound_expression_source,
    IdentifierResolveScope & scope,
    bool can_be_not_found)
{
    Identifier compound_expression_identifier;
    for (size_t i = 0; i < identifier_bind_size; ++i)
        compound_expression_identifier.push_back(expression_identifier[i]);

    IdentifierView nested_path(expression_identifier);
    nested_path.popFirst(identifier_bind_size);

    auto expression_type = compound_expression->getResultType();

    if (!expression_type->hasSubcolumn(nested_path.getFullName()))
    {
        if (auto * column = compound_expression->as<ColumnNode>())
        {
            const DataTypePtr & column_type = column->getColumn().getTypeInStorage();
            if (column_type->getTypeId() == TypeIndex::ObjectDeprecated)
            {
                const auto & object_type = checkAndGetDataType<DataTypeObjectDeprecated>(*column_type);
                if (object_type.getSchemaFormat() == "json" && object_type.hasNullableSubcolumns())
                {
                    QueryTreeNodePtr constant_node_null = std::make_shared<ConstantNode>(Field());
                    return constant_node_null;
                }
            }
        }

        if (can_be_not_found)
            return {};

        std::unordered_set<Identifier> valid_identifiers;
        collectCompoundExpressionValidIdentifiersForTypoCorrection(expression_identifier,
            expression_type,
            compound_expression_identifier,
            valid_identifiers);

        auto hints = collectIdentifierTypoHints(expression_identifier, valid_identifiers);

        String compound_expression_from_error_message;
        if (!compound_expression_source.empty())
        {
            compound_expression_from_error_message += " from ";
            compound_expression_from_error_message += compound_expression_source;
        }

        throw Exception(ErrorCodes::UNKNOWN_IDENTIFIER,
            "Identifier {} nested path {} cannot be resolved from type {}{}. In scope {}{}",
            expression_identifier,
            nested_path,
            expression_type->getName(),
            compound_expression_from_error_message,
            scope.scope_node->formatASTForErrorMessage(),
            getHintsErrorMessageSuffix(hints));
    }

    return wrapExpressionNodeInSubcolumn(compound_expression, std::string(nested_path.getFullName()), scope.context);
}

/** Resolve identifier from expression arguments.
  *
  * Expression arguments can be initialized during lambda analysis or they could be provided externally.
  * Expression arguments must be already resolved nodes. This is client responsibility to resolve them.
  *
  * Example: SELECT arrayMap(x -> x + 1, [1,2,3]);
  * For lambda x -> x + 1, `x` is lambda expression argument.
  *
  * Resolve strategy:
  * 1. Try to bind identifier to scope argument name to node map.
  * 2. If identifier is bound but expression context and node type are incompatible return nullptr.
  *
  * It is important to support edge cases, where we lookup for table or function node, but argument has same name.
  * Example: WITH (x -> x + 1) AS func, (func -> func(1) + func) AS lambda SELECT lambda(1);
  *
  * 3. If identifier is compound and identifier lookup is in expression context use `tryResolveIdentifierFromCompoundExpression`.
  */
QueryTreeNodePtr IdentifierResolver::tryResolveIdentifierFromExpressionArguments(const IdentifierLookup & identifier_lookup, IdentifierResolveScope & scope)
{
    auto it = scope.expression_argument_name_to_node.find(identifier_lookup.identifier.getFullName());
    bool resolve_full_identifier = it != scope.expression_argument_name_to_node.end();

    if (!resolve_full_identifier)
    {
        const auto & identifier_bind_part = identifier_lookup.identifier.front();

        it = scope.expression_argument_name_to_node.find(identifier_bind_part);
        if (it == scope.expression_argument_name_to_node.end())
            return {};
    }

    auto node_type = it->second->getNodeType();
    if (identifier_lookup.isExpressionLookup() && !isExpressionNodeType(node_type))
        return {};
    if (identifier_lookup.isTableExpressionLookup() && !isTableExpressionNodeType(node_type))
        return {};
    if (identifier_lookup.isFunctionLookup() && !isFunctionExpressionNodeType(node_type))
        return {};

    if (!resolve_full_identifier && identifier_lookup.identifier.isCompound() && identifier_lookup.isExpressionLookup())
        return tryResolveIdentifierFromCompoundExpression(identifier_lookup.identifier, 1 /*identifier_bind_size*/, it->second, {}, scope);

    return it->second;
}

bool IdentifierResolver::tryBindIdentifierToAliases(const IdentifierLookup & identifier_lookup, const IdentifierResolveScope & scope)
{
    return scope.aliases.find(identifier_lookup, ScopeAliases::FindOption::FIRST_NAME) != nullptr;
}

/** Resolve identifier from table columns.
  *
  * 1. If table column nodes are empty or identifier is not expression lookup return nullptr.
  * 2. If identifier full name match table column use column. Save information that we resolve identifier using full name.
  * 3. Else if identifier binds to table column, use column.
  * 4. Try to resolve column ALIAS expression if it exists.
  * 5. If identifier was compound and was not resolved using full name during step 1 use `tryResolveIdentifierFromCompoundExpression`.
  * This can be the case with compound ALIAS columns.
  *
  * Example:
  * CREATE TABLE test_table (id UInt64, value Tuple(id UInt64, value String), alias_value ALIAS value.id) ENGINE=TinyLog;
  */
QueryTreeNodePtr IdentifierResolver::tryResolveIdentifierFromTableColumns(const IdentifierLookup & identifier_lookup, IdentifierResolveScope & scope)
{
    if (scope.column_name_to_column_node.empty() || !identifier_lookup.isExpressionLookup())
        return {};

    const auto & identifier = identifier_lookup.identifier;
    auto it = scope.column_name_to_column_node.find(identifier.getFullName());
    bool full_column_name_match = it != scope.column_name_to_column_node.end();

    if (!full_column_name_match)
    {
        it = scope.column_name_to_column_node.find(identifier_lookup.identifier[0]);
        if (it == scope.column_name_to_column_node.end())
            return {};
    }

    QueryTreeNodePtr result = it->second;

    if (!full_column_name_match && identifier.isCompound())
        return tryResolveIdentifierFromCompoundExpression(identifier_lookup.identifier, 1 /*identifier_bind_size*/, it->second, {}, scope);

    return result;
}

bool IdentifierResolver::tryBindIdentifierToTableExpression(const IdentifierLookup & identifier_lookup,
    const QueryTreeNodePtr & table_expression_node,
    const IdentifierResolveScope & scope)
{
    auto table_expression_node_type = table_expression_node->getNodeType();

    if (table_expression_node_type != QueryTreeNodeType::TABLE &&
        table_expression_node_type != QueryTreeNodeType::TABLE_FUNCTION &&
        table_expression_node_type != QueryTreeNodeType::QUERY &&
        table_expression_node_type != QueryTreeNodeType::UNION)
        throw Exception(ErrorCodes::UNSUPPORTED_METHOD,
        "Unexpected table expression. Expected table, table function, query or union node. Actual {}. In scope {}",
        table_expression_node->formatASTForErrorMessage(),
        scope.scope_node->formatASTForErrorMessage());

    const auto & identifier = identifier_lookup.identifier;
    const auto & path_start = identifier.getParts().front();

    const auto & table_expression_data = scope.getTableExpressionDataOrThrow(table_expression_node);

    const auto & table_name = table_expression_data.table_name;
    const auto & database_name = table_expression_data.database_name;

    if (identifier_lookup.isTableExpressionLookup())
    {
        size_t parts_size = identifier_lookup.identifier.getPartsSize();
        if (parts_size != 1 && parts_size != 2)
            throw Exception(ErrorCodes::INVALID_IDENTIFIER,
                "Expected identifier '{}' to contain 1 or 2 parts to be resolved as table expression. In scope {}",
                identifier_lookup.identifier.getFullName(),
                table_expression_node->formatASTForErrorMessage());

        if (parts_size == 1 && path_start == table_name)
            return true;
        if (parts_size == 2 && path_start == database_name && identifier[1] == table_name)
            return true;
        return false;
    }

    if (table_expression_data.hasFullIdentifierName(IdentifierView(identifier)) || table_expression_data.canBindIdentifier(IdentifierView(identifier)))
        return true;

    if (identifier.getPartsSize() == 1)
        return false;

    if ((!table_name.empty() && path_start == table_name) || (table_expression_node->hasAlias() && path_start == table_expression_node->getAlias()))
        return true;

    if (identifier.getPartsSize() == 2)
        return false;

    if (!database_name.empty() && path_start == database_name && identifier[1] == table_name)
        return true;

    return false;
}

bool IdentifierResolver::tryBindIdentifierToTableExpressions(const IdentifierLookup & identifier_lookup,
    const QueryTreeNodePtr & table_expression_node_to_ignore,
    const IdentifierResolveScope & scope)
{
    bool can_bind_identifier_to_table_expression = false;

    for (const auto & [table_expression_node, _] : scope.table_expression_node_to_data)
    {
        if (table_expression_node.get() == table_expression_node_to_ignore.get())
            continue;

        can_bind_identifier_to_table_expression = tryBindIdentifierToTableExpression(identifier_lookup, table_expression_node, scope);
        if (can_bind_identifier_to_table_expression)
            break;
    }

    return can_bind_identifier_to_table_expression;
}

bool IdentifierResolver::tryBindIdentifierToArrayJoinExpressions(const IdentifierLookup & identifier_lookup, const IdentifierResolveScope & scope)
{
    bool result = false;

    for (const auto & table_expression : scope.registered_table_expression_nodes)
    {
        auto * array_join_node = table_expression->as<ArrayJoinNode>();
        if (!array_join_node)
            continue;

        for (const auto & array_join_expression : array_join_node->getJoinExpressions())
        {
            auto array_join_expression_alias = array_join_expression->getAlias();
            if (identifier_lookup.identifier.front() == array_join_expression_alias)
                return true;
        }
    }

    return result;
}

QueryTreeNodePtr IdentifierResolver::tryResolveIdentifierFromStorage(
    const Identifier & identifier,
    const QueryTreeNodePtr & table_expression_node,
    const AnalysisTableExpressionData & table_expression_data,
    IdentifierResolveScope & scope,
    size_t identifier_column_qualifier_parts,
    bool can_be_not_found)
{
    auto identifier_without_column_qualifier = identifier;
    identifier_without_column_qualifier.popFirst(identifier_column_qualifier_parts);

    /** Compound identifier cannot be resolved directly from storage if storage is not table.
        *
        * Example: SELECT test_table.id.value1.value2 FROM test_table;
        * In table storage column test_table.id.value1.value2 will exists.
        *
        * Example: SELECT test_subquery.compound_expression.value FROM (SELECT compound_expression AS value) AS test_subquery;
        * Here there is no column with name test_subquery.compound_expression.value, and additional wrap in tuple element is required.
        */

    QueryTreeNodePtr result_expression;
    bool match_full_identifier = false;

    const auto & identifier_full_name = identifier_without_column_qualifier.getFullName();

    ColumnNodePtr result_column_node;
    bool can_resolve_directly_from_storage = false;
    bool is_subcolumn = false;
    if (auto it = table_expression_data.column_name_to_column_node.find(identifier_full_name); it != table_expression_data.column_name_to_column_node.end())
    {
        can_resolve_directly_from_storage = true;
        is_subcolumn = table_expression_data.subcolumn_names.contains(identifier_full_name);
        result_column_node = it->second;
    }
    /// Check if it's a dynamic subcolumn
    else if (table_expression_data.supports_subcolumns)
    {
        auto [column_name, dynamic_subcolumn_name] = Nested::splitName(identifier_full_name);
        auto jt = table_expression_data.column_name_to_column_node.find(column_name);
        if (jt != table_expression_data.column_name_to_column_node.end() && jt->second->getColumnType()->hasDynamicSubcolumns())
        {
            if (auto dynamic_subcolumn_type = jt->second->getColumnType()->tryGetSubcolumnType(dynamic_subcolumn_name))
            {
                result_column_node = std::make_shared<ColumnNode>(NameAndTypePair{identifier_full_name, dynamic_subcolumn_type}, jt->second->getColumnSource());
                can_resolve_directly_from_storage = true;
                is_subcolumn = true;
            }
        }
    }

    if (can_resolve_directly_from_storage && is_subcolumn)
    {
        /** In the case when we have an ARRAY JOIN, we should not resolve subcolumns directly from storage.
          * For example, consider the following SQL query:
          * SELECT ProfileEvents.Values FROM system.query_log ARRAY JOIN ProfileEvents
          * In this case, ProfileEvents.Values should also be array joined, not directly resolved from storage.
          */
        auto * nearest_query_scope = scope.getNearestQueryScope();
        auto * nearest_query_scope_query_node = nearest_query_scope ? nearest_query_scope->scope_node->as<QueryNode>() : nullptr;
        if (nearest_query_scope_query_node && nearest_query_scope_query_node->getJoinTree()->getNodeType() == QueryTreeNodeType::ARRAY_JOIN)
            can_resolve_directly_from_storage = false;
    }

    if (can_resolve_directly_from_storage)
    {
        match_full_identifier = true;
        result_expression = result_column_node;
    }
    else
    {
        auto it = table_expression_data.column_name_to_column_node.find(identifier_without_column_qualifier.at(0));
        if (it != table_expression_data.column_name_to_column_node.end())
            result_expression = it->second;
    }

    bool clone_is_needed = true;

    String table_expression_source = table_expression_data.table_expression_description;
    if (!table_expression_data.table_expression_name.empty())
        table_expression_source += " with name " + table_expression_data.table_expression_name;

    if (result_expression && !match_full_identifier && identifier_without_column_qualifier.isCompound())
    {
        size_t identifier_bind_size = identifier_column_qualifier_parts + 1;
        result_expression = tryResolveIdentifierFromCompoundExpression(identifier,
            identifier_bind_size,
            result_expression,
            table_expression_source,
            scope,
            can_be_not_found);
        if (can_be_not_found && !result_expression)
            return {};
        clone_is_needed = false;
    }

    if (!result_expression)
    {
        QueryTreeNodes nested_column_nodes;
        DataTypes nested_types;
        Array nested_names_array;

        for (const auto & [column_name, _] : table_expression_data.column_names_and_types)
        {
            Identifier column_name_identifier_without_last_part(column_name);
            auto column_name_identifier_last_part = column_name_identifier_without_last_part.getParts().back();
            column_name_identifier_without_last_part.popLast();

            if (identifier_without_column_qualifier.getFullName() != column_name_identifier_without_last_part.getFullName())
                continue;

            auto column_node_it = table_expression_data.column_name_to_column_node.find(column_name);
            if (column_node_it == table_expression_data.column_name_to_column_node.end())
                continue;

            const auto & column_node = column_node_it->second;
            const auto & column_type = column_node->getColumnType();
            const auto * column_type_array = typeid_cast<const DataTypeArray *>(column_type.get());
            if (!column_type_array)
                continue;

            nested_column_nodes.push_back(column_node);
            nested_types.push_back(column_type_array->getNestedType());
            nested_names_array.push_back(Field(std::move(column_name_identifier_last_part)));
        }

        if (!nested_types.empty())
        {
            auto nested_function_node = std::make_shared<FunctionNode>("nested");
            auto & nested_function_node_arguments = nested_function_node->getArguments().getNodes();

            auto nested_function_names_array_type = std::make_shared<DataTypeArray>(std::make_shared<DataTypeString>());
            auto nested_function_names_constant_node = std::make_shared<ConstantNode>(std::move(nested_names_array),
                std::move(nested_function_names_array_type));
            nested_function_node_arguments.push_back(std::move(nested_function_names_constant_node));
            nested_function_node_arguments.insert(nested_function_node_arguments.end(),
                nested_column_nodes.begin(),
                nested_column_nodes.end());

            auto nested_function = FunctionFactory::instance().get(nested_function_node->getFunctionName(), scope.context);
            nested_function_node->resolveAsFunction(nested_function->build(nested_function_node->getArgumentColumns()));

            clone_is_needed = false;
            result_expression = std::move(nested_function_node);
        }
    }

    if (!result_expression)
    {
        if (can_be_not_found)
            return {};
        std::unordered_set<Identifier> valid_identifiers;
        collectTableExpressionValidIdentifiersForTypoCorrection(identifier,
            table_expression_node,
            table_expression_data,
            valid_identifiers);

        auto hints = collectIdentifierTypoHints(identifier, valid_identifiers);

        throw Exception(ErrorCodes::UNKNOWN_IDENTIFIER, "Identifier '{}' cannot be resolved from {}. In scope {}{}",
            identifier.getFullName(),
            table_expression_source,
            scope.scope_node->formatASTForErrorMessage(),
            getHintsErrorMessageSuffix(hints));
    }

    if (clone_is_needed)
        result_expression = result_expression->clone();

    auto qualified_identifier = identifier;

    for (size_t i = 0; i < identifier_column_qualifier_parts; ++i)
    {
        auto qualified_identifier_with_removed_part = qualified_identifier;
        qualified_identifier_with_removed_part.popFirst();

        if (qualified_identifier_with_removed_part.empty())
            break;

        IdentifierLookup column_identifier_lookup = {qualified_identifier_with_removed_part, IdentifierLookupContext::EXPRESSION};
        if (tryBindIdentifierToAliases(column_identifier_lookup, scope))
            break;

        if (table_expression_data.should_qualify_columns &&
            tryBindIdentifierToTableExpressions(column_identifier_lookup, table_expression_node, scope))
            break;

        qualified_identifier = std::move(qualified_identifier_with_removed_part);
    }

    auto qualified_identifier_full_name = qualified_identifier.getFullName();
    node_to_projection_name.emplace(result_expression, std::move(qualified_identifier_full_name));

    return result_expression;
}

QueryTreeNodePtr IdentifierResolver::tryResolveIdentifierFromTableExpression(const IdentifierLookup & identifier_lookup,
    const QueryTreeNodePtr & table_expression_node,
    IdentifierResolveScope & scope)
{
    auto table_expression_node_type = table_expression_node->getNodeType();

    if (table_expression_node_type != QueryTreeNodeType::TABLE &&
        table_expression_node_type != QueryTreeNodeType::TABLE_FUNCTION &&
        table_expression_node_type != QueryTreeNodeType::QUERY &&
        table_expression_node_type != QueryTreeNodeType::UNION)
        throw Exception(ErrorCodes::UNSUPPORTED_METHOD,
            "Unexpected table expression. Expected table, table function, query or union node. Actual {}. In scope {}",
            table_expression_node->formatASTForErrorMessage(),
            scope.scope_node->formatASTForErrorMessage());

    const auto & identifier = identifier_lookup.identifier;
    const auto & path_start = identifier.getParts().front();

    auto & table_expression_data = scope.getTableExpressionDataOrThrow(table_expression_node);

    if (identifier_lookup.isTableExpressionLookup())
    {
        size_t parts_size = identifier_lookup.identifier.getPartsSize();
        if (parts_size != 1 && parts_size != 2)
            throw Exception(ErrorCodes::INVALID_IDENTIFIER,
                "Expected identifier '{}' to contain 1 or 2 parts to be resolved as table expression. In scope {}",
                identifier_lookup.identifier.getFullName(),
                table_expression_node->formatASTForErrorMessage());

        const auto & table_name = table_expression_data.table_name;
        const auto & database_name = table_expression_data.database_name;

        if (parts_size == 1 && path_start == table_name)
            return table_expression_node;
        if (parts_size == 2 && path_start == database_name && identifier[1] == table_name)
            return table_expression_node;
        return {};
    }

     /** If identifier first part binds to some column start or table has full identifier name. Then we can try to find whole identifier in table.
       * 1. Try to bind identifier first part to column in table, if true get full identifier from table or throw exception.
       * 2. Try to bind identifier first part to table name or storage alias, if true remove first part and try to get full identifier from table or throw exception.
       * Storage alias works for subquery, table function as well.
       * 3. Try to bind identifier first parts to database name and table name, if true remove first two parts and try to get full identifier from table or throw exception.
       */
    if (table_expression_data.hasFullIdentifierName(IdentifierView(identifier)))
        return tryResolveIdentifierFromStorage(identifier, table_expression_node, table_expression_data, scope, 0 /*identifier_column_qualifier_parts*/);

    if (table_expression_data.canBindIdentifier(IdentifierView(identifier)))
    {
        /** This check is insufficient to determine whether and identifier can be resolved from table expression.
          * A further check will be performed in `tryResolveIdentifierFromStorage` to see if we have such a subcolumn.
          * In cases where the subcolumn cannot be found we want to have `nullptr` instead of exception.
          * So, we set `can_be_not_found = true` to have an attempt to resolve the identifier from another table expression.
          * Example: `SELECT t.t from (SELECT 1 as t) AS a FULL JOIN (SELECT 1 as t) as t ON a.t = t.t;`
          * Initially, we will try to resolve t.t from `a` because `t.` is bound to `1 as t`. However, as it is not a nested column, we will need to resolve it from the second table expression.
          */
        auto resolved_identifier = tryResolveIdentifierFromStorage(identifier, table_expression_node, table_expression_data, scope, 0 /*identifier_column_qualifier_parts*/, true /*can_be_not_found*/);
        if (resolved_identifier)
            return resolved_identifier;
    }

    if (identifier.getPartsSize() == 1)
        return {};

    const auto & table_name = table_expression_data.table_name;
    if ((!table_name.empty() && path_start == table_name) || (table_expression_node->hasAlias() && path_start == table_expression_node->getAlias()))
        return tryResolveIdentifierFromStorage(identifier, table_expression_node, table_expression_data, scope, 1 /*identifier_column_qualifier_parts*/);

    if (identifier.getPartsSize() == 2)
        return {};

    const auto & database_name = table_expression_data.database_name;
    if (!database_name.empty() && path_start == database_name && identifier[1] == table_name)
        return tryResolveIdentifierFromStorage(identifier, table_expression_node, table_expression_data, scope, 2 /*identifier_column_qualifier_parts*/);

    return {};
}

QueryTreeNodePtr checkIsMissedObjectJSONSubcolumn(const QueryTreeNodePtr & left_resolved_identifier,
                                                  const QueryTreeNodePtr & right_resolved_identifier)
{
    if (left_resolved_identifier && right_resolved_identifier && left_resolved_identifier->getNodeType() == QueryTreeNodeType::CONSTANT
        && right_resolved_identifier->getNodeType() == QueryTreeNodeType::CONSTANT)
    {
        auto & left_resolved_column = left_resolved_identifier->as<ConstantNode &>();
        auto & right_resolved_column = right_resolved_identifier->as<ConstantNode &>();
        if (left_resolved_column.getValueStringRepresentation() == "NULL" && right_resolved_column.getValueStringRepresentation() == "NULL")
            return left_resolved_identifier;
    }
    else if (left_resolved_identifier && left_resolved_identifier->getNodeType() == QueryTreeNodeType::CONSTANT)
    {
        auto & left_resolved_column = left_resolved_identifier->as<ConstantNode &>();
        if (left_resolved_column.getValueStringRepresentation() == "NULL")
            return left_resolved_identifier;
    }
    else if (right_resolved_identifier && right_resolved_identifier->getNodeType() == QueryTreeNodeType::CONSTANT)
    {
        auto & right_resolved_column = right_resolved_identifier->as<ConstantNode &>();
        if (right_resolved_column.getValueStringRepresentation() == "NULL")
            return right_resolved_identifier;
    }
    return {};
}

static JoinTableSide choseSideForEqualIdenfifiersFromJoin(
    const ColumnNode & left_resolved_identifier_column,
    const ColumnNode & right_resolved_identifier_column,
    const std::string & identifier_path_part)
{
    const auto & left_column_source_alias = left_resolved_identifier_column.getColumnSource()->getAlias();
    const auto & right_column_source_alias = right_resolved_identifier_column.getColumnSource()->getAlias();

    /** If column from right table was resolved using alias, we prefer column from right table.
        *
        * Example: SELECT dummy FROM system.one JOIN system.one AS A ON A.dummy = system.one.dummy;
        *
        * If alias is specified for left table, and alias is not specified for right table and identifier was resolved
        * without using left table alias, we prefer column from right table.
        *
        * Example: SELECT dummy FROM system.one AS A JOIN system.one ON A.dummy = system.one.dummy;
        *
        * Otherwise we prefer column from left table.
        */
    bool column_resolved_using_right_alias = identifier_path_part == right_column_source_alias;
    bool column_resolved_without_using_left_alias = !left_column_source_alias.empty()
                                                    && right_column_source_alias.empty()
                                                    && identifier_path_part != left_column_source_alias;

    if (column_resolved_using_right_alias || column_resolved_without_using_left_alias)
        return JoinTableSide::Right;

    return JoinTableSide::Left;
}

QueryTreeNodePtr IdentifierResolver::tryResolveIdentifierFromCrossJoin(const IdentifierLookup & identifier_lookup,
    const QueryTreeNodePtr & table_expression_node,
    IdentifierResolveScope & scope)
{
    const auto & from_cross_join_node = table_expression_node->as<const CrossJoinNode &>();
    bool prefer_left_table = scope.joins_count == 1 && scope.context->getSettingsRef()[Setting::single_join_prefer_left_table];

    QueryTreeNodePtr resolved_identifier;
    for (const auto & expr : from_cross_join_node.getTableExpressions())
    {
        auto identifier = tryResolveIdentifierFromJoinTreeNode(identifier_lookup, expr, scope);
        if (!identifier)
            continue;

        if (!resolved_identifier)
        {
            resolved_identifier = std::move(identifier);
            continue;
        }

        if (!identifier_lookup.isExpressionLookup())
            throw Exception(ErrorCodes::AMBIGUOUS_IDENTIFIER,
                "JOIN {} ambiguous identifier {}. In scope {}",
                table_expression_node->formatASTForErrorMessage(),
                identifier_lookup.dump(),
                scope.scope_node->formatASTForErrorMessage());


        resolved_identifier->isEqual(*identifier, IQueryTreeNode::CompareOptions{.compare_aliases = false});

        /// If columns from left or right table were missed Object(Nullable('json')) subcolumns, they will be replaced
        /// to ConstantNode(NULL), which can't be cast to ColumnNode, so we resolve it here.
        // if (auto missed_subcolumn_identifier = checkIsMissedObjectJSONSubcolumn(left_resolved_identifier, right_resolved_identifier))
        //     return missed_subcolumn_identifier;

        if (resolved_identifier->isEqual(*identifier, IQueryTreeNode::CompareOptions{.compare_aliases = false}))
        {
            const auto & identifier_path_part = identifier_lookup.identifier.front();
            auto * left_resolved_identifier_column = resolved_identifier->as<ColumnNode>();
            auto * right_resolved_identifier_column = identifier->as<ColumnNode>();

            if (left_resolved_identifier_column && right_resolved_identifier_column)
            {
                auto resolved_side = choseSideForEqualIdenfifiersFromJoin(*left_resolved_identifier_column, *right_resolved_identifier_column, identifier_path_part);
                if (resolved_side == JoinTableSide::Right)
                    resolved_identifier = identifier;
            }
        }
        else if (!prefer_left_table)
        {
            throw Exception(ErrorCodes::AMBIGUOUS_IDENTIFIER,
                "JOIN {} ambiguous identifier '{}'. In scope {}",
                table_expression_node->formatASTForErrorMessage(),
                identifier_lookup.identifier.getFullName(),
                scope.scope_node->formatASTForErrorMessage());
        }
    }

    return resolved_identifier;
}

/// Compare resolved identifiers considering columns that become nullable after JOIN
bool resolvedIdenfiersFromJoinAreEquals(
    const QueryTreeNodePtr & left_resolved_identifier,
    const QueryTreeNodePtr & right_resolved_identifier,
    const IdentifierResolveScope & scope)
{
    auto left_original_node = ReplaceColumnsVisitor::findTransitiveReplacement(left_resolved_identifier, scope.join_columns_with_changed_types);
    const auto & left_resolved_to_compare = left_original_node ? left_original_node : left_resolved_identifier;

    auto right_original_node = ReplaceColumnsVisitor::findTransitiveReplacement(right_resolved_identifier, scope.join_columns_with_changed_types);
    const auto & right_resolved_to_compare = right_original_node ? right_original_node : right_resolved_identifier;

    return left_resolved_to_compare->isEqual(*right_resolved_to_compare, IQueryTreeNode::CompareOptions{.compare_aliases = false});
}

QueryTreeNodePtr IdentifierResolver::tryResolveIdentifierFromJoin(const IdentifierLookup & identifier_lookup,
    const QueryTreeNodePtr & table_expression_node,
    IdentifierResolveScope & scope)
{
    const auto & from_join_node = table_expression_node->as<const JoinNode &>();
    auto left_resolved_identifier = tryResolveIdentifierFromJoinTreeNode(identifier_lookup, from_join_node.getLeftTableExpression(), scope);
    auto right_resolved_identifier = tryResolveIdentifierFromJoinTreeNode(identifier_lookup, from_join_node.getRightTableExpression(), scope);

    if (!identifier_lookup.isExpressionLookup())
    {
        if (left_resolved_identifier && right_resolved_identifier)
            throw Exception(ErrorCodes::AMBIGUOUS_IDENTIFIER,
                "JOIN {} ambiguous identifier {}. In scope {}",
                table_expression_node->formatASTForErrorMessage(),
                identifier_lookup.dump(),
                scope.scope_node->formatASTForErrorMessage());

        return left_resolved_identifier ? left_resolved_identifier : right_resolved_identifier;
    }

    bool join_node_in_resolve_process = scope.table_expressions_in_resolve_process.contains(table_expression_node.get());

    std::unordered_map<std::string, ColumnNodePtr> join_using_column_name_to_column_node;

    if (!join_node_in_resolve_process && from_join_node.isUsingJoinExpression())
    {
        auto & join_using_list = from_join_node.getJoinExpression()->as<ListNode &>();
        for (auto & join_using_node : join_using_list.getNodes())
        {
            auto & column_node = join_using_node->as<ColumnNode &>();
            join_using_column_name_to_column_node.emplace(column_node.getColumnName(), std::static_pointer_cast<ColumnNode>(join_using_node));
        }
    }

    auto check_nested_column_not_in_using = [&join_using_column_name_to_column_node, &identifier_lookup](const QueryTreeNodePtr & node)
    {
        /** tldr: When an identifier is resolved into the function `nested` or `getSubcolumn`, and
          * some column in its argument is in the USING list and its type has to be updated, we throw an error to avoid overcomplication.
          *
          * Identifiers can be resolved into functions in case of nested or subcolumns.
          * For example `t.t.t` can be resolved into `getSubcolumn(t, 't.t')` function in case of `t` is `Tuple`.
          * So, `t` in USING list is resolved from JOIN itself and has supertype of columns from left and right table.
          * But `t` in `getSubcolumn` argument is still resolved from table and we need to update its type.
          *
          * Example:
          *
          * SELECT t.t FROM (
          *     SELECT ((1, 's'), 's') :: Tuple(t Tuple(t UInt32, s1 String), s1 String) as t
          * ) AS a FULL JOIN (
          *     SELECT ((1, 's'), 's') :: Tuple(t Tuple(t Int32, s2 String), s2 String) as t
          * ) AS b USING t;
          *
          * Result type of `t` is `Tuple(Tuple(Int64, String), String)` (different type and no names for subcolumns),
          * so it may be tricky to have a correct type for `t.t` that is resolved into getSubcolumn(t, 't').
          *
          * It can be more complicated in case of Nested subcolumns, in that case in query:
          *     SELECT t FROM ... JOIN ... USING (t.t)
          * Here, `t` is resolved into function `nested(['t', 's'], t.t, t.s) so, `t.t` should be from JOIN and `t.s` should be from table.
          *
          * Updating type accordingly is pretty complicated, so just forbid such cases.
          *
          * While it still may work for storages that support selecting subcolumns directly without `getSubcolumn` function:
          *     SELECT t, t.t, toTypeName(t), toTypeName(t.t) FROM t1 AS a FULL JOIN t2 AS b USING t.t;
          * We just support it as a best-effort: `t` will have original type from table, but `t.t` will have super-type from JOIN.
          * Probably it's good to prohibit such cases as well, but it's not clear how to check it in general case.
          */
        if (node->getNodeType() != QueryTreeNodeType::FUNCTION)
            throw Exception(ErrorCodes::LOGICAL_ERROR, "Unexpected node type {}, expected function node", node->getNodeType());

        const auto & function_argument_nodes = node->as<FunctionNode &>().getArguments().getNodes();
        for (const auto & argument_node : function_argument_nodes)
        {
            if (argument_node->getNodeType() == QueryTreeNodeType::COLUMN)
            {
                const auto & column_name = argument_node->as<ColumnNode &>().getColumnName();
                if (join_using_column_name_to_column_node.contains(column_name))
                    throw Exception(ErrorCodes::AMBIGUOUS_IDENTIFIER,
                        "Cannot select subcolumn for identifier '{}' while joining using column '{}'",
                            identifier_lookup.identifier, column_name);
            }
            else if (argument_node->getNodeType() == QueryTreeNodeType::CONSTANT)
            {
                continue;
            }
            else
            {
                throw Exception(ErrorCodes::LOGICAL_ERROR, "Unexpected node type {} for argument node in {}",
                    argument_node->getNodeType(), node->formatASTForErrorMessage());
            }
        }
    };

    std::optional<JoinTableSide> resolved_side;
    QueryTreeNodePtr resolved_identifier;

    JoinKind join_kind = from_join_node.getKind();

    /// If columns from left or right table were missed Object(Nullable('json')) subcolumns, they will be replaced
    /// to ConstantNode(NULL), which can't be cast to ColumnNode, so we resolve it here.
    if (auto missed_subcolumn_identifier = checkIsMissedObjectJSONSubcolumn(left_resolved_identifier, right_resolved_identifier))
        return missed_subcolumn_identifier;

    if (left_resolved_identifier && right_resolved_identifier)
    {
        auto using_column_node_it = join_using_column_name_to_column_node.end();
        if (left_resolved_identifier->getNodeType() == QueryTreeNodeType::COLUMN && right_resolved_identifier->getNodeType() == QueryTreeNodeType::COLUMN)
        {
            auto & left_resolved_column = left_resolved_identifier->as<ColumnNode &>();
            auto & right_resolved_column = right_resolved_identifier->as<ColumnNode &>();
            if (left_resolved_column.getColumnName() == right_resolved_column.getColumnName())
                using_column_node_it = join_using_column_name_to_column_node.find(left_resolved_column.getColumnName());
        }
        else
        {
            if (left_resolved_identifier->getNodeType() != QueryTreeNodeType::COLUMN)
                check_nested_column_not_in_using(left_resolved_identifier);
            if (right_resolved_identifier->getNodeType() != QueryTreeNodeType::COLUMN)
                check_nested_column_not_in_using(right_resolved_identifier);
        }

        if (using_column_node_it != join_using_column_name_to_column_node.end())
        {
            JoinTableSide using_column_inner_column_table_side = isRight(join_kind) ? JoinTableSide::Right : JoinTableSide::Left;
            auto & using_column_node = using_column_node_it->second->as<ColumnNode &>();
            auto & using_expression_list = using_column_node.getExpression()->as<ListNode &>();

            size_t inner_column_node_index = using_column_inner_column_table_side == JoinTableSide::Left ? 0 : 1;
            const auto & inner_column_node = using_expression_list.getNodes().at(inner_column_node_index);

            auto result_column_node = inner_column_node->clone();
            auto & result_column = result_column_node->as<ColumnNode &>();
            result_column.setColumnType(using_column_node.getColumnType());

            const auto & join_using_left_column = using_expression_list.getNodes().at(0);
            if (!result_column_node->isEqual(*join_using_left_column))
                scope.join_columns_with_changed_types[result_column_node] = join_using_left_column;

            resolved_identifier = std::move(result_column_node);
        }
        else if (resolvedIdenfiersFromJoinAreEquals(left_resolved_identifier, right_resolved_identifier, scope))
        {
            const auto & identifier_path_part = identifier_lookup.identifier.front();
            auto * left_resolved_identifier_column = left_resolved_identifier->as<ColumnNode>();
            auto * right_resolved_identifier_column = right_resolved_identifier->as<ColumnNode>();

            if (left_resolved_identifier_column && right_resolved_identifier_column)
            {
                resolved_side = choseSideForEqualIdenfifiersFromJoin(*left_resolved_identifier_column, *right_resolved_identifier_column, identifier_path_part);
                resolved_identifier = (resolved_side == JoinTableSide::Left) ? left_resolved_identifier : right_resolved_identifier;
            }
            else
            {
                resolved_side = JoinTableSide::Left;
                resolved_identifier = left_resolved_identifier;
            }
        }
        else if (scope.joins_count == 1 && scope.context->getSettingsRef()[Setting::single_join_prefer_left_table])
        {
            resolved_side = JoinTableSide::Left;
            resolved_identifier = left_resolved_identifier;
        }
        else
        {
            throw Exception(ErrorCodes::AMBIGUOUS_IDENTIFIER,
                "JOIN {} ambiguous identifier '{}'. In scope {}",
                table_expression_node->formatASTForErrorMessage(),
                identifier_lookup.identifier.getFullName(),
                scope.scope_node->formatASTForErrorMessage());
        }
    }
    else if (left_resolved_identifier)
    {
        resolved_side = JoinTableSide::Left;
        resolved_identifier = left_resolved_identifier;

        if (left_resolved_identifier->getNodeType() != QueryTreeNodeType::COLUMN)
        {
            check_nested_column_not_in_using(left_resolved_identifier);
        }
        else
        {
            auto & left_resolved_column = left_resolved_identifier->as<ColumnNode &>();
            auto using_column_node_it = join_using_column_name_to_column_node.find(left_resolved_column.getColumnName());
            if (using_column_node_it != join_using_column_name_to_column_node.end() &&
                !using_column_node_it->second->getColumnType()->equals(*left_resolved_column.getColumnType()))
            {
                auto left_resolved_column_clone = std::static_pointer_cast<ColumnNode>(left_resolved_column.clone());
                left_resolved_column_clone->setColumnType(using_column_node_it->second->getColumnType());
                resolved_identifier = std::move(left_resolved_column_clone);

                if (!resolved_identifier->isEqual(*using_column_node_it->second))
                    scope.join_columns_with_changed_types[resolved_identifier] = using_column_node_it->second;
            }
        }
    }
    else if (right_resolved_identifier)
    {
        resolved_side = JoinTableSide::Right;
        resolved_identifier = right_resolved_identifier;

        if (right_resolved_identifier->getNodeType() != QueryTreeNodeType::COLUMN)
        {
            check_nested_column_not_in_using(right_resolved_identifier);
        }
        else
        {
            auto & right_resolved_column = right_resolved_identifier->as<ColumnNode &>();
            auto using_column_node_it = join_using_column_name_to_column_node.find(right_resolved_column.getColumnName());
            if (using_column_node_it != join_using_column_name_to_column_node.end() &&
                !using_column_node_it->second->getColumnType()->equals(*right_resolved_column.getColumnType()))
            {
                auto right_resolved_column_clone = std::static_pointer_cast<ColumnNode>(right_resolved_column.clone());
                right_resolved_column_clone->setColumnType(using_column_node_it->second->getColumnType());
                resolved_identifier = std::move(right_resolved_column_clone);
                if (!resolved_identifier->isEqual(*using_column_node_it->second))
                    scope.join_columns_with_changed_types[resolved_identifier] = using_column_node_it->second;
            }
        }
    }

    if (join_node_in_resolve_process || !resolved_identifier)
        return resolved_identifier;

    if (scope.join_use_nulls)
    {
        auto projection_name_it = node_to_projection_name.find(resolved_identifier);
        auto nullable_resolved_identifier = convertJoinedColumnTypeToNullIfNeeded(resolved_identifier, join_kind, resolved_side, scope);
        if (nullable_resolved_identifier)
        {
            resolved_identifier = nullable_resolved_identifier;
            /// Set the same projection name for new nullable node
            if (projection_name_it != node_to_projection_name.end())
            {
                node_to_projection_name.emplace(resolved_identifier, projection_name_it->second);
            }
        }
    }

    return resolved_identifier;
}

QueryTreeNodePtr IdentifierResolver::matchArrayJoinSubcolumns(
    const QueryTreeNodePtr & array_join_column_inner_expression,
    const ColumnNode & array_join_column_expression_typed,
    const QueryTreeNodePtr & resolved_expression,
    IdentifierResolveScope & scope)
{
    const auto * resolved_function = resolved_expression->as<FunctionNode>();
    if (!resolved_function || resolved_function->getFunctionName() != "getSubcolumn")
        return {};

    const auto * array_join_parent_column = array_join_column_inner_expression.get();

    /** If both resolved and array-joined expressions are subcolumns, try to match them:
      * For example, in `SELECT t.map.values FROM (SELECT * FROM tbl) ARRAY JOIN t.map`
      * Identifier `t.map.values` is resolved into `getSubcolumn(t, 'map.values')` and t.map is resolved into `getSubcolumn(t, 'map')`
      * Since we need to perform array join on `getSubcolumn(t, 'map')`, `t.map.values` should become `getSubcolumn(getSubcolumn(t, 'map'), 'values')`
      *
      * Note: It doesn't work when subcolumn in ARRAY JOIN is transformed by another expression, for example
      * SELECT c.map, c.map.values FROM (SELECT * FROM tbl) ARRAY JOIN mapApply(x -> x, t.map);
      */
    String array_join_subcolumn_prefix;
    auto * array_join_column_inner_expression_function = array_join_column_inner_expression->as<FunctionNode>();
    if (array_join_column_inner_expression_function &&
        array_join_column_inner_expression_function->getFunctionName() == "getSubcolumn")
    {
        const auto & argument_nodes = array_join_column_inner_expression_function->getArguments().getNodes();
        if (argument_nodes.size() == 2 && argument_nodes.at(1)->getNodeType() == QueryTreeNodeType::CONSTANT)
        {
            const auto & constant_node = argument_nodes.at(1)->as<ConstantNode &>();
            const auto & constant_node_value = constant_node.getValue();
            if (constant_node_value.getType() == Field::Types::String)
            {
                array_join_subcolumn_prefix = constant_node_value.safeGet<String>() + ".";
                array_join_parent_column = argument_nodes.at(0).get();
            }
        }
    }

    const auto & argument_nodes = resolved_function->getArguments().getNodes();
    if (argument_nodes.size() != 2 && !array_join_parent_column->isEqual(*argument_nodes.at(0)))
        return {};

    const auto * second_argument = argument_nodes.at(1)->as<ConstantNode>();
    if (!second_argument || second_argument->getValue().getType() != Field::Types::String)
        throw Exception(ErrorCodes::LOGICAL_ERROR, "Expected constant string as second argument of getSubcolumn function {}", resolved_function->dumpTree());

    auto resolved_subcolumn_path = second_argument->getValue().safeGet<String>();
    if (!startsWith(resolved_subcolumn_path, array_join_subcolumn_prefix))
        return {};

    auto column_node = std::make_shared<ColumnNode>(array_join_column_expression_typed.getColumn(), array_join_column_expression_typed.getColumnSource());

    return wrapExpressionNodeInSubcolumn(std::move(column_node), resolved_subcolumn_path.substr(array_join_subcolumn_prefix.size()), scope.context);
}

QueryTreeNodePtr IdentifierResolver::tryResolveExpressionFromArrayJoinNestedExpression(
    const QueryTreeNodePtr & resolved_expression,
    IdentifierResolveScope & scope,
    ColumnNode & array_join_column_expression_typed,
    QueryTreeNodePtr & array_join_column_inner_expression)
{
    auto * array_join_column_inner_expression_function = array_join_column_inner_expression->as<FunctionNode>();

    if (array_join_column_inner_expression_function
        && array_join_column_inner_expression_function->getFunctionName() == "nested"
        && array_join_column_inner_expression_function->getArguments().getNodes().size() > 1
        && isTuple(array_join_column_expression_typed.getResultType()))
    {
        const auto & nested_function_arguments = array_join_column_inner_expression_function->getArguments().getNodes();
        size_t nested_function_arguments_size = nested_function_arguments.size();

        const auto & nested_keys_names_constant_node = nested_function_arguments[0]->as<ConstantNode &>();
        const auto & nested_keys_names = nested_keys_names_constant_node.getValue().safeGet<Array &>();
        size_t nested_keys_names_size = nested_keys_names.size();

        if (nested_keys_names_size == nested_function_arguments_size - 1)
        {
            for (size_t i = 1; i < nested_function_arguments_size; ++i)
            {
                if (!nested_function_arguments[i]->isEqual(*resolved_expression))
                    continue;

                auto array_join_column = std::make_shared<ColumnNode>(
                    array_join_column_expression_typed.getColumn(), array_join_column_expression_typed.getColumnSource());

                const auto & nested_key_name = nested_keys_names[i - 1].safeGet<String &>();
                Identifier nested_identifier = Identifier(nested_key_name);
                return wrapExpressionNodeInTupleElement(array_join_column, nested_identifier, scope.context);
            }
        }
    }

    return {};
}

QueryTreeNodePtr IdentifierResolver::tryResolveExpressionFromArrayJoinExpressions(
    const QueryTreeNodePtr & resolved_expression,
    const QueryTreeNodePtr & table_expression_node,
    IdentifierResolveScope & scope)
{
    const auto & array_join_node = table_expression_node->as<const ArrayJoinNode &>();
    const auto & array_join_column_expressions_list = array_join_node.getJoinExpressions();
    const auto & array_join_column_expressions_nodes = array_join_column_expressions_list.getNodes();

    QueryTreeNodePtr array_join_resolved_expression;

    /** Special case when qualified or unqualified identifier point to array join expression without alias.
      *
      * CREATE TABLE test_table (id UInt64, value String, value_array Array(UInt8)) ENGINE=TinyLog;
      * SELECT id, value, value_array, test_table.value_array, default.test_table.value_array FROM test_table ARRAY JOIN value_array;
      *
      * value_array, test_table.value_array, default.test_table.value_array must be resolved into array join expression.
      */
    for (const auto & array_join_column_expression : array_join_column_expressions_nodes)
    {
        auto & array_join_column_expression_typed = array_join_column_expression->as<ColumnNode &>();
        if (array_join_column_expression_typed.hasAlias())
            continue;

        auto & array_join_column_inner_expression = array_join_column_expression_typed.getExpressionOrThrow();
<<<<<<< HEAD
        auto * array_join_column_inner_expression_function = array_join_column_inner_expression->as<FunctionNode>();

        if (array_join_column_inner_expression_function &&
            array_join_column_inner_expression_function->getFunctionName() == "nested" &&
            array_join_column_inner_expression_function->getArguments().getNodes().size() > 1 &&
            isTuple(array_join_column_expression_typed.getResultType()))
        {
            const auto & nested_function_arguments = array_join_column_inner_expression_function->getArguments().getNodes();
            size_t nested_function_arguments_size = nested_function_arguments.size();

            const auto & nested_keys_names_constant_node = nested_function_arguments[0]->as<ConstantNode & >();
            auto nested_keys_names = nested_keys_names_constant_node.getValue().safeGet<Array>();
            size_t nested_keys_names_size = nested_keys_names.size();

            if (nested_keys_names_size == nested_function_arguments_size - 1)
            {
                for (size_t i = 1; i < nested_function_arguments_size; ++i)
                {
                    if (!nested_function_arguments[i]->isEqual(*resolved_expression))
                        continue;

                    auto array_join_column = std::make_shared<ColumnNode>(array_join_column_expression_typed.getColumn(),
                        array_join_column_expression_typed.getColumnSource());

                    const auto & nested_key_name = nested_keys_names[i - 1].safeGet<String &>();
                    Identifier nested_identifier = Identifier(nested_key_name);
                    array_join_resolved_expression = wrapExpressionNodeInTupleElement(array_join_column, nested_identifier, scope.context);
                    break;
                }
            }
        }

=======
        array_join_resolved_expression = tryResolveExpressionFromArrayJoinNestedExpression(resolved_expression, scope, array_join_column_expression_typed, array_join_column_inner_expression);
>>>>>>> a7fe6c28
        if (array_join_resolved_expression)
            break;

        if (array_join_column_inner_expression->isEqual(*resolved_expression))
        {
            array_join_resolved_expression = std::make_shared<ColumnNode>(array_join_column_expression_typed.getColumn(),
                array_join_column_expression_typed.getColumnSource());
            break;
        }

        /// When we select subcolumn of array joined column it also should be array joined
        array_join_resolved_expression = matchArrayJoinSubcolumns(array_join_column_inner_expression, array_join_column_expression_typed, resolved_expression, scope);
        if (array_join_resolved_expression)
            break;
    }
    return array_join_resolved_expression;
}

QueryTreeNodePtr IdentifierResolver::tryResolveIdentifierFromArrayJoin(const IdentifierLookup & identifier_lookup,
    const QueryTreeNodePtr & table_expression_node,
    IdentifierResolveScope & scope)
{
    const auto & from_array_join_node = table_expression_node->as<const ArrayJoinNode &>();
    auto resolved_identifier = tryResolveIdentifierFromJoinTreeNode(identifier_lookup, from_array_join_node.getTableExpression(), scope);

    if (scope.table_expressions_in_resolve_process.contains(table_expression_node.get()) || !identifier_lookup.isExpressionLookup())
        return resolved_identifier;

    const auto & array_join_column_expressions = from_array_join_node.getJoinExpressions();
    const auto & array_join_column_expressions_nodes = array_join_column_expressions.getNodes();

    /** Allow JOIN with USING with ARRAY JOIN.
      *
      * SELECT * FROM test_table_1 AS t1 ARRAY JOIN [1,2,3] AS id INNER JOIN test_table_2 AS t2 USING (id);
      * SELECT * FROM test_table_1 AS t1 ARRAY JOIN t1.id AS id INNER JOIN test_table_2 AS t2 USING (id);
      */
    for (const auto & array_join_column_expression : array_join_column_expressions_nodes)
    {
        auto & array_join_column_expression_typed = array_join_column_expression->as<ColumnNode &>();

        IdentifierView identifier_view(identifier_lookup.identifier);

        const auto & alias_or_name = array_join_column_expression_typed.hasAlias()
            ? array_join_column_expression_typed.getAlias()
            : array_join_column_expression_typed.getColumnName();

        if (identifier_view.front() == alias_or_name)
            identifier_view.popFirst();
        else if (identifier_view.getFullName() == alias_or_name)
            identifier_view.popFirst(identifier_view.getPartsSize()); /// Clear
        else
            continue;

        auto array_join_column = std::make_shared<ColumnNode>(array_join_column_expression_typed.getColumn(),
            array_join_column_expression_typed.getColumnSource());
        if (identifier_view.empty())
            return array_join_column;

        if (resolved_identifier)
        {
            auto resolved_nested_subcolumn = tryResolveExpressionFromArrayJoinNestedExpression(
                    resolved_identifier, scope, array_join_column_expression_typed, array_join_column_expression_typed.getExpressionOrThrow());
            if (resolved_nested_subcolumn)
                return resolved_nested_subcolumn;
        }

        /// Resolve subcolumns. Example : SELECT x.y.z FROM tab ARRAY JOIN arr AS x
        auto compound_expr = tryResolveIdentifierFromCompoundExpression(
            identifier_lookup.identifier,
            identifier_lookup.identifier.getPartsSize() - identifier_view.getPartsSize() /*identifier_bind_size*/,
            array_join_column,
            {} /* compound_expression_source */,
            scope,
            true /* can_be_not_found */);

        if (compound_expr)
            return compound_expr;
    }

    if (!resolved_identifier)
        return nullptr;

    auto array_join_resolved_expression = tryResolveExpressionFromArrayJoinExpressions(resolved_identifier, table_expression_node, scope);
    if (array_join_resolved_expression)
        resolved_identifier = std::move(array_join_resolved_expression);

    return resolved_identifier;
}

QueryTreeNodePtr IdentifierResolver::tryResolveIdentifierFromJoinTreeNode(const IdentifierLookup & identifier_lookup,
    const QueryTreeNodePtr & join_tree_node,
    IdentifierResolveScope & scope)
{
    auto join_tree_node_type = join_tree_node->getNodeType();

    switch (join_tree_node_type)
    {
        case QueryTreeNodeType::JOIN:
            return tryResolveIdentifierFromJoin(identifier_lookup, join_tree_node, scope);
        case DB::QueryTreeNodeType::CROSS_JOIN:
            return tryResolveIdentifierFromCrossJoin(identifier_lookup, join_tree_node, scope);
        case QueryTreeNodeType::ARRAY_JOIN:
            return tryResolveIdentifierFromArrayJoin(identifier_lookup, join_tree_node, scope);
        case QueryTreeNodeType::QUERY:
            [[fallthrough]];
        case QueryTreeNodeType::UNION:
            [[fallthrough]];
        case QueryTreeNodeType::TABLE:
            [[fallthrough]];
        case QueryTreeNodeType::TABLE_FUNCTION:
        {
            /** Edge case scenario when subquery in FROM node try to resolve identifier from parent scopes, when FROM is not resolved.
              * SELECT subquery.b AS value FROM (SELECT value, 1 AS b) AS subquery;
              * TODO: This can be supported
              */
            if (scope.table_expressions_in_resolve_process.contains(join_tree_node.get()))
                return {};

            return tryResolveIdentifierFromTableExpression(identifier_lookup, join_tree_node, scope);
        }
        default:
        {
            throw Exception(ErrorCodes::LOGICAL_ERROR,
                "Scope FROM section expected table, table function, query, union, join or array join. Actual {}. In scope {}",
                join_tree_node->formatASTForErrorMessage(),
                scope.scope_node->formatASTForErrorMessage());
        }
    }
}

/** Resolve identifier from scope join tree.
  *
  * 1. If identifier is in function lookup context return nullptr.
  * 2. Try to resolve identifier from table columns.
  * 3. If there is no FROM section return nullptr.
  * 4. If identifier is in table lookup context, check if it has 1 or 2 parts, otherwise throw exception.
  * If identifier has 2 parts try to match it with database_name and table_name.
  * If identifier has 1 part try to match it with table_name, then try to match it with table alias.
  * 5. If identifier is in expression lookup context, we first need to bind identifier to some table column using identifier first part.
  * Start with identifier first part, if it match some column name in table try to get column with full identifier name.
  * TODO: Need to check if it is okay to throw exception if compound identifier first part bind to column but column is not valid.
  */
QueryTreeNodePtr IdentifierResolver::tryResolveIdentifierFromJoinTree(const IdentifierLookup & identifier_lookup,
    IdentifierResolveScope & scope)
{
    if (identifier_lookup.isFunctionLookup())
        return {};

    /// Try to resolve identifier from table columns
    if (auto resolved_identifier = tryResolveIdentifierFromTableColumns(identifier_lookup, scope))
        return resolved_identifier;

    if (scope.expression_join_tree_node)
        return tryResolveIdentifierFromJoinTreeNode(identifier_lookup, scope.expression_join_tree_node, scope);

    auto * query_scope_node = scope.scope_node->as<QueryNode>();
    if (!query_scope_node || !query_scope_node->getJoinTree())
        return {};

    const auto & join_tree_node = query_scope_node->getJoinTree();
    return tryResolveIdentifierFromJoinTreeNode(identifier_lookup, join_tree_node, scope);
}

}<|MERGE_RESOLUTION|>--- conflicted
+++ resolved
@@ -1473,42 +1473,7 @@
             continue;
 
         auto & array_join_column_inner_expression = array_join_column_expression_typed.getExpressionOrThrow();
-<<<<<<< HEAD
-        auto * array_join_column_inner_expression_function = array_join_column_inner_expression->as<FunctionNode>();
-
-        if (array_join_column_inner_expression_function &&
-            array_join_column_inner_expression_function->getFunctionName() == "nested" &&
-            array_join_column_inner_expression_function->getArguments().getNodes().size() > 1 &&
-            isTuple(array_join_column_expression_typed.getResultType()))
-        {
-            const auto & nested_function_arguments = array_join_column_inner_expression_function->getArguments().getNodes();
-            size_t nested_function_arguments_size = nested_function_arguments.size();
-
-            const auto & nested_keys_names_constant_node = nested_function_arguments[0]->as<ConstantNode & >();
-            auto nested_keys_names = nested_keys_names_constant_node.getValue().safeGet<Array>();
-            size_t nested_keys_names_size = nested_keys_names.size();
-
-            if (nested_keys_names_size == nested_function_arguments_size - 1)
-            {
-                for (size_t i = 1; i < nested_function_arguments_size; ++i)
-                {
-                    if (!nested_function_arguments[i]->isEqual(*resolved_expression))
-                        continue;
-
-                    auto array_join_column = std::make_shared<ColumnNode>(array_join_column_expression_typed.getColumn(),
-                        array_join_column_expression_typed.getColumnSource());
-
-                    const auto & nested_key_name = nested_keys_names[i - 1].safeGet<String &>();
-                    Identifier nested_identifier = Identifier(nested_key_name);
-                    array_join_resolved_expression = wrapExpressionNodeInTupleElement(array_join_column, nested_identifier, scope.context);
-                    break;
-                }
-            }
-        }
-
-=======
         array_join_resolved_expression = tryResolveExpressionFromArrayJoinNestedExpression(resolved_expression, scope, array_join_column_expression_typed, array_join_column_inner_expression);
->>>>>>> a7fe6c28
         if (array_join_resolved_expression)
             break;
 
