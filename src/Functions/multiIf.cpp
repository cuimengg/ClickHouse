--- conflicted
+++ resolved
@@ -257,14 +257,10 @@
         }
 
         const WhichDataType which(removeNullable(result_type));
-<<<<<<< HEAD
-        bool execute_multiif_columnar = settings.allow_execute_multiif_columnar && !contains_short && instructions.size() <= std::numeric_limits<UInt8>::max()
+        bool execute_multiif_columnar = settings.allow_execute_multiif_columnar && !contains_short
+            && instructions.size() <= std::numeric_limits<UInt8>::max()
             && (which.isInt() || which.isUInt() || which.isFloat() || which.isDecimal() || which.isDateOrDate32OrDateTimeOrDateTime64()
                 || which.isEnum() || which.isIPv4() || which.isIPv6());
-=======
-        bool execute_multiif_columnar
-            = allow_execute_multiif_columnar && !contains_short && (which.isInt() || which.isUInt() || which.isFloat());
->>>>>>> 07c828ec
 
         size_t rows = input_rows_count;
         if (!execute_multiif_columnar)
@@ -325,24 +321,6 @@
         ErrorCodes::NOT_IMPLEMENTED, "Columnar execution of function {} not implemented for type {}", getName(), result_type->getName());
 
         ENUMERATE_NUMERIC_TYPES(EXECUTE_INSTRUCTIONS_COLUMNAR, UInt8)
-        /*
-        size_t num_instructions = instructions.size();
-        if (num_instructions <= std::numeric_limits<Int16>::max())
-        {
-            ENUMERATE_NUMERIC_TYPES(EXECUTE_INSTRUCTIONS_COLUMNAR, Int16)
-        }
-        else if (num_instructions <= std::numeric_limits<Int32>::max())
-        {
-            ENUMERATE_NUMERIC_TYPES(EXECUTE_INSTRUCTIONS_COLUMNAR, Int32)
-        }
-        else if (num_instructions <= std::numeric_limits<Int64>::max())
-        {
-            ENUMERATE_NUMERIC_TYPES(EXECUTE_INSTRUCTIONS_COLUMNAR, Int64)
-        }
-        else
-            throw Exception(
-                ErrorCodes::LOGICAL_ERROR, "Instruction size({}) of function {} is out of range", getName(), result_type->getName());
-        */
     }
 #undef ENUMERATE_NUMERIC_TYPES
 #undef EXECUTE_INSTRUCTIONS_COLUMNAR
