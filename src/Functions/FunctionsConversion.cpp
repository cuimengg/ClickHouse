#include <type_traits>

#include <AggregateFunctions/IAggregateFunction.h>
#include <Columns/ColumnAggregateFunction.h>
#include <Columns/ColumnArray.h>
#include <Columns/ColumnConst.h>
#include <Columns/ColumnFixedString.h>
#include <Columns/ColumnLowCardinality.h>
#include <Columns/ColumnMap.h>
#include <Columns/ColumnNullable.h>
#include <Columns/ColumnObjectDeprecated.h>
#include <Columns/ColumnString.h>
#include <Columns/ColumnStringHelpers.h>
#include <Columns/ColumnTuple.h>
#include <Columns/ColumnVariant.h>
#include <Columns/ColumnDynamic.h>
#include <Columns/ColumnsCommon.h>
#include <Core/AccurateComparison.h>
#include <Core/Settings.h>
#include <Core/Types.h>
#include <DataTypes/DataTypeAggregateFunction.h>
#include <DataTypes/DataTypeArray.h>
#include <DataTypes/DataTypeDate.h>
#include <DataTypes/DataTypeDate32.h>
#include <DataTypes/DataTypeDateTime.h>
#include <DataTypes/DataTypeDateTime64.h>
#include <DataTypes/DataTypeEnum.h>
#include <DataTypes/DataTypeFactory.h>
#include <DataTypes/DataTypeFixedString.h>
#include <DataTypes/DataTypeIPv4andIPv6.h>
#include <DataTypes/DataTypeInterval.h>
#include <DataTypes/DataTypeLowCardinality.h>
#include <DataTypes/DataTypeMap.h>
#include <DataTypes/DataTypeNested.h>
#include <DataTypes/DataTypeNothing.h>
#include <DataTypes/DataTypeNullable.h>
#include <DataTypes/DataTypeObjectDeprecated.h>
#include <DataTypes/DataTypeObject.h>
#include <DataTypes/DataTypeString.h>
#include <DataTypes/DataTypeTuple.h>
#include <DataTypes/DataTypeUUID.h>
#include <DataTypes/DataTypeVariant.h>
#include <DataTypes/DataTypeDynamic.h>
#include <DataTypes/DataTypesDecimal.h>
#include <DataTypes/DataTypesNumber.h>
#include <DataTypes/DataTypesBinaryEncoding.h>
#include <DataTypes/ObjectUtils.h>
#include <DataTypes/Serializations/SerializationDecimal.h>
#include <DataTypes/getLeastSupertype.h>
#include <Formats/FormatSettings.h>
#include <Formats/FormatFactory.h>
#include <Functions/CastOverloadResolver.h>
#include <Functions/DateTimeTransforms.h>
#include <Functions/FunctionFactory.h>
#include <Functions/FunctionHelpers.h>
#include <Functions/FunctionsCodingIP.h>
#include <Functions/IFunctionAdaptors.h>
#include <Functions/TransformDateTime64.h>
#include <Functions/castTypeToEither.h>
#include <Functions/toFixedString.h>
#include <IO/Operators.h>
#include <IO/ReadBufferFromMemory.h>
#include <IO/WriteBufferFromVector.h>
#include <IO/parseDateTimeBestEffort.h>
#include <Interpreters/Context.h>
#include <Common/Concepts.h>
#include <Common/CurrentThread.h>
#include <Common/Exception.h>
#include <Common/HashTable/HashMap.h>
#include <Common/IPv6ToBinary.h>
#include <Common/assert_cast.h>
#include <Common/quoteString.h>

<<<<<<< HEAD
#include <Common/logger_useful.h>

=======
>>>>>>> 4ac9aa25

namespace DB
{

namespace Setting
{
    extern const SettingsBool cast_ipv4_ipv6_default_on_conversion_error;
    extern const SettingsBool cast_string_to_dynamic_use_inference;
    extern const SettingsDateTimeOverflowBehavior date_time_overflow_behavior;
    extern const SettingsBool input_format_ipv4_default_on_conversion_error;
    extern const SettingsBool input_format_ipv6_default_on_conversion_error;
    extern const SettingsBool precise_float_parsing;
    extern const SettingsBool date_time_64_output_format_cut_trailing_zeros_align_to_groups_of_thousands;
}

namespace ErrorCodes
{
    extern const int ATTEMPT_TO_READ_AFTER_EOF;
    extern const int CANNOT_PARSE_NUMBER;
    extern const int CANNOT_READ_ARRAY_FROM_TEXT;
    extern const int CANNOT_PARSE_INPUT_ASSERTION_FAILED;
    extern const int CANNOT_PARSE_QUOTED_STRING;
    extern const int CANNOT_PARSE_ESCAPE_SEQUENCE;
    extern const int CANNOT_PARSE_DATE;
    extern const int CANNOT_PARSE_DATETIME;
    extern const int CANNOT_PARSE_TEXT;
    extern const int CANNOT_PARSE_UUID;
    extern const int CANNOT_PARSE_IPV4;
    extern const int CANNOT_PARSE_IPV6;
    extern const int TOO_FEW_ARGUMENTS_FOR_FUNCTION;
    extern const int LOGICAL_ERROR;
    extern const int TYPE_MISMATCH;
    extern const int CANNOT_CONVERT_TYPE;
    extern const int ILLEGAL_COLUMN;
    extern const int NUMBER_OF_ARGUMENTS_DOESNT_MATCH;
    extern const int ILLEGAL_TYPE_OF_ARGUMENT;
    extern const int NOT_IMPLEMENTED;
    extern const int CANNOT_INSERT_NULL_IN_ORDINARY_COLUMN;
    extern const int VALUE_IS_OUT_OF_RANGE_OF_DATA_TYPE;
}

namespace
{

/** Type conversion functions.
  * toType - conversion in "natural way";
  */

UInt32 extractToDecimalScale(const ColumnWithTypeAndName & named_column)
{
    const auto * arg_type = named_column.type.get();
    bool ok = checkAndGetDataType<DataTypeUInt64>(arg_type)
        || checkAndGetDataType<DataTypeUInt32>(arg_type)
        || checkAndGetDataType<DataTypeUInt16>(arg_type)
        || checkAndGetDataType<DataTypeUInt8>(arg_type);
    if (!ok)
        throw Exception(ErrorCodes::ILLEGAL_TYPE_OF_ARGUMENT, "Illegal type of toDecimal() scale {}", named_column.type->getName());

    Field field;
    named_column.column->get(0, field);
    return static_cast<UInt32>(field.safeGet<UInt32>());
}


/** Conversion of Date to DateTime: adding 00:00:00 time component.
  */
template <FormatSettings::DateTimeOverflowBehavior date_time_overflow_behavior = default_date_time_overflow_behavior>
struct ToDateTimeImpl
{
    static constexpr auto name = "toDateTime";

    static UInt32 execute(UInt16 d, const DateLUTImpl & time_zone)
    {
        if constexpr (date_time_overflow_behavior == FormatSettings::DateTimeOverflowBehavior::Throw)
        {
            if (d > MAX_DATETIME_DAY_NUM) [[unlikely]]
                throw Exception(ErrorCodes::VALUE_IS_OUT_OF_RANGE_OF_DATA_TYPE, "Day number {} is out of bounds of type DateTime", d);
        }
        else if constexpr (date_time_overflow_behavior == FormatSettings::DateTimeOverflowBehavior::Saturate)
        {
            d = std::min<time_t>(d, MAX_DATETIME_DAY_NUM);
        }
        return static_cast<UInt32>(time_zone.fromDayNum(DayNum(d)));
    }

    static UInt32 execute(Int32 d, const DateLUTImpl & time_zone)
    {
        if constexpr (date_time_overflow_behavior == FormatSettings::DateTimeOverflowBehavior::Saturate)
        {
            if (d < 0)
                return 0;
            else if (d > MAX_DATETIME_DAY_NUM)
                d = MAX_DATETIME_DAY_NUM;
        }
        else if constexpr (date_time_overflow_behavior == FormatSettings::DateTimeOverflowBehavior::Throw)
        {
            if (d < 0 || d > MAX_DATETIME_DAY_NUM) [[unlikely]]
                throw Exception(ErrorCodes::VALUE_IS_OUT_OF_RANGE_OF_DATA_TYPE, "Value {} is out of bounds of type DateTime", d);
        }
        return static_cast<UInt32>(time_zone.fromDayNum(ExtendedDayNum(d)));
    }

    static UInt32 execute(UInt32 dt, const DateLUTImpl & /*time_zone*/)
    {
        return dt;
    }

    static UInt32 execute(Int64 dt64, const DateLUTImpl & /*time_zone*/)
    {
        if constexpr (date_time_overflow_behavior == FormatSettings::DateTimeOverflowBehavior::Ignore)
            return static_cast<UInt32>(dt64);
        else
        {
            if (dt64 < 0 || dt64 >= MAX_DATETIME_TIMESTAMP)
            {
                if constexpr (date_time_overflow_behavior == FormatSettings::DateTimeOverflowBehavior::Saturate)
                    return dt64 < 0 ? 0 : std::numeric_limits<UInt32>::max();
                else
                    throw Exception(ErrorCodes::VALUE_IS_OUT_OF_RANGE_OF_DATA_TYPE, "Value {} is out of bounds of type DateTime", dt64);
            }
            else
                return static_cast<UInt32>(dt64);
        }
    }
};


/// Implementation of toDate function.

template <typename FromType, FormatSettings::DateTimeOverflowBehavior date_time_overflow_behavior>
struct ToDateTransform32Or64
{
    static constexpr auto name = "toDate";

    static NO_SANITIZE_UNDEFINED UInt16 execute(const FromType & from, const DateLUTImpl & time_zone)
    {
        if constexpr (date_time_overflow_behavior == FormatSettings::DateTimeOverflowBehavior::Throw)
        {
            if (from > MAX_DATETIME_TIMESTAMP) [[unlikely]]
                throw Exception(ErrorCodes::VALUE_IS_OUT_OF_RANGE_OF_DATA_TYPE, "Value {} is out of bounds of type Date", from);
        }
        /// if value is smaller (or equal) than maximum day value for Date, than treat it as day num,
        /// otherwise treat it as unix timestamp. This is a bit weird, but we leave this behavior.
        if (from <= DATE_LUT_MAX_DAY_NUM)
            return from;
        else
            return time_zone.toDayNum(std::min(time_t(from), time_t(MAX_DATETIME_TIMESTAMP)));
    }
};


template <typename FromType, FormatSettings::DateTimeOverflowBehavior date_time_overflow_behavior>
struct ToDateTransform32Or64Signed
{
    static constexpr auto name = "toDate";

    static NO_SANITIZE_UNDEFINED UInt16 execute(const FromType & from, const DateLUTImpl & time_zone)
    {
        // TODO: decide narrow or extended range based on FromType
        if constexpr (date_time_overflow_behavior == FormatSettings::DateTimeOverflowBehavior::Throw)
        {
            if (from < 0 || from > MAX_DATE_TIMESTAMP) [[unlikely]]
                throw Exception(ErrorCodes::VALUE_IS_OUT_OF_RANGE_OF_DATA_TYPE, "Value {} is out of bounds of type Date", from);
        }
        else
        {
            if (from < 0)
                return 0;
        }
        return (from <= DATE_LUT_MAX_DAY_NUM)
            ? static_cast<UInt16>(from)
            : time_zone.toDayNum(std::min(time_t(from), time_t(MAX_DATE_TIMESTAMP)));
    }
};

template <typename FromType, FormatSettings::DateTimeOverflowBehavior date_time_overflow_behavior>
struct ToDateTransform8Or16Signed
{
    static constexpr auto name = "toDate";

    static NO_SANITIZE_UNDEFINED UInt16 execute(const FromType & from, const DateLUTImpl &)
    {
        if (from < 0)
        {
            if constexpr (date_time_overflow_behavior == FormatSettings::DateTimeOverflowBehavior::Throw)
                throw Exception(ErrorCodes::VALUE_IS_OUT_OF_RANGE_OF_DATA_TYPE, "Value {} is out of bounds of type Date", from);
            else
                return 0;
        }
        return from;
    }
};

/// Implementation of toDate32 function.

template <typename FromType, FormatSettings::DateTimeOverflowBehavior date_time_overflow_behavior>
struct ToDate32Transform32Or64
{
    static constexpr auto name = "toDate32";

    static NO_SANITIZE_UNDEFINED Int32 execute(const FromType & from, const DateLUTImpl & time_zone)
    {
        if (from < DATE_LUT_MAX_EXTEND_DAY_NUM)
        {
            return static_cast<Int32>(from);
        }
        else
        {
            if constexpr (date_time_overflow_behavior == FormatSettings::DateTimeOverflowBehavior::Throw)
            {
                if (from > MAX_DATETIME64_TIMESTAMP) [[unlikely]]
                    throw Exception(ErrorCodes::VALUE_IS_OUT_OF_RANGE_OF_DATA_TYPE, "Timestamp value {} is out of bounds of type Date32", from);
            }
            return time_zone.toDayNum(std::min(time_t(from), time_t(MAX_DATETIME64_TIMESTAMP)));
        }
    }
};

template <typename FromType, FormatSettings::DateTimeOverflowBehavior date_time_overflow_behavior>
struct ToDate32Transform32Or64Signed
{
    static constexpr auto name = "toDate32";

    static NO_SANITIZE_UNDEFINED Int32 execute(const FromType & from, const DateLUTImpl & time_zone)
    {
        static const Int32 daynum_min_offset = -static_cast<Int32>(DateLUTImpl::getDayNumOffsetEpoch());

        if constexpr (date_time_overflow_behavior == FormatSettings::DateTimeOverflowBehavior::Throw)
        {
            if (from < daynum_min_offset || from > MAX_DATETIME64_TIMESTAMP) [[unlikely]]
                throw Exception(ErrorCodes::VALUE_IS_OUT_OF_RANGE_OF_DATA_TYPE, "Timestamp value {} is out of bounds of type Date32", from);
        }

        if (from < daynum_min_offset)
            return daynum_min_offset;

        return (from < DATE_LUT_MAX_EXTEND_DAY_NUM)
            ? static_cast<Int32>(from)
            : time_zone.toDayNum(std::min(time_t(Int64(from)), time_t(MAX_DATETIME64_TIMESTAMP)));
    }
};

template <typename FromType>
struct ToDate32Transform8Or16Signed
{
    static constexpr auto name = "toDate32";

    static NO_SANITIZE_UNDEFINED Int32 execute(const FromType & from, const DateLUTImpl &)
    {
        return from;
    }
};

template <typename FromType, typename ToType, FormatSettings::DateTimeOverflowBehavior date_time_overflow_behavior>
struct ToDateTimeTransform64
{
    static constexpr auto name = "toDateTime";

    static NO_SANITIZE_UNDEFINED ToType execute(const FromType & from, const DateLUTImpl &)
    {
        if constexpr (date_time_overflow_behavior == FormatSettings::DateTimeOverflowBehavior::Throw)
        {
            if (from > MAX_DATETIME_TIMESTAMP) [[unlikely]]
                throw Exception(ErrorCodes::VALUE_IS_OUT_OF_RANGE_OF_DATA_TYPE, "Timestamp value {} is out of bounds of type DateTime", from);
        }
        return static_cast<ToType>(std::min(time_t(from), time_t(MAX_DATETIME_TIMESTAMP)));
    }
};

template <typename FromType, typename ToType, FormatSettings::DateTimeOverflowBehavior date_time_overflow_behavior>
struct ToDateTimeTransformSigned
{
    static constexpr auto name = "toDateTime";

    static NO_SANITIZE_UNDEFINED ToType execute(const FromType & from, const DateLUTImpl &)
    {
        if (from < 0)
        {
            if constexpr (date_time_overflow_behavior == FormatSettings::DateTimeOverflowBehavior::Throw)
                throw Exception(ErrorCodes::VALUE_IS_OUT_OF_RANGE_OF_DATA_TYPE, "Timestamp value {} is out of bounds of type DateTime", from);
            else
                return 0;
        }
        return from;
    }
};

template <typename FromType, typename ToType, FormatSettings::DateTimeOverflowBehavior date_time_overflow_behavior>
struct ToDateTimeTransform64Signed
{
    static constexpr auto name = "toDateTime";

    static NO_SANITIZE_UNDEFINED ToType execute(const FromType & from, const DateLUTImpl &)
    {
        if constexpr (date_time_overflow_behavior == FormatSettings::DateTimeOverflowBehavior::Throw)
        {
            if (from < 0 || from > MAX_DATETIME_TIMESTAMP) [[unlikely]]
                throw Exception(ErrorCodes::VALUE_IS_OUT_OF_RANGE_OF_DATA_TYPE, "Timestamp value {} is out of bounds of type DateTime", from);
        }

        if (from < 0)
            return 0;
        return static_cast<ToType>(std::min(time_t(from), time_t(MAX_DATETIME_TIMESTAMP)));
    }
};

/** Conversion of numeric to DateTime64
  */

template <typename FromType, FormatSettings::DateTimeOverflowBehavior date_time_overflow_behavior>
struct ToDateTime64TransformUnsigned
{
    static constexpr auto name = "toDateTime64";

    const DateTime64::NativeType scale_multiplier;

    ToDateTime64TransformUnsigned(UInt32 scale) /// NOLINT
        : scale_multiplier(DecimalUtils::scaleMultiplier<DateTime64::NativeType>(scale))
    {}

    NO_SANITIZE_UNDEFINED DateTime64::NativeType execute(FromType from, const DateLUTImpl &) const
    {
        if constexpr (date_time_overflow_behavior == FormatSettings::DateTimeOverflowBehavior::Throw)
        {
            if (from > MAX_DATETIME64_TIMESTAMP) [[unlikely]]
                throw Exception(ErrorCodes::VALUE_IS_OUT_OF_RANGE_OF_DATA_TYPE, "Timestamp value {} is out of bounds of type DateTime64", from);
            else
                return DecimalUtils::decimalFromComponentsWithMultiplier<DateTime64>(from, 0, scale_multiplier);
        }
        else
            return DecimalUtils::decimalFromComponentsWithMultiplier<DateTime64>(std::min<time_t>(from, MAX_DATETIME64_TIMESTAMP), 0, scale_multiplier);
    }
};

template <typename FromType, FormatSettings::DateTimeOverflowBehavior date_time_overflow_behavior>
struct ToDateTime64TransformSigned
{
    static constexpr auto name = "toDateTime64";

    const DateTime64::NativeType scale_multiplier;

    ToDateTime64TransformSigned(UInt32 scale) /// NOLINT
        : scale_multiplier(DecimalUtils::scaleMultiplier<DateTime64::NativeType>(scale))
    {}

    NO_SANITIZE_UNDEFINED DateTime64::NativeType execute(FromType from, const DateLUTImpl &) const
    {
        if constexpr (date_time_overflow_behavior == FormatSettings::DateTimeOverflowBehavior::Throw)
        {
            if (from < MIN_DATETIME64_TIMESTAMP || from > MAX_DATETIME64_TIMESTAMP) [[unlikely]]
                throw Exception(ErrorCodes::VALUE_IS_OUT_OF_RANGE_OF_DATA_TYPE, "Timestamp value {} is out of bounds of type DateTime64", from);
        }
        from = static_cast<FromType>(std::max<time_t>(from, MIN_DATETIME64_TIMESTAMP));
        from = static_cast<FromType>(std::min<time_t>(from, MAX_DATETIME64_TIMESTAMP));

        return DecimalUtils::decimalFromComponentsWithMultiplier<DateTime64>(from, 0, scale_multiplier);
    }
};

template <typename FromDataType, typename FromType, FormatSettings::DateTimeOverflowBehavior date_time_overflow_behavior>
struct ToDateTime64TransformFloat
{
    static constexpr auto name = "toDateTime64";

    const UInt32 scale;

    ToDateTime64TransformFloat(UInt32 scale_) /// NOLINT
        : scale(scale_)
    {}

    NO_SANITIZE_UNDEFINED DateTime64::NativeType execute(FromType from, const DateLUTImpl &) const
    {
        if constexpr (date_time_overflow_behavior == FormatSettings::DateTimeOverflowBehavior::Throw)
        {
            if (from < MIN_DATETIME64_TIMESTAMP || from > MAX_DATETIME64_TIMESTAMP) [[unlikely]]
                throw Exception(ErrorCodes::VALUE_IS_OUT_OF_RANGE_OF_DATA_TYPE, "Timestamp value {} is out of bounds of type DateTime64", from);
        }

        from = std::max(from, static_cast<FromType>(MIN_DATETIME64_TIMESTAMP));
        from = std::min(from, static_cast<FromType>(MAX_DATETIME64_TIMESTAMP));
        return convertToDecimal<FromDataType, DataTypeDateTime64>(from, scale);
    }
};

struct ToDateTime64Transform
{
    static constexpr auto name = "toDateTime64";

    const DateTime64::NativeType scale_multiplier;

    ToDateTime64Transform(UInt32 scale) /// NOLINT
        : scale_multiplier(DecimalUtils::scaleMultiplier<DateTime64::NativeType>(scale))
    {}

    DateTime64::NativeType execute(UInt16 d, const DateLUTImpl & time_zone) const
    {
        const auto dt = ToDateTimeImpl<>::execute(d, time_zone);
        return execute(dt, time_zone);
    }

    DateTime64::NativeType execute(Int32 d, const DateLUTImpl & time_zone) const
    {
        Int64 dt = static_cast<Int64>(time_zone.fromDayNum(ExtendedDayNum(d)));
        return DecimalUtils::decimalFromComponentsWithMultiplier<DateTime64>(dt, 0, scale_multiplier);
    }

    DateTime64::NativeType execute(UInt32 dt, const DateLUTImpl & /*time_zone*/) const
    {
        return DecimalUtils::decimalFromComponentsWithMultiplier<DateTime64>(dt, 0, scale_multiplier);
    }
};

/** Transformation of numbers, dates, datetimes to strings: through formatting.
  */
template <typename DataType>
struct FormatImpl
{
    template <typename ReturnType = void>
    static ReturnType execute(const typename DataType::FieldType x, WriteBuffer & wb, const DataType *, const DateLUTImpl *)
    {
        writeText(x, wb);
        return ReturnType(true);
    }
};

template <>
struct FormatImpl<DataTypeDate>
{
    template <typename ReturnType = void>
    static ReturnType execute(const DataTypeDate::FieldType x, WriteBuffer & wb, const DataTypeDate *, const DateLUTImpl * time_zone)
    {
        writeDateText(DayNum(x), wb, *time_zone);
        return ReturnType(true);
    }
};

template <>
struct FormatImpl<DataTypeDate32>
{
    template <typename ReturnType = void>
    static ReturnType execute(const DataTypeDate32::FieldType x, WriteBuffer & wb, const DataTypeDate32 *, const DateLUTImpl * time_zone)
    {
        writeDateText(ExtendedDayNum(x), wb, *time_zone);
        return ReturnType(true);
    }
};

template <>
struct FormatImpl<DataTypeDateTime>
{
    template <typename ReturnType = void>
    static ReturnType execute(const DataTypeDateTime::FieldType x, WriteBuffer & wb, const DataTypeDateTime *, const DateLUTImpl * time_zone)
    {
        writeDateTimeText(x, wb, *time_zone);
        return ReturnType(true);
    }
};

template <>
struct FormatImpl<DataTypeDateTime64>
{
    template <typename ReturnType = void>
    static ReturnType execute(const DataTypeDateTime64::FieldType x, WriteBuffer & wb, const DataTypeDateTime64 * type, const DateLUTImpl * time_zone)
    {
        writeDateTimeText(DateTime64(x), type->getScale(), wb, *time_zone);
        return ReturnType(true);
    }
};


template <typename FieldType>
struct FormatImpl<DataTypeEnum<FieldType>>
{
    template <typename ReturnType = void>
    static ReturnType execute(const FieldType x, WriteBuffer & wb, const DataTypeEnum<FieldType> * type, const DateLUTImpl *)
    {
        static constexpr bool throw_exception = std::is_same_v<ReturnType, void>;

        if constexpr (throw_exception)
        {
            writeString(type->getNameForValue(x), wb);
        }
        else
        {
            StringRef res;
            bool is_ok = type->getNameForValue(x, res);
            if (is_ok)
                writeString(res, wb);
            return ReturnType(is_ok);
        }
    }
};

template <typename FieldType>
struct FormatImpl<DataTypeDecimal<FieldType>>
{
    template <typename ReturnType = void>
    static ReturnType execute(const FieldType x, WriteBuffer & wb, const DataTypeDecimal<FieldType> * type, const DateLUTImpl *)
    {
        writeText(x, type->getScale(), wb, false);
        return ReturnType(true);
    }
};

ColumnUInt8::MutablePtr copyNullMap(ColumnPtr col)
{
    ColumnUInt8::MutablePtr null_map = nullptr;
    if (const auto * col_nullable = checkAndGetColumn<ColumnNullable>(col.get()))
    {
        null_map = ColumnUInt8::create();
        null_map->insertRangeFrom(col_nullable->getNullMapColumn(), 0, col_nullable->size());
    }
    return null_map;
}


/// Generic conversion of any type to String or FixedString via serialization to text.
template <typename StringColumnType>
struct ConvertImplGenericToString
{
    static ColumnPtr execute(const ColumnsWithTypeAndName & arguments, const DataTypePtr & result_type, size_t /*input_rows_count*/, const ContextPtr & context)
    {
        static_assert(std::is_same_v<StringColumnType, ColumnString> || std::is_same_v<StringColumnType, ColumnFixedString>,
                "Can be used only to serialize to ColumnString or ColumnFixedString");

        ColumnUInt8::MutablePtr null_map = copyNullMap(arguments[0].column);

        const auto & col_with_type_and_name = columnGetNested(arguments[0]);
        const IDataType & type = *col_with_type_and_name.type;
        const IColumn & col_from = *col_with_type_and_name.column;

        size_t size = col_from.size();
        auto col_to = removeNullable(result_type)->createColumn();

        {
            ColumnStringHelpers::WriteHelper write_helper(
                    assert_cast<StringColumnType &>(*col_to),
                    size);

            auto & write_buffer = write_helper.getWriteBuffer();

            FormatSettings format_settings = context ? getFormatSettings(context) : FormatSettings{};
            auto serialization = type.getDefaultSerialization();
            for (size_t row = 0; row < size; ++row)
            {
                serialization->serializeText(col_from, row, write_buffer, format_settings);
                write_helper.rowWritten();
            }

            write_helper.finalize();
        }

        if (result_type->isNullable() && null_map)
            return ColumnNullable::create(std::move(col_to), std::move(null_map));
        return col_to;
    }
};

/** Conversion of time_t to UInt16, Int32, UInt32
  */
template <typename DataType>
void convertFromTime(typename DataType::FieldType & x, time_t & time)
{
    x = time;
}

template <>
inline void convertFromTime<DataTypeDateTime>(DataTypeDateTime::FieldType & x, time_t & time)
{
    if (unlikely(time < 0))
        x = 0;
    else if (unlikely(time > MAX_DATETIME_TIMESTAMP))
        x = MAX_DATETIME_TIMESTAMP;
    else
        x = static_cast<UInt32>(time);
}

/** Conversion of strings to numbers, dates, datetimes: through parsing.
  */
template <typename DataType>
void parseImpl(typename DataType::FieldType & x, ReadBuffer & rb, const DateLUTImpl *, bool precise_float_parsing)
{
    if constexpr (is_floating_point<typename DataType::FieldType>)
    {
        if (precise_float_parsing)
            readFloatTextPrecise(x, rb);
        else
            readFloatTextFast(x, rb);
    }
    else
        readText(x, rb);
}

template <>
inline void parseImpl<DataTypeDate>(DataTypeDate::FieldType & x, ReadBuffer & rb, const DateLUTImpl * time_zone, bool)
{
    DayNum tmp(0);
    readDateText(tmp, rb, *time_zone);
    x = tmp;
}

template <>
inline void parseImpl<DataTypeDate32>(DataTypeDate32::FieldType & x, ReadBuffer & rb, const DateLUTImpl * time_zone, bool)
{
    ExtendedDayNum tmp(0);
    readDateText(tmp, rb, *time_zone);
    x = tmp;
}


// NOTE: no need of extra overload of DateTime64, since readDateTimeText64 has different signature and that case is explicitly handled in the calling code.
template <>
inline void parseImpl<DataTypeDateTime>(DataTypeDateTime::FieldType & x, ReadBuffer & rb, const DateLUTImpl * time_zone, bool)
{
    time_t time = 0;
    readDateTimeText(time, rb, *time_zone);
    convertFromTime<DataTypeDateTime>(x, time);
}

template <>
inline void parseImpl<DataTypeUUID>(DataTypeUUID::FieldType & x, ReadBuffer & rb, const DateLUTImpl *, bool)
{
    UUID tmp;
    readUUIDText(tmp, rb);
    x = tmp.toUnderType();
}

template <>
inline void parseImpl<DataTypeIPv4>(DataTypeIPv4::FieldType & x, ReadBuffer & rb, const DateLUTImpl *, bool)
{
    IPv4 tmp;
    readIPv4Text(tmp, rb);
    x = tmp.toUnderType();
}

template <>
inline void parseImpl<DataTypeIPv6>(DataTypeIPv6::FieldType & x, ReadBuffer & rb, const DateLUTImpl *, bool)
{
    IPv6 tmp;
    readIPv6Text(tmp, rb);
    x = tmp;
}

template <typename DataType>
bool tryParseImpl(typename DataType::FieldType & x, ReadBuffer & rb, const DateLUTImpl *, bool precise_float_parsing)
{
    if constexpr (is_floating_point<typename DataType::FieldType>)
    {
        if (precise_float_parsing)
            return tryReadFloatTextPrecise(x, rb);
        else
            return tryReadFloatTextFast(x, rb);
    }
    else /*if constexpr (is_integral_v<typename DataType::FieldType>)*/
        return tryReadIntText(x, rb);
}

template <>
inline bool tryParseImpl<DataTypeDate>(DataTypeDate::FieldType & x, ReadBuffer & rb, const DateLUTImpl * time_zone, bool)
{
    DayNum tmp(0);
    if (!tryReadDateText(tmp, rb, *time_zone))
        return false;
    x = tmp;
    return true;
}

template <>
inline bool tryParseImpl<DataTypeDate32>(DataTypeDate32::FieldType & x, ReadBuffer & rb, const DateLUTImpl * time_zone, bool)
{
    ExtendedDayNum tmp(0);
    if (!tryReadDateText(tmp, rb, *time_zone))
        return false;
    x = tmp;
    return true;
}

template <>
inline bool tryParseImpl<DataTypeDateTime>(DataTypeDateTime::FieldType & x, ReadBuffer & rb, const DateLUTImpl * time_zone, bool)
{
    time_t time = 0;
    if (!tryReadDateTimeText(time, rb, *time_zone))
        return false;
    convertFromTime<DataTypeDateTime>(x, time);
    return true;
}

template <>
inline bool tryParseImpl<DataTypeUUID>(DataTypeUUID::FieldType & x, ReadBuffer & rb, const DateLUTImpl *, bool)
{
    UUID tmp;
    if (!tryReadUUIDText(tmp, rb))
        return false;

    x = tmp.toUnderType();
    return true;
}

template <>
inline bool tryParseImpl<DataTypeIPv4>(DataTypeIPv4::FieldType & x, ReadBuffer & rb, const DateLUTImpl *, bool)
{
    IPv4 tmp;
    if (!tryReadIPv4Text(tmp, rb))
        return false;

    x = tmp.toUnderType();
    return true;
}

template <>
inline bool tryParseImpl<DataTypeIPv6>(DataTypeIPv6::FieldType & x, ReadBuffer & rb, const DateLUTImpl *, bool)
{
    IPv6 tmp;
    if (!tryReadIPv6Text(tmp, rb))
        return false;

    x = tmp;
    return true;
}


/** Throw exception with verbose message when string value is not parsed completely.
  */
[[noreturn]] inline void throwExceptionForIncompletelyParsedValue(ReadBuffer & read_buffer, const IDataType & result_type)
{
    WriteBufferFromOwnString message_buf;
    message_buf << "Cannot parse string " << quote << String(read_buffer.buffer().begin(), read_buffer.buffer().size())
                << " as " << result_type.getName()
                << ": syntax error";

    if (read_buffer.offset())
        message_buf << " at position " << read_buffer.offset()
                    << " (parsed just " << quote << String(read_buffer.buffer().begin(), read_buffer.offset()) << ")";
    else
        message_buf << " at begin of string";

    // Currently there are no functions toIPv{4,6}Or{Null,Zero}
    if (isNativeNumber(result_type) && !(result_type.getName() == "IPv4" || result_type.getName() == "IPv6"))
        message_buf << ". Note: there are to" << result_type.getName() << "OrZero and to" << result_type.getName() << "OrNull functions, which returns zero/NULL instead of throwing exception.";

    throw Exception(PreformattedMessage{message_buf.str(), "Cannot parse string {} as {}: syntax error {}", {String(read_buffer.buffer().begin(), read_buffer.buffer().size()), result_type.getName()}}, ErrorCodes::CANNOT_PARSE_TEXT);
}


enum class ConvertFromStringExceptionMode : uint8_t
{
    Throw,  /// Throw exception if value cannot be parsed.
    Zero,   /// Fill with zero or default if value cannot be parsed.
    Null    /// Return ColumnNullable with NULLs when value cannot be parsed.
};

enum class ConvertFromStringParsingMode : uint8_t
{
    Normal,
    BestEffort,  /// Only applicable for DateTime. Will use sophisticated method, that is slower.
    BestEffortUS
};

struct AccurateConvertStrategyAdditions
{
    UInt32 scale { 0 };
};

struct AccurateOrNullConvertStrategyAdditions
{
    UInt32 scale { 0 };
};

template <typename FromDataType, typename ToDataType, typename Name,
    ConvertFromStringExceptionMode exception_mode, ConvertFromStringParsingMode parsing_mode>
struct ConvertThroughParsing
{
    static_assert(std::is_same_v<FromDataType, DataTypeString> || std::is_same_v<FromDataType, DataTypeFixedString>,
        "ConvertThroughParsing is only applicable for String or FixedString data types");

    static constexpr bool to_datetime64 = std::is_same_v<ToDataType, DataTypeDateTime64>;

    static bool isAllRead(ReadBuffer & in)
    {
        /// In case of FixedString, skip zero bytes at end.
        if constexpr (std::is_same_v<FromDataType, DataTypeFixedString>)
            while (!in.eof() && *in.position() == 0)
                ++in.position();

        if (in.eof())
            return true;

        /// Special case, that allows to parse string with DateTime or DateTime64 as Date or Date32.
        if constexpr (std::is_same_v<ToDataType, DataTypeDate> || std::is_same_v<ToDataType, DataTypeDate32>)
        {
            if (!in.eof() && (*in.position() == ' ' || *in.position() == 'T'))
            {
                if (in.buffer().size() == strlen("YYYY-MM-DD hh:mm:ss"))
                    return true;

                if (in.buffer().size() >= strlen("YYYY-MM-DD hh:mm:ss.x")
                    && in.buffer().begin()[19] == '.')
                {
                    in.position() = in.buffer().begin() + 20;

                    while (!in.eof() && isNumericASCII(*in.position()))
                        ++in.position();

                    if (in.eof())
                        return true;
                }
            }
        }

        return false;
    }

    template <typename Additions = void *>
    static ColumnPtr execute(const ColumnsWithTypeAndName & arguments, const DataTypePtr & res_type, size_t input_rows_count,
                        Additions additions [[maybe_unused]] = Additions())
    {
        using ColVecTo = typename ToDataType::ColumnType;

        const DateLUTImpl * local_time_zone [[maybe_unused]] = nullptr;
        const DateLUTImpl * utc_time_zone [[maybe_unused]] = nullptr;

        /// For conversion to Date or DateTime type, second argument with time zone could be specified.
        if constexpr (std::is_same_v<ToDataType, DataTypeDateTime> || to_datetime64)
        {
            const auto result_type = removeNullable(res_type);
            // Time zone is already figured out during result type resolution, no need to do it here.
            if (const auto dt_col = checkAndGetDataType<ToDataType>(result_type.get()))
                local_time_zone = &dt_col->getTimeZone();
            else
                local_time_zone = &extractTimeZoneFromFunctionArguments(arguments, 1, 0);

            if constexpr (parsing_mode == ConvertFromStringParsingMode::BestEffort || parsing_mode == ConvertFromStringParsingMode::BestEffortUS)
                utc_time_zone = &DateLUT::instance("UTC");
        }
        else if constexpr (std::is_same_v<ToDataType, DataTypeDate> || std::is_same_v<ToDataType, DataTypeDate32>)
        {
            // Timezone is more or less dummy when parsing Date/Date32 from string.
            local_time_zone = &DateLUT::instance();
            utc_time_zone = &DateLUT::instance("UTC");
        }

        const IColumn * col_from = arguments[0].column.get();
        const ColumnString * col_from_string = checkAndGetColumn<ColumnString>(col_from);
        const ColumnFixedString * col_from_fixed_string = checkAndGetColumn<ColumnFixedString>(col_from);

        if (std::is_same_v<FromDataType, DataTypeString> && !col_from_string)
            throw Exception(ErrorCodes::ILLEGAL_COLUMN, "Illegal column {} of first argument of function {}",
                col_from->getName(), Name::name);

        if (std::is_same_v<FromDataType, DataTypeFixedString> && !col_from_fixed_string)
            throw Exception(ErrorCodes::ILLEGAL_COLUMN, "Illegal column {} of first argument of function {}",
                col_from->getName(), Name::name);

        size_t size = input_rows_count;
        typename ColVecTo::MutablePtr col_to = nullptr;

        if constexpr (IsDataTypeDecimal<ToDataType>)
        {
            UInt32 scale = additions;
            if constexpr (to_datetime64)
            {
                ToDataType check_bounds_in_ctor(scale, local_time_zone ? local_time_zone->getTimeZone() : String{});
            }
            else
            {
                ToDataType check_bounds_in_ctor(ToDataType::maxPrecision(), scale);
            }
            col_to = ColVecTo::create(size, scale);
        }
        else
            col_to = ColVecTo::create(size);

        typename ColVecTo::Container & vec_to = col_to->getData();

        ColumnUInt8::MutablePtr col_null_map_to;
        ColumnUInt8::Container * vec_null_map_to [[maybe_unused]] = nullptr;
        if constexpr (exception_mode == ConvertFromStringExceptionMode::Null)
        {
            col_null_map_to = ColumnUInt8::create(size);
            vec_null_map_to = &col_null_map_to->getData();
        }

        const ColumnString::Chars * chars = nullptr;
        const IColumn::Offsets * offsets = nullptr;
        size_t fixed_string_size = 0;

        if constexpr (std::is_same_v<FromDataType, DataTypeString>)
        {
            chars = &col_from_string->getChars();
            offsets = &col_from_string->getOffsets();
        }
        else
        {
            chars = &col_from_fixed_string->getChars();
            fixed_string_size = col_from_fixed_string->getN();
        }

        size_t current_offset = 0;

        bool precise_float_parsing = false;

        if (DB::CurrentThread::isInitialized())
        {
            const DB::ContextPtr query_context = DB::CurrentThread::get().getQueryContext();

            if (query_context)
                precise_float_parsing = query_context->getSettingsRef()[Setting::precise_float_parsing];
        }

        for (size_t i = 0; i < size; ++i)
        {
            size_t next_offset = std::is_same_v<FromDataType, DataTypeString> ? (*offsets)[i] : (current_offset + fixed_string_size);
            size_t string_size = std::is_same_v<FromDataType, DataTypeString> ? next_offset - current_offset - 1 : fixed_string_size;

            ReadBufferFromMemory read_buffer(chars->data() + current_offset, string_size);

            if constexpr (exception_mode == ConvertFromStringExceptionMode::Throw)
            {
                if constexpr (parsing_mode == ConvertFromStringParsingMode::BestEffort)
                {
                    if constexpr (to_datetime64)
                    {
                        DateTime64 res = 0;
                        parseDateTime64BestEffort(res, col_to->getScale(), read_buffer, *local_time_zone, *utc_time_zone);
                        vec_to[i] = res;
                    }
                    else
                    {
                        time_t res;
                        parseDateTimeBestEffort(res, read_buffer, *local_time_zone, *utc_time_zone);
                        convertFromTime<ToDataType>(vec_to[i], res);
                    }
                }
                else if constexpr (parsing_mode == ConvertFromStringParsingMode::BestEffortUS)
                {
                    if constexpr (to_datetime64)
                    {
                        DateTime64 res = 0;
                        parseDateTime64BestEffortUS(res, col_to->getScale(), read_buffer, *local_time_zone, *utc_time_zone);
                        vec_to[i] = res;
                    }
                    else
                    {
                        time_t res;
                        parseDateTimeBestEffortUS(res, read_buffer, *local_time_zone, *utc_time_zone);
                        convertFromTime<ToDataType>(vec_to[i], res);
                    }
                }
                else
                {
                    if constexpr (to_datetime64)
                    {
                        DateTime64 value = 0;
                        readDateTime64Text(value, col_to->getScale(), read_buffer, *local_time_zone);
                        vec_to[i] = value;
                    }
                    else if constexpr (IsDataTypeDecimal<ToDataType>)
                    {
                        SerializationDecimal<typename ToDataType::FieldType>::readText(
                            vec_to[i], read_buffer, ToDataType::maxPrecision(), col_to->getScale());
                    }
                    else
                    {
                        /// we want to utilize constexpr condition here, which is not mixable with value comparison
                        do
                        {
                            if constexpr (std::is_same_v<FromDataType, DataTypeFixedString> && std::is_same_v<ToDataType, DataTypeIPv6>)
                            {
                                if (fixed_string_size == IPV6_BINARY_LENGTH)
                                {
                                    readBinary(vec_to[i], read_buffer);
                                    break;
                                }
                            }
                            if constexpr (std::is_same_v<Additions, AccurateConvertStrategyAdditions>)
                            {
                                if (!tryParseImpl<ToDataType>(vec_to[i], read_buffer, local_time_zone, precise_float_parsing))
                                    throw Exception(ErrorCodes::CANNOT_PARSE_TEXT, "Cannot parse string to type {}", TypeName<typename ToDataType::FieldType>);
                            }
                            else
                                parseImpl<ToDataType>(vec_to[i], read_buffer, local_time_zone, precise_float_parsing);
                        } while (false);
                    }
                }

                if (!isAllRead(read_buffer))
                    throwExceptionForIncompletelyParsedValue(read_buffer, *res_type);
            }
            else
            {
                bool parsed;

                if constexpr (parsing_mode == ConvertFromStringParsingMode::BestEffort)
                {
                    if constexpr (to_datetime64)
                    {
                        DateTime64 res = 0;
                        parsed = tryParseDateTime64BestEffort(res, col_to->getScale(), read_buffer, *local_time_zone, *utc_time_zone);
                        vec_to[i] = res;
                    }
                    else
                    {
                        time_t res;
                        parsed = tryParseDateTimeBestEffort(res, read_buffer, *local_time_zone, *utc_time_zone);
                        convertFromTime<ToDataType>(vec_to[i],res);
                    }
                }
                else if constexpr (parsing_mode == ConvertFromStringParsingMode::BestEffortUS)
                {
                    if constexpr (to_datetime64)
                    {
                        DateTime64 res = 0;
                        parsed = tryParseDateTime64BestEffortUS(res, col_to->getScale(), read_buffer, *local_time_zone, *utc_time_zone);
                        vec_to[i] = res;
                    }
                    else
                    {
                        time_t res;
                        parsed = tryParseDateTimeBestEffortUS(res, read_buffer, *local_time_zone, *utc_time_zone);
                        convertFromTime<ToDataType>(vec_to[i],res);
                    }
                }
                else
                {
                    if constexpr (to_datetime64)
                    {
                        DateTime64 value = 0;
                        parsed = tryReadDateTime64Text(value, col_to->getScale(), read_buffer, *local_time_zone);
                        vec_to[i] = value;
                    }
                    else if constexpr (IsDataTypeDecimal<ToDataType>)
                    {
                        parsed = SerializationDecimal<typename ToDataType::FieldType>::tryReadText(
                            vec_to[i], read_buffer, ToDataType::maxPrecision(), col_to->getScale());
                    }
                    else if (std::is_same_v<FromDataType, DataTypeFixedString> && std::is_same_v<ToDataType, DataTypeIPv6>
                            && fixed_string_size == IPV6_BINARY_LENGTH)
                    {
                        readBinary(vec_to[i], read_buffer);
                        parsed = true;
                    }
                    else
                    {
                        parsed = tryParseImpl<ToDataType>(vec_to[i], read_buffer, local_time_zone, precise_float_parsing);
                    }
                }

                if (!isAllRead(read_buffer))
                    parsed = false;

                if (!parsed)
                {
                    if constexpr (std::is_same_v<ToDataType, DataTypeDate32>)
                    {
                        vec_to[i] = -static_cast<Int32>(DateLUT::instance().getDayNumOffsetEpoch()); /// NOLINT(readability-static-accessed-through-instance)
                    }
                    else
                    {
                        vec_to[i] = static_cast<typename ToDataType::FieldType>(0);
                    }
                }

                if constexpr (exception_mode == ConvertFromStringExceptionMode::Null)
                    (*vec_null_map_to)[i] = !parsed;
            }

            current_offset = next_offset;
        }

        if constexpr (exception_mode == ConvertFromStringExceptionMode::Null)
            return ColumnNullable::create(std::move(col_to), std::move(col_null_map_to));
        else
            return col_to;
    }
};


/// Function toUnixTimestamp has exactly the same implementation as toDateTime of String type.
struct NameToUnixTimestamp { static constexpr auto name = "toUnixTimestamp"; };

enum class BehaviourOnErrorFromString : uint8_t
{
    ConvertDefaultBehaviorTag,
    ConvertReturnNullOnErrorTag,
    ConvertReturnZeroOnErrorTag
};

/** Conversion of number types to each other, enums to numbers, dates and datetimes to numbers and back: done by straight assignment.
  *  (Date is represented internally as number of days from some day; DateTime - as unix timestamp)
  */
template <typename FromDataType, typename ToDataType, typename Name,
    FormatSettings::DateTimeOverflowBehavior date_time_overflow_behavior = default_date_time_overflow_behavior>
struct ConvertImpl
{
    template <typename Additions = void *>
    static ColumnPtr NO_SANITIZE_UNDEFINED execute(
        const ColumnsWithTypeAndName & arguments, const DataTypePtr & result_type [[maybe_unused]], size_t input_rows_count,
        BehaviourOnErrorFromString from_string_tag [[maybe_unused]], Additions additions = Additions())
    {
        const ColumnWithTypeAndName & named_from = arguments[0];

        if constexpr ((std::is_same_v<FromDataType, ToDataType> && !FromDataType::is_parametric)
            || (std::is_same_v<FromDataType, DataTypeEnum8> && std::is_same_v<ToDataType, DataTypeInt8>)
            || (std::is_same_v<FromDataType, DataTypeEnum16> && std::is_same_v<ToDataType, DataTypeInt16>))
        {
            /// If types are the same, reuse the columns.
            /// Conversions between Enum and the underlying type are also free.
            return named_from.column;
        }
        else if constexpr ((std::is_same_v<FromDataType, DataTypeDateTime> || std::is_same_v<FromDataType, DataTypeDate32>)
            && std::is_same_v<ToDataType, DataTypeDate>)
        {
            /// Conversion of DateTime to Date: throw off time component.
            /// Conversion of Date32 to Date.
            return DateTimeTransformImpl<FromDataType, ToDataType, ToDateImpl<date_time_overflow_behavior>, false>::template execute<Additions>(
                arguments, result_type, input_rows_count);
        }
        else if constexpr (std::is_same_v<FromDataType, DataTypeDateTime> && std::is_same_v<ToDataType, DataTypeDate32>)
        {
            /// Conversion of DateTime to Date: throw off time component.
            return DateTimeTransformImpl<FromDataType, ToDataType, ToDate32Impl, false>::template execute<Additions>(
                arguments, result_type, input_rows_count);
        }
        else if constexpr ((std::is_same_v<FromDataType, DataTypeDate> || std::is_same_v<FromDataType, DataTypeDate32>)
            && std::is_same_v<ToDataType, DataTypeDateTime>)
        {
            /// Conversion from Date/Date32 to DateTime.
            return DateTimeTransformImpl<FromDataType, ToDataType, ToDateTimeImpl<date_time_overflow_behavior>, false>::template execute<Additions>(
                arguments, result_type, input_rows_count);
        }
        else if constexpr (std::is_same_v<FromDataType, DataTypeDateTime64> && std::is_same_v<ToDataType, DataTypeDate32>)
        {
            return DateTimeTransformImpl<DataTypeDateTime64, DataTypeDate32, TransformDateTime64<ToDate32Impl>, false>::template execute<Additions>(
                arguments, result_type, input_rows_count, additions);
        }
        /** Special case of converting Int8, Int16, (U)Int32 or (U)Int64 (and also, for convenience,
          * Float32, Float64) to Date. If the
          * number is less than 65536, then it is treated as DayNum, and if it's greater or equals to 65536,
          * then treated as unix timestamp. If the number exceeds UInt32, saturate to MAX_UINT32 then as DayNum.
          * It's a bit illogical, as we actually have two functions in one.
          * But allows to support frequent case,
          *  when user write toDate(UInt32), expecting conversion of unix timestamp to Date.
          *  (otherwise such usage would be frequent mistake).
          */
        else if constexpr ((
                std::is_same_v<FromDataType, DataTypeUInt32>
                || std::is_same_v<FromDataType, DataTypeUInt64>)
            && std::is_same_v<ToDataType, DataTypeDate>)
        {
            return DateTimeTransformImpl<FromDataType, ToDataType, ToDateTransform32Or64<typename FromDataType::FieldType, default_date_time_overflow_behavior>, false>::template execute<Additions>(
                arguments, result_type, input_rows_count);
        }
        else if constexpr ((
                std::is_same_v<FromDataType, DataTypeInt8>
                || std::is_same_v<FromDataType, DataTypeInt16>)
            && std::is_same_v<ToDataType, DataTypeDate>)
        {
            return DateTimeTransformImpl<FromDataType, ToDataType, ToDateTransform8Or16Signed<typename FromDataType::FieldType, default_date_time_overflow_behavior>, false>::template execute<Additions>(
                arguments, result_type, input_rows_count);
        }
        else if constexpr ((
                std::is_same_v<FromDataType, DataTypeInt32>
                || std::is_same_v<FromDataType, DataTypeInt64>
                || std::is_same_v<FromDataType, DataTypeFloat32>
                || std::is_same_v<FromDataType, DataTypeFloat64>)
            && std::is_same_v<ToDataType, DataTypeDate>)
        {
            return DateTimeTransformImpl<FromDataType, ToDataType, ToDateTransform32Or64Signed<typename FromDataType::FieldType, default_date_time_overflow_behavior>, false>::template execute<Additions>(
                arguments, result_type, input_rows_count);
        }
        else if constexpr ((
                std::is_same_v<FromDataType, DataTypeUInt32>
                || std::is_same_v<FromDataType, DataTypeUInt64>)
            && std::is_same_v<ToDataType, DataTypeDate32>)
        {
            return DateTimeTransformImpl<FromDataType, ToDataType, ToDate32Transform32Or64<typename FromDataType::FieldType, default_date_time_overflow_behavior>, false>::template execute<Additions>(
                arguments, result_type, input_rows_count);
        }
        else if constexpr ((
                std::is_same_v<FromDataType, DataTypeInt8>
                || std::is_same_v<FromDataType, DataTypeInt16>)
            && std::is_same_v<ToDataType, DataTypeDate32>)
        {
            return DateTimeTransformImpl<FromDataType, ToDataType, ToDate32Transform8Or16Signed<typename FromDataType::FieldType>, false>::template execute<Additions>(
                arguments, result_type, input_rows_count);
        }
        else if constexpr ((
                std::is_same_v<FromDataType, DataTypeInt32>
                || std::is_same_v<FromDataType, DataTypeInt64>
                || std::is_same_v<FromDataType, DataTypeFloat32>
                || std::is_same_v<FromDataType, DataTypeFloat64>)
            && std::is_same_v<ToDataType, DataTypeDate32>)
        {
            return DateTimeTransformImpl<FromDataType, ToDataType, ToDate32Transform32Or64Signed<typename FromDataType::FieldType, default_date_time_overflow_behavior>, false>::template execute<Additions>(
                arguments, result_type, input_rows_count);
        }
        /// Special case of converting Int8, Int16, Int32 or (U)Int64 (and also, for convenience, Float32, Float64) to DateTime.
        else if constexpr ((
                std::is_same_v<FromDataType, DataTypeInt8>
                || std::is_same_v<FromDataType, DataTypeInt16>
                || std::is_same_v<FromDataType, DataTypeInt32>)
            && std::is_same_v<ToDataType, DataTypeDateTime>)
        {
            return DateTimeTransformImpl<FromDataType, ToDataType, ToDateTimeTransformSigned<typename FromDataType::FieldType, UInt32, default_date_time_overflow_behavior>, false>::template execute<Additions>(
                arguments, result_type, input_rows_count);
        }
        else if constexpr (std::is_same_v<FromDataType, DataTypeUInt64>
            && std::is_same_v<ToDataType, DataTypeDateTime>)
        {
            return DateTimeTransformImpl<FromDataType, ToDataType, ToDateTimeTransform64<typename FromDataType::FieldType, UInt32, default_date_time_overflow_behavior>, false>::template execute<Additions>(
                arguments, result_type, input_rows_count);
        }
        else if constexpr ((
                std::is_same_v<FromDataType, DataTypeInt64>
                || std::is_same_v<FromDataType, DataTypeFloat32>
                || std::is_same_v<FromDataType, DataTypeFloat64>)
            && std::is_same_v<ToDataType, DataTypeDateTime>)
        {
            return DateTimeTransformImpl<FromDataType, ToDataType, ToDateTimeTransform64Signed<typename FromDataType::FieldType, UInt32, default_date_time_overflow_behavior>, false>::template execute<Additions>(
                arguments, result_type, input_rows_count);
        }
        else if constexpr ((
                std::is_same_v<FromDataType, DataTypeInt8>
                || std::is_same_v<FromDataType, DataTypeInt16>
                || std::is_same_v<FromDataType, DataTypeInt32>
                || std::is_same_v<FromDataType, DataTypeInt64>)
            && std::is_same_v<ToDataType, DataTypeDateTime64>)
        {
            return DateTimeTransformImpl<FromDataType, ToDataType, ToDateTime64TransformSigned<typename FromDataType::FieldType, default_date_time_overflow_behavior>, false>::template execute<Additions>(
                arguments, result_type, input_rows_count, additions);
        }
        else if constexpr (std::is_same_v<FromDataType, DataTypeUInt64>
            && std::is_same_v<ToDataType, DataTypeDateTime64>)
        {
            return DateTimeTransformImpl<FromDataType, ToDataType, ToDateTime64TransformUnsigned<UInt64, default_date_time_overflow_behavior>, false>::template execute<Additions>(
                arguments, result_type, input_rows_count, additions);
        }
        else if constexpr ((
                std::is_same_v<FromDataType, DataTypeFloat32>
                || std::is_same_v<FromDataType, DataTypeFloat64>)
            && std::is_same_v<ToDataType, DataTypeDateTime64>)
        {
            return DateTimeTransformImpl<FromDataType, ToDataType, ToDateTime64TransformFloat<FromDataType, typename FromDataType::FieldType, default_date_time_overflow_behavior>, false>::template execute<Additions>(
                arguments, result_type, input_rows_count, additions);
        }
        /// Conversion of DateTime64 to Date or DateTime: discards fractional part.
        else if constexpr (std::is_same_v<FromDataType, DataTypeDateTime64>
            && std::is_same_v<ToDataType, DataTypeDate>)
        {
            return DateTimeTransformImpl<FromDataType, ToDataType, TransformDateTime64<ToDateImpl<date_time_overflow_behavior>>, false>::template execute<Additions>(
                arguments, result_type, input_rows_count, additions);
        }
        else if constexpr (std::is_same_v<FromDataType, DataTypeDateTime64>
            && std::is_same_v<ToDataType, DataTypeDateTime>)
        {
            return DateTimeTransformImpl<FromDataType, ToDataType, TransformDateTime64<ToDateTimeImpl<date_time_overflow_behavior>>, false>::template execute<Additions>(
                arguments, result_type, input_rows_count, additions);
        }
        /// Conversion of Date or DateTime to DateTime64: add zero sub-second part.
        else if constexpr ((
                std::is_same_v<FromDataType, DataTypeDate>
                || std::is_same_v<FromDataType, DataTypeDate32>
                || std::is_same_v<FromDataType, DataTypeDateTime>)
            && std::is_same_v<ToDataType, DataTypeDateTime64>)
        {
            return DateTimeTransformImpl<FromDataType, ToDataType, ToDateTime64Transform, false>::template execute<Additions>(
                arguments, result_type, input_rows_count, additions);
        }
        else if constexpr (IsDataTypeDateOrDateTime<FromDataType>
            && std::is_same_v<ToDataType, DataTypeString>)
        {
            /// Date or DateTime to String

            using FromFieldType = typename FromDataType::FieldType;
            using ColVecType = ColumnVectorOrDecimal<FromFieldType>;

            auto datetime_arg = arguments[0];

            const DateLUTImpl * time_zone = nullptr;
            const ColumnConst * time_zone_column = nullptr;

            if (arguments.size() == 1)
            {
                auto non_null_args = createBlockWithNestedColumns(arguments);
                time_zone = &extractTimeZoneFromFunctionArguments(non_null_args, 1, 0);
            }
            else /// When we have a column for timezone
            {
                datetime_arg.column = datetime_arg.column->convertToFullColumnIfConst();

                if constexpr (std::is_same_v<FromDataType, DataTypeDate> || std::is_same_v<FromDataType, DataTypeDate32>)
                    time_zone = &DateLUT::instance();
                /// For argument of Date or DateTime type, second argument with time zone could be specified.
                if constexpr (std::is_same_v<FromDataType, DataTypeDateTime> || std::is_same_v<FromDataType, DataTypeDateTime64>)
                {
                    if ((time_zone_column = checkAndGetColumnConst<ColumnString>(arguments[1].column.get())))
                    {
                        auto non_null_args = createBlockWithNestedColumns(arguments);
                        time_zone = &extractTimeZoneFromFunctionArguments(non_null_args, 1, 0);
                    }
                }
            }
            const auto & col_with_type_and_name = columnGetNested(datetime_arg);

            if (const auto col_from = checkAndGetColumn<ColVecType>(col_with_type_and_name.column.get()))
            {
                auto col_to = ColumnString::create();

                const typename ColVecType::Container & vec_from = col_from->getData();
                ColumnString::Chars & data_to = col_to->getChars();
                ColumnString::Offsets & offsets_to = col_to->getOffsets();
                size_t size = vec_from.size();

                if constexpr (std::is_same_v<FromDataType, DataTypeDate>)
                    data_to.resize(size * (strlen("YYYY-MM-DD") + 1));
                else if constexpr (std::is_same_v<FromDataType, DataTypeDate32>)
                    data_to.resize(size * (strlen("YYYY-MM-DD") + 1));
                else if constexpr (std::is_same_v<FromDataType, DataTypeDateTime>)
                    data_to.resize(size * (strlen("YYYY-MM-DD hh:mm:ss") + 1));
                else if constexpr (std::is_same_v<FromDataType, DataTypeDateTime64>)
                    data_to.resize(size * (strlen("YYYY-MM-DD hh:mm:ss.") + col_from->getScale() + 1));
                else
                    data_to.resize(size * 3);   /// Arbitrary

                offsets_to.resize(size);

                WriteBufferFromVector<ColumnString::Chars> write_buffer(data_to);
                const FromDataType & type = static_cast<const FromDataType &>(*col_with_type_and_name.type);

                ColumnUInt8::MutablePtr null_map = copyNullMap(datetime_arg.column);

                bool cut_trailing_zeros_align_to_groups_of_thousands = false;
                if (DB::CurrentThread::isInitialized())
                {
                    const DB::ContextPtr query_context = DB::CurrentThread::get().getQueryContext();

                    if (query_context)
                        cut_trailing_zeros_align_to_groups_of_thousands = query_context->getSettingsRef()[Setting::date_time_64_output_format_cut_trailing_zeros_align_to_groups_of_thousands];
                }

                if (!null_map && arguments.size() > 1)
                    null_map = copyNullMap(arguments[1].column->convertToFullColumnIfConst());

                if (null_map)
                {
                    for (size_t i = 0; i < size; ++i)
                    {
                        if (!time_zone_column && arguments.size() > 1)
                        {
                            if (!arguments[1].column.get()->getDataAt(i).toString().empty())
                                time_zone = &DateLUT::instance(arguments[1].column.get()->getDataAt(i).toString());
                            else
                                throw Exception(ErrorCodes::ILLEGAL_TYPE_OF_ARGUMENT, "Provided time zone must be non-empty");
                        }
                        bool is_ok = true;
                        if constexpr (std::is_same_v<FromDataType, DataTypeDateTime64>)
                        {
                            if (cut_trailing_zeros_align_to_groups_of_thousands)
                                writeDateTimeTextCutTrailingZerosAlignToGroupOfThousands(DateTime64(vec_from[i]), type.getScale(), write_buffer, *time_zone);
                            else
                                is_ok = FormatImpl<FromDataType>::template execute<bool>(vec_from[i], write_buffer, &type, time_zone);
                        }
                        else
                        {
                            is_ok = FormatImpl<FromDataType>::template execute<bool>(vec_from[i], write_buffer, &type, time_zone);
                        }
                        null_map->getData()[i] |= !is_ok;
                        writeChar(0, write_buffer);
                        offsets_to[i] = write_buffer.count();
                    }
                }
                else
                {
                    for (size_t i = 0; i < size; ++i)
                    {
                        if (!time_zone_column && arguments.size() > 1)
                        {
                            if (!arguments[1].column.get()->getDataAt(i).toString().empty())
                                time_zone = &DateLUT::instance(arguments[1].column.get()->getDataAt(i).toString());
                            else
                                throw Exception(ErrorCodes::ILLEGAL_TYPE_OF_ARGUMENT, "Provided time zone must be non-empty");
                        }
                        if constexpr (std::is_same_v<FromDataType, DataTypeDateTime64>)
                        {
                            if (cut_trailing_zeros_align_to_groups_of_thousands)
                                writeDateTimeTextCutTrailingZerosAlignToGroupOfThousands(DateTime64(vec_from[i]), type.getScale(), write_buffer, *time_zone);
                            else
                                FormatImpl<FromDataType>::template execute<bool>(vec_from[i], write_buffer, &type, time_zone);
                        }
                        else
                        {
                            FormatImpl<FromDataType>::template execute<bool>(vec_from[i], write_buffer, &type, time_zone);
                        }
                        writeChar(0, write_buffer);
                        offsets_to[i] = write_buffer.count();
                    }
                }

                write_buffer.finalize();

                if (null_map)
                    return ColumnNullable::create(std::move(col_to), std::move(null_map));
                return col_to;
            }
            else
                throw Exception(ErrorCodes::ILLEGAL_COLUMN, "Illegal column {} of first argument of function {}",
                        arguments[0].column->getName(), Name::name);
        }
        /// Conversion from FixedString to String.
        /// Cutting sequences of zero bytes from end of strings.
        else if constexpr (std::is_same_v<ToDataType, DataTypeString>
            && std::is_same_v<FromDataType, DataTypeFixedString>)
        {
            ColumnUInt8::MutablePtr null_map = copyNullMap(arguments[0].column);
            const auto & nested =  columnGetNested(arguments[0]);
            if (const ColumnFixedString * col_from = checkAndGetColumn<ColumnFixedString>(nested.column.get()))
            {
                auto col_to = ColumnString::create();

                const ColumnFixedString::Chars & data_from = col_from->getChars();
                ColumnString::Chars & data_to = col_to->getChars();
                ColumnString::Offsets & offsets_to = col_to->getOffsets();
                size_t size = col_from->size();
                size_t n = col_from->getN();
                data_to.resize(size * (n + 1)); /// + 1 - zero terminator
                offsets_to.resize(size);

                size_t offset_from = 0;
                size_t offset_to = 0;
                for (size_t i = 0; i < size; ++i)
                {
                    if (!null_map || !null_map->getData()[i])
                    {
                        size_t bytes_to_copy = n;
                        while (bytes_to_copy > 0 && data_from[offset_from + bytes_to_copy - 1] == 0)
                            --bytes_to_copy;

                        memcpy(&data_to[offset_to], &data_from[offset_from], bytes_to_copy);
                        offset_to += bytes_to_copy;
                    }
                    data_to[offset_to] = 0;
                    ++offset_to;
                    offsets_to[i] = offset_to;
                    offset_from += n;
                }

                data_to.resize(offset_to);
                if (result_type->isNullable() && null_map)
                    return ColumnNullable::create(std::move(col_to), std::move(null_map));
                return col_to;
            }
            else
                throw Exception(ErrorCodes::ILLEGAL_COLUMN, "Illegal column {} of first argument of function {}",
                        arguments[0].column->getName(), Name::name);
        }
        else if constexpr (std::is_same_v<ToDataType, DataTypeString>)
        {
            /// Anything else to String.

            using FromFieldType = typename FromDataType::FieldType;
            using ColVecType = ColumnVectorOrDecimal<FromFieldType>;

            ColumnUInt8::MutablePtr null_map = copyNullMap(arguments[0].column);

            const auto & col_with_type_and_name = columnGetNested(arguments[0]);
            const auto & type = static_cast<const FromDataType &>(*col_with_type_and_name.type);

            if (const auto col_from = checkAndGetColumn<ColVecType>(col_with_type_and_name.column.get()))
            {
                auto col_to = ColumnString::create();

                const typename ColVecType::Container & vec_from = col_from->getData();
                ColumnString::Chars & data_to = col_to->getChars();
                ColumnString::Offsets & offsets_to = col_to->getOffsets();
                size_t size = vec_from.size();

                data_to.resize(size * 3);
                offsets_to.resize(size);

                WriteBufferFromVector<ColumnString::Chars> write_buffer(data_to);

                if (null_map)
                {
                    for (size_t i = 0; i < size; ++i)
                    {
                        bool is_ok = FormatImpl<FromDataType>::template execute<bool>(vec_from[i], write_buffer, &type, nullptr);
                        /// We don't use timezones in this branch
                        null_map->getData()[i] |= !is_ok;
                        writeChar(0, write_buffer);
                        offsets_to[i] = write_buffer.count();
                    }
                }
                else
                {
                    for (size_t i = 0; i < size; ++i)
                    {
                        FormatImpl<FromDataType>::template execute<void>(vec_from[i], write_buffer, &type, nullptr);
                        writeChar(0, write_buffer);
                        offsets_to[i] = write_buffer.count();
                    }
                }

                write_buffer.finalize();

                if (null_map)
                    return ColumnNullable::create(std::move(col_to), std::move(null_map));
                return col_to;
            }
            else
                throw Exception(ErrorCodes::ILLEGAL_COLUMN, "Illegal column {} of first argument of function {}",
                        arguments[0].column->getName(), Name::name);
        }
        else if constexpr (std::is_same_v<Name, NameToUnixTimestamp>
            && std::is_same_v<FromDataType, DataTypeString>
            && std::is_same_v<ToDataType, DataTypeUInt32>)
        {
            return ConvertImpl<FromDataType, DataTypeDateTime, Name, date_time_overflow_behavior>::template execute<Additions>(
                arguments, result_type, input_rows_count, from_string_tag);
        }
        else if constexpr ((std::is_same_v<FromDataType, DataTypeString> || std::is_same_v<FromDataType, DataTypeFixedString>))
        {
            switch (from_string_tag)
            {
            case BehaviourOnErrorFromString::ConvertDefaultBehaviorTag:
                return ConvertThroughParsing<FromDataType,
                                             ToDataType,
                                             Name,
                                             ConvertFromStringExceptionMode::Throw,
                                             ConvertFromStringParsingMode::Normal>::execute(
                        arguments, result_type, input_rows_count, additions);
            case BehaviourOnErrorFromString::ConvertReturnNullOnErrorTag:
                return ConvertThroughParsing<FromDataType,
                                             ToDataType,
                                             Name,
                                             ConvertFromStringExceptionMode::Null,
                                             ConvertFromStringParsingMode::Normal>::execute(
                        arguments, result_type, input_rows_count, additions);
            case BehaviourOnErrorFromString::ConvertReturnZeroOnErrorTag:
                return ConvertThroughParsing<FromDataType,
                                             ToDataType,
                                             Name,
                                             ConvertFromStringExceptionMode::Zero,
                                             ConvertFromStringParsingMode::Normal>::execute(
                        arguments, result_type, input_rows_count, additions);
            }
        }
        else if constexpr (std::is_same_v<FromDataType, DataTypeInterval> && std::is_same_v<ToDataType, DataTypeInterval>)
        {
            IntervalKind to = typeid_cast<const DataTypeInterval *>(result_type.get())->getKind();
            IntervalKind from = typeid_cast<const DataTypeInterval *>(arguments[0].type.get())->getKind();

            if (from == to || arguments[0].column->empty())
                return arguments[0].column;

            Int64 conversion_factor = 1;
            Int64 result_value;

            int from_position = static_cast<int>(from.kind);
            int to_position = static_cast<int>(to.kind); /// Positions of each interval according to granularity map

            if (from_position < to_position)
            {
                for (int i = from_position; i < to_position; ++i)
                    conversion_factor *= interval_conversions[i];
                result_value = arguments[0].column->getInt(0) / conversion_factor;
            }
            else
            {
                for (int i = from_position; i > to_position; --i)
                    conversion_factor *= interval_conversions[i];
                result_value = arguments[0].column->getInt(0) * conversion_factor;
            }

            return ColumnConst::create(ColumnInt64::create(1, result_value), input_rows_count);
        }
        else
        {
            using FromFieldType = typename FromDataType::FieldType;
            using ToFieldType = typename ToDataType::FieldType;
            using ColVecFrom = typename FromDataType::ColumnType;
            using ColVecTo = typename ToDataType::ColumnType;

            if constexpr ((IsDataTypeDecimal<FromDataType> || IsDataTypeDecimal<ToDataType>)
                && !(std::is_same_v<DataTypeDateTime64, FromDataType> || std::is_same_v<DataTypeDateTime64, ToDataType>)
                && (!IsDataTypeDecimalOrNumber<FromDataType> || !IsDataTypeDecimalOrNumber<ToDataType>))
            {
                throw Exception(ErrorCodes::ILLEGAL_COLUMN, "Illegal column {} of first argument of function {}",
                    named_from.column->getName(), Name::name);
            }

            const ColVecFrom * col_from = checkAndGetColumn<ColVecFrom>(named_from.column.get());
            if (!col_from)
                throw Exception(ErrorCodes::ILLEGAL_COLUMN, "Illegal column {} of first argument of function {}",
                    named_from.column->getName(), Name::name);

            typename ColVecTo::MutablePtr col_to = nullptr;

            if constexpr (IsDataTypeDecimal<ToDataType>)
            {
                UInt32 scale;

                if constexpr (std::is_same_v<Additions, AccurateConvertStrategyAdditions>
                    || std::is_same_v<Additions, AccurateOrNullConvertStrategyAdditions>)
                {
                    scale = additions.scale;
                }
                else
                {
                    scale = additions;
                }

                col_to = ColVecTo::create(0, scale);
            }
            else
                col_to = ColVecTo::create();

            const auto & vec_from = col_from->getData();
            auto & vec_to = col_to->getData();
            vec_to.resize(input_rows_count);

            ColumnUInt8::MutablePtr col_null_map_to;
            ColumnUInt8::Container * vec_null_map_to [[maybe_unused]] = nullptr;
            if constexpr (std::is_same_v<Additions, AccurateOrNullConvertStrategyAdditions>)
            {
                col_null_map_to = ColumnUInt8::create(input_rows_count, false);
                vec_null_map_to = &col_null_map_to->getData();
            }

            bool result_is_bool = isBool(result_type);
            for (size_t i = 0; i < input_rows_count; ++i)
            {
                if constexpr (std::is_same_v<ToDataType, DataTypeUInt8>)
                {
                    if (result_is_bool)
                    {
                        vec_to[i] = vec_from[i] != FromFieldType(0);
                        continue;
                    }
                }

                if constexpr (std::is_same_v<FromDataType, DataTypeUUID> && std::is_same_v<ToDataType, DataTypeUInt128>)
                {
                    static_assert(
                        std::is_same_v<DataTypeUInt128::FieldType, DataTypeUUID::FieldType::UnderlyingType>,
                        "UInt128 and UUID types must be same");

                    vec_to[i].items[1] = vec_from[i].toUnderType().items[0];
                    vec_to[i].items[0] = vec_from[i].toUnderType().items[1];
                }
                else if constexpr (std::is_same_v<FromDataType, DataTypeIPv6> && std::is_same_v<ToDataType, DataTypeUInt128>)
                {
                    static_assert(
                        std::is_same_v<DataTypeUInt128::FieldType, DataTypeUUID::FieldType::UnderlyingType>,
                        "UInt128 and IPv6 types must be same");

                    vec_to[i].items[1] = std::byteswap(vec_from[i].toUnderType().items[0]);
                    vec_to[i].items[0] = std::byteswap(vec_from[i].toUnderType().items[1]);
                }
                else if constexpr (std::is_same_v<FromDataType, DataTypeUUID> != std::is_same_v<ToDataType, DataTypeUUID>)
                {
                    throw Exception(ErrorCodes::NOT_IMPLEMENTED,
                                    "Conversion between numeric types and UUID is not supported. "
                                    "Probably the passed UUID is unquoted");
                }
                else if constexpr (
                    (std::is_same_v<FromDataType, DataTypeIPv4> != std::is_same_v<ToDataType, DataTypeIPv4>)
                    && !(is_any_of<FromDataType, DataTypeUInt8, DataTypeUInt16, DataTypeUInt32, DataTypeUInt64, DataTypeIPv6>
                        || is_any_of<ToDataType, DataTypeUInt32, DataTypeUInt64, DataTypeUInt128, DataTypeUInt256, DataTypeIPv6>))
                {
                    throw Exception(ErrorCodes::NOT_IMPLEMENTED, "Conversion from {} to {} is not supported",
                                    TypeName<typename FromDataType::FieldType>, TypeName<typename ToDataType::FieldType>);
                }
                else if constexpr (std::is_same_v<FromDataType, DataTypeIPv6> != std::is_same_v<ToDataType, DataTypeIPv6>
                    && !(std::is_same_v<ToDataType, DataTypeIPv4> || std::is_same_v<FromDataType, DataTypeIPv4>))
                {
                    throw Exception(ErrorCodes::NOT_IMPLEMENTED,
                                    "Conversion between numeric types and IPv6 is not supported. "
                                    "Probably the passed IPv6 is unquoted");
                }
                else if constexpr (IsDataTypeDecimal<FromDataType> || IsDataTypeDecimal<ToDataType>)
                {
                    if constexpr (std::is_same_v<Additions, AccurateOrNullConvertStrategyAdditions>)
                    {
                        ToFieldType result;
                        bool convert_result = false;

                        if constexpr (IsDataTypeDecimal<FromDataType> && IsDataTypeDecimal<ToDataType>)
                            convert_result = tryConvertDecimals<FromDataType, ToDataType>(vec_from[i], col_from->getScale(), col_to->getScale(), result);
                        else if constexpr (IsDataTypeDecimal<FromDataType> && IsDataTypeNumber<ToDataType>)
                            convert_result = tryConvertFromDecimal<FromDataType, ToDataType>(vec_from[i], col_from->getScale(), result);
                        else if constexpr (IsDataTypeNumber<FromDataType> && IsDataTypeDecimal<ToDataType>)
                            convert_result = tryConvertToDecimal<FromDataType, ToDataType>(vec_from[i], col_to->getScale(), result);

                        if (convert_result)
                            vec_to[i] = result;
                        else
                        {
                            vec_to[i] = static_cast<ToFieldType>(0);
                            (*vec_null_map_to)[i] = true;
                        }
                    }
                    else
                    {
                        if constexpr (IsDataTypeDecimal<FromDataType> && IsDataTypeDecimal<ToDataType>)
                            vec_to[i] = convertDecimals<FromDataType, ToDataType>(vec_from[i], col_from->getScale(), col_to->getScale());
                        else if constexpr (IsDataTypeDecimal<FromDataType> && IsDataTypeNumber<ToDataType>)
                            vec_to[i] = convertFromDecimal<FromDataType, ToDataType>(vec_from[i], col_from->getScale());
                        else if constexpr (IsDataTypeNumber<FromDataType> && IsDataTypeDecimal<ToDataType>)
                            vec_to[i] = convertToDecimal<FromDataType, ToDataType>(vec_from[i], col_to->getScale());
                        else
                            throw Exception(ErrorCodes::CANNOT_CONVERT_TYPE, "Unsupported data type in conversion function");
                    }
                }
                else if constexpr (std::is_same_v<ToDataType, DataTypeIPv4> && std::is_same_v<FromDataType, DataTypeIPv6>)
                {
                    const uint8_t ip4_cidr[] {0x00, 0x00, 0x00, 0x00, 0x00, 0x00, 0x00, 0x00, 0x00, 0x00, 0xff, 0xff, 0x00, 0x00, 0x00, 0x00};
                    const uint8_t * src = reinterpret_cast<const uint8_t *>(&vec_from[i].toUnderType());
                    if (!matchIPv6Subnet(src, ip4_cidr, 96))
                    {
                        char addr[IPV6_MAX_TEXT_LENGTH + 1] {};
                        char * paddr = addr;
                        formatIPv6(src, paddr);

                        throw Exception(ErrorCodes::CANNOT_CONVERT_TYPE, "IPv6 {} in column {} is not in IPv4 mapping block", addr, named_from.column->getName());
                    }

                    uint8_t * dst = reinterpret_cast<uint8_t *>(&vec_to[i].toUnderType());
                    if constexpr (std::endian::native == std::endian::little)
                    {
                        dst[0] = src[15];
                        dst[1] = src[14];
                        dst[2] = src[13];
                        dst[3] = src[12];
                    }
                    else
                    {
                        dst[0] = src[12];
                        dst[1] = src[13];
                        dst[2] = src[14];
                        dst[3] = src[15];
                    }
                }
                else if constexpr (std::is_same_v<ToDataType, DataTypeIPv6> && std::is_same_v<FromDataType, DataTypeIPv4>)
                {
                    const uint8_t * src = reinterpret_cast<const uint8_t *>(&vec_from[i].toUnderType());
                    uint8_t * dst = reinterpret_cast<uint8_t *>(&vec_to[i].toUnderType());
                    std::memset(dst, '\0', IPV6_BINARY_LENGTH);
                    dst[10] = dst[11] = 0xff;

                    if constexpr (std::endian::native == std::endian::little)
                    {
                        dst[12] = src[3];
                        dst[13] = src[2];
                        dst[14] = src[1];
                        dst[15] = src[0];
                    }
                    else
                    {
                        dst[12] = src[0];
                        dst[13] = src[1];
                        dst[14] = src[2];
                        dst[15] = src[3];
                    }
                }
                else if constexpr (std::is_same_v<ToDataType, DataTypeIPv4> && std::is_same_v<FromDataType, DataTypeUInt64>)
                {
                    vec_to[i] = static_cast<ToFieldType>(static_cast<IPv4::UnderlyingType>(vec_from[i]));
                }
                else if constexpr (std::is_same_v<Name, NameToUnixTimestamp>
                    && (std::is_same_v<FromDataType, DataTypeDate> || std::is_same_v<FromDataType, DataTypeDate32>))
                {
                    vec_to[i] = static_cast<ToFieldType>(vec_from[i] * DATE_SECONDS_PER_DAY);
                }
                else
                {
                    /// If From Data is Nan or Inf and we convert to integer type, throw exception
                    if constexpr (is_floating_point<FromFieldType> && !is_floating_point<ToFieldType>)
                    {
                        if (!isFinite(vec_from[i]))
                        {
                            if constexpr (std::is_same_v<Additions, AccurateOrNullConvertStrategyAdditions>)
                            {
                                vec_to[i] = 0;
                                (*vec_null_map_to)[i] = true;
                                continue;
                            }
                            else
                                throw Exception(ErrorCodes::CANNOT_CONVERT_TYPE, "Unexpected inf or nan to integer conversion");
                        }
                    }

                    if constexpr (std::is_same_v<Additions, AccurateOrNullConvertStrategyAdditions>
                            || std::is_same_v<Additions, AccurateConvertStrategyAdditions>)
                    {
                        bool convert_result = accurate::convertNumeric(vec_from[i], vec_to[i]);

                        if (!convert_result)
                        {
                            if (std::is_same_v<Additions, AccurateOrNullConvertStrategyAdditions>)
                            {
                                vec_to[i] = 0;
                                (*vec_null_map_to)[i] = true;
                            }
                            else
                            {
                                throw Exception(ErrorCodes::CANNOT_CONVERT_TYPE, "Value in column {} cannot be safely converted into type {}",
                                    named_from.column->getName(), result_type->getName());
                            }
                        }
                    }
                    else
                    {
                        vec_to[i] = static_cast<ToFieldType>(vec_from[i]);
                    }
                }
            }

            if constexpr (std::is_same_v<Additions, AccurateOrNullConvertStrategyAdditions>)
                return ColumnNullable::create(std::move(col_to), std::move(col_null_map_to));
            else
                return col_to;
        }
    }
};


/// Generic conversion of any type from String. Used for complex types: Array and Tuple or types with custom serialization.
template <bool throw_on_error>
struct ConvertImplGenericFromString
{
    static ColumnPtr execute(ColumnsWithTypeAndName & arguments, const DataTypePtr & result_type, const ColumnNullable * column_nullable, size_t input_rows_count, const ContextPtr & context)
    {
        const IColumn & column_from = *arguments[0].column;
        const IDataType & data_type_to = *result_type;
        auto res = data_type_to.createColumn();
        auto serialization = data_type_to.getDefaultSerialization();
        const auto * null_map = column_nullable ? &column_nullable->getNullMapData() : nullptr;

        executeImpl(column_from, *res, *serialization, input_rows_count, null_map, result_type.get(), context);
        return res;
    }

    static void executeImpl(
        const IColumn & column_from,
        IColumn & column_to,
        const ISerialization & serialization_from,
        size_t input_rows_count,
        const PaddedPODArray<UInt8> * null_map,
        const IDataType * result_type,
        const ContextPtr & context)
    {
        column_to.reserve(input_rows_count);

        FormatSettings format_settings = context ? getFormatSettings(context) : FormatSettings{};
        for (size_t i = 0; i < input_rows_count; ++i)
        {
            if (null_map && (*null_map)[i])
            {
                column_to.insertDefault();
                continue;
            }

            const auto & val = column_from.getDataAt(i);
            ReadBufferFromMemory read_buffer(val.data, val.size);
            try
            {
                serialization_from.deserializeWholeText(column_to, read_buffer, format_settings);
            }
            catch (const Exception &)
            {
                if constexpr (throw_on_error)
                    throw;
                /// Check if exception happened after we inserted the value
                /// (deserializeWholeText should not do it, but let's check anyway).
                if (column_to.size() > i)
                    column_to.popBack(column_to.size() - i);
                column_to.insertDefault();
            }

            /// Usually deserializeWholeText checks for eof after parsing, but let's check one more time just in case.
            if (!read_buffer.eof())
            {
                if constexpr (throw_on_error)
                {
                    if (result_type)
                        throwExceptionForIncompletelyParsedValue(read_buffer, *result_type);
                    else
                        throw Exception(
                            ErrorCodes::CANNOT_PARSE_TEXT, "Cannot parse string to column {}. Expected eof", column_to.getName());
                }
                else
                {
                    if (column_to.size() > i)
                        column_to.popBack(column_to.size() - i);
                    column_to.insertDefault();
                }
            }
        }
    }
};


/// Declared early because used below.
struct NameToDate { static constexpr auto name = "toDate"; };
struct NameToDate32 { static constexpr auto name = "toDate32"; };
struct NameToDateTime { static constexpr auto name = "toDateTime"; };
struct NameToDateTime32 { static constexpr auto name = "toDateTime32"; };
struct NameToDateTime64 { static constexpr auto name = "toDateTime64"; };
struct NameToString { static constexpr auto name = "toString"; };
struct NameToDecimal32 { static constexpr auto name = "toDecimal32"; };
struct NameToDecimal64 { static constexpr auto name = "toDecimal64"; };
struct NameToDecimal128 { static constexpr auto name = "toDecimal128"; };
struct NameToDecimal256 { static constexpr auto name = "toDecimal256"; };


#define DEFINE_NAME_TO_INTERVAL(INTERVAL_KIND) \
    struct NameToInterval ## INTERVAL_KIND \
    { \
        static constexpr auto name = "toInterval" #INTERVAL_KIND; \
        static constexpr auto kind = IntervalKind::Kind::INTERVAL_KIND; \
    };

DEFINE_NAME_TO_INTERVAL(Nanosecond)
DEFINE_NAME_TO_INTERVAL(Microsecond)
DEFINE_NAME_TO_INTERVAL(Millisecond)
DEFINE_NAME_TO_INTERVAL(Second)
DEFINE_NAME_TO_INTERVAL(Minute)
DEFINE_NAME_TO_INTERVAL(Hour)
DEFINE_NAME_TO_INTERVAL(Day)
DEFINE_NAME_TO_INTERVAL(Week)
DEFINE_NAME_TO_INTERVAL(Month)
DEFINE_NAME_TO_INTERVAL(Quarter)
DEFINE_NAME_TO_INTERVAL(Year)

#undef DEFINE_NAME_TO_INTERVAL

struct NameParseDateTimeBestEffort;
struct NameParseDateTimeBestEffortOrZero;
struct NameParseDateTimeBestEffortOrNull;

template <typename Name, typename ToDataType>
constexpr bool mightBeDateTime()
{
    if constexpr (std::is_same_v<ToDataType, DataTypeDateTime64>)
        return true;
    else if constexpr (
        std::is_same_v<Name, NameToDateTime> || std::is_same_v<Name, NameParseDateTimeBestEffort>
        || std::is_same_v<Name, NameParseDateTimeBestEffortOrZero> || std::is_same_v<Name, NameParseDateTimeBestEffortOrNull>)
        return true;

    return false;
}

template<typename Name, typename ToDataType>
inline bool isDateTime64(const ColumnsWithTypeAndName & arguments)
{
    if constexpr (std::is_same_v<ToDataType, DataTypeDateTime64>)
        return true;
    else if constexpr (std::is_same_v<Name, NameToDateTime> || std::is_same_v<Name, NameParseDateTimeBestEffort>
        || std::is_same_v<Name, NameParseDateTimeBestEffortOrZero> || std::is_same_v<Name, NameParseDateTimeBestEffortOrNull>)
    {
        return (arguments.size() == 2 && isUInt(arguments[1].type)) || arguments.size() == 3;
    }

    return false;
}

template <typename ToDataType, typename Name, typename MonotonicityImpl>
class FunctionConvert : public IFunction
{
public:
    using Monotonic = MonotonicityImpl;

    static constexpr auto name = Name::name;
    static constexpr bool to_datetime64 = std::is_same_v<ToDataType, DataTypeDateTime64>;
    static constexpr bool to_decimal = IsDataTypeDecimal<ToDataType> && !to_datetime64;

    static FunctionPtr create(ContextPtr context) { return std::make_shared<FunctionConvert>(context); }
    explicit FunctionConvert(ContextPtr context_) : context(context_) {}

    String getName() const override
    {
        return name;
    }

    bool isVariadic() const override { return true; }
    size_t getNumberOfArguments() const override { return 0; }
    bool isInjective(const ColumnsWithTypeAndName &) const override { return std::is_same_v<Name, NameToString>; }
    bool isSuitableForShortCircuitArgumentsExecution(const DataTypesWithConstInfo & arguments) const override
    {
        return !(IsDataTypeDateOrDateTime<ToDataType> && isNumber(*arguments[0].type));
    }

    using DefaultReturnTypeGetter = std::function<DataTypePtr(const ColumnsWithTypeAndName &)>;
    static DataTypePtr getReturnTypeDefaultImplementationForNulls(const ColumnsWithTypeAndName & arguments, const DefaultReturnTypeGetter & getter)
    {
        NullPresence null_presence = getNullPresense(arguments);

        if (null_presence.has_null_constant)
        {
            return makeNullable(std::make_shared<DataTypeNothing>());
        }
        if (null_presence.has_nullable)
        {
            auto nested_columns = Block(createBlockWithNestedColumns(arguments));
            auto return_type = getter(ColumnsWithTypeAndName(nested_columns.begin(), nested_columns.end()));
            return makeNullable(return_type);
        }

        return getter(arguments);
    }

    DataTypePtr getReturnTypeImpl(const ColumnsWithTypeAndName & arguments) const override
    {
        auto getter = [&] (const auto & args) { return getReturnTypeImplRemovedNullable(args); };
        auto res = getReturnTypeDefaultImplementationForNulls(arguments, getter);
        to_nullable = res->isNullable();
        checked_return_type = true;
        return res;
    }

    DataTypePtr getReturnTypeImplRemovedNullable(const ColumnsWithTypeAndName & arguments) const
    {
        FunctionArgumentDescriptors mandatory_args = {{"Value", nullptr, nullptr, "any type"}};
        FunctionArgumentDescriptors optional_args;

        if constexpr (to_decimal)
        {
            mandatory_args.push_back({"scale", static_cast<FunctionArgumentDescriptor::TypeValidator>(&isNativeInteger), &isColumnConst, "const Integer"});
        }

        if (!to_decimal && isDateTime64<Name, ToDataType>(arguments))
        {
            mandatory_args.push_back({"scale", static_cast<FunctionArgumentDescriptor::TypeValidator>(&isNativeInteger), &isColumnConst, "const Integer"});
        }

        // toString(DateTime or DateTime64, [timezone: String])
        if ((std::is_same_v<Name, NameToString> && !arguments.empty() && (isDateTime64(arguments[0].type) || isDateTime(arguments[0].type)))
            // toUnixTimestamp(value[, timezone : String])
            || std::is_same_v<Name, NameToUnixTimestamp>
            // toDate(value[, timezone : String])
            || std::is_same_v<ToDataType, DataTypeDate> // TODO: shall we allow timestamp argument for toDate? DateTime knows nothing about timezones and this argument is ignored below.
            // toDate32(value[, timezone : String])
            || std::is_same_v<ToDataType, DataTypeDate32>
            // toDateTime(value[, timezone: String])
            || std::is_same_v<ToDataType, DataTypeDateTime>
            // toDateTime64(value, scale : Integer[, timezone: String])
            || std::is_same_v<ToDataType, DataTypeDateTime64>)
        {
            optional_args.push_back({"timezone", static_cast<FunctionArgumentDescriptor::TypeValidator>(&isString), nullptr, "String"});
        }

            validateFunctionArguments(*this, arguments, mandatory_args, optional_args);

        if constexpr (std::is_same_v<ToDataType, DataTypeInterval>)
        {
            return std::make_shared<DataTypeInterval>(Name::kind);
        }
        else if constexpr (to_decimal)
        {
            UInt64 scale = extractToDecimalScale(arguments[1]);

            if constexpr (std::is_same_v<Name, NameToDecimal32>)
                return createDecimalMaxPrecision<Decimal32>(scale);
            else if constexpr (std::is_same_v<Name, NameToDecimal64>)
                return createDecimalMaxPrecision<Decimal64>(scale);
            else if constexpr (std::is_same_v<Name, NameToDecimal128>)
                return createDecimalMaxPrecision<Decimal128>(scale);
            else if constexpr (std::is_same_v<Name, NameToDecimal256>)
                return createDecimalMaxPrecision<Decimal256>(scale);

            throw Exception(ErrorCodes::LOGICAL_ERROR, "Unexpected branch in code of conversion function: it is a bug.");
        }
        else
        {
            // Optional second argument with time zone for DateTime.
            UInt8 timezone_arg_position = 1;
            UInt32 scale [[maybe_unused]] = DataTypeDateTime64::default_scale;

            // DateTime64 requires more arguments: scale and timezone. Since timezone is optional, scale should be first.
            if (isDateTime64<Name, ToDataType>(arguments))
            {
                timezone_arg_position += 1;
                scale = static_cast<UInt32>(arguments[1].column->get64(0));

                if (to_datetime64 || scale != 0) /// toDateTime('xxxx-xx-xx xx:xx:xx', 0) return DateTime
                    return std::make_shared<DataTypeDateTime64>(scale,
                        extractTimeZoneNameFromFunctionArguments(arguments, timezone_arg_position, 0, false));

                return std::make_shared<DataTypeDateTime>(extractTimeZoneNameFromFunctionArguments(arguments, timezone_arg_position, 0, false));
            }

            if constexpr (std::is_same_v<ToDataType, DataTypeDateTime>)
                return std::make_shared<DataTypeDateTime>(extractTimeZoneNameFromFunctionArguments(arguments, timezone_arg_position, 0, false));
            else if constexpr (std::is_same_v<ToDataType, DataTypeDateTime64>)
                throw Exception(ErrorCodes::LOGICAL_ERROR, "Unexpected branch in code of conversion function: it is a bug.");
            else
                return std::make_shared<ToDataType>();
        }
    }

    /// Function actually uses default implementation for nulls,
    /// but we need to know if return type is Nullable or not,
    /// so we use checked_return_type only to intercept the first call to getReturnTypeImpl(...).
    bool useDefaultImplementationForNulls() const override
    {
        bool to_nullable_string = to_nullable && std::is_same_v<ToDataType, DataTypeString>;
        return checked_return_type && !to_nullable_string;
    }

    bool useDefaultImplementationForConstants() const override { return true; }
    ColumnNumbers getArgumentsThatAreAlwaysConstant() const override
    {
        if constexpr (std::is_same_v<ToDataType, DataTypeString>)
            return {};
        else if constexpr (std::is_same_v<ToDataType, DataTypeDateTime64>)
            return {2};
        return {1};
    }
    bool canBeExecutedOnDefaultArguments() const override { return false; }

    ColumnPtr executeImpl(const ColumnsWithTypeAndName & arguments, const DataTypePtr & result_type, size_t input_rows_count) const override
    {
        try
        {
            return executeInternal(arguments, result_type, input_rows_count);
        }
        catch (Exception & e)
        {
            /// More convenient error message.
            if (e.code() == ErrorCodes::ATTEMPT_TO_READ_AFTER_EOF)
            {
                e.addMessage("Cannot parse "
                    + result_type->getName() + " from "
                    + arguments[0].type->getName()
                    + ", because value is too short");
            }
            else if (e.code() == ErrorCodes::CANNOT_PARSE_NUMBER
                || e.code() == ErrorCodes::CANNOT_READ_ARRAY_FROM_TEXT
                || e.code() == ErrorCodes::CANNOT_PARSE_INPUT_ASSERTION_FAILED
                || e.code() == ErrorCodes::CANNOT_PARSE_QUOTED_STRING
                || e.code() == ErrorCodes::CANNOT_PARSE_ESCAPE_SEQUENCE
                || e.code() == ErrorCodes::CANNOT_PARSE_DATE
                || e.code() == ErrorCodes::CANNOT_PARSE_DATETIME
                || e.code() == ErrorCodes::CANNOT_PARSE_UUID
                || e.code() == ErrorCodes::CANNOT_PARSE_IPV4
                || e.code() == ErrorCodes::CANNOT_PARSE_IPV6)
            {
                e.addMessage("Cannot parse "
                    + result_type->getName() + " from "
                    + arguments[0].type->getName());
            }

            throw;
        }
    }

    bool hasInformationAboutMonotonicity() const override
    {
        return Monotonic::has();
    }

    Monotonicity getMonotonicityForRange(const IDataType & type, const Field & left, const Field & right) const override
    {
        return Monotonic::get(type, left, right);
    }

private:
    ContextPtr context;
    mutable bool checked_return_type = false;
    mutable bool to_nullable = false;

    ColumnPtr executeInternal(const ColumnsWithTypeAndName & arguments, const DataTypePtr & result_type, size_t input_rows_count) const
    {
        if (arguments.empty())
            throw Exception(ErrorCodes::TOO_FEW_ARGUMENTS_FOR_FUNCTION, "Function {} expects at least 1 argument", getName());

        if (result_type->onlyNull())
            return result_type->createColumnConstWithDefaultValue(input_rows_count);

        const DataTypePtr from_type = removeNullable(arguments[0].type);
        ColumnPtr result_column;

        FormatSettings::DateTimeOverflowBehavior date_time_overflow_behavior = default_date_time_overflow_behavior;

        if (context)
            date_time_overflow_behavior = context->getSettingsRef()[Setting::date_time_overflow_behavior].value;

        auto call = [&](const auto & types, BehaviourOnErrorFromString from_string_tag) -> bool
        {
            using Types = std::decay_t<decltype(types)>;
            using LeftDataType = typename Types::LeftType;
            using RightDataType = typename Types::RightType;

            if constexpr (IsDataTypeDecimal<RightDataType>)
            {
                if constexpr (std::is_same_v<RightDataType, DataTypeDateTime64>)
                {
                    /// Account for optional timezone argument.
                    if (arguments.size() != 2 && arguments.size() != 3)
                        throw Exception(ErrorCodes::TOO_FEW_ARGUMENTS_FOR_FUNCTION, "Function {} expects 2 or 3 arguments for DataTypeDateTime64.", getName());
                }
                else if (arguments.size() != 2)
                {
                    throw Exception(ErrorCodes::TOO_FEW_ARGUMENTS_FOR_FUNCTION, "Function {} expects 2 arguments for Decimal.", getName());
                }

                const ColumnWithTypeAndName & scale_column = arguments[1];
                UInt32 scale = extractToDecimalScale(scale_column);

                switch (date_time_overflow_behavior)
                {
                    case FormatSettings::DateTimeOverflowBehavior::Throw:
                        result_column = ConvertImpl<LeftDataType, RightDataType, Name, FormatSettings::DateTimeOverflowBehavior::Throw>::execute(arguments, result_type, input_rows_count, from_string_tag, scale);
                        break;
                    case FormatSettings::DateTimeOverflowBehavior::Ignore:
                        result_column = ConvertImpl<LeftDataType, RightDataType, Name, FormatSettings::DateTimeOverflowBehavior::Ignore>::execute(arguments, result_type, input_rows_count, from_string_tag, scale);
                        break;
                    case FormatSettings::DateTimeOverflowBehavior::Saturate:
                        result_column = ConvertImpl<LeftDataType, RightDataType, Name, FormatSettings::DateTimeOverflowBehavior::Saturate>::execute(arguments, result_type, input_rows_count, from_string_tag, scale);
                        break;
                }
            }
            else if constexpr (IsDataTypeDateOrDateTime<RightDataType> && std::is_same_v<LeftDataType, DataTypeDateTime64>)
            {
                const auto * dt64 = assert_cast<const DataTypeDateTime64 *>(arguments[0].type.get());
                switch (date_time_overflow_behavior)
                {
                    case FormatSettings::DateTimeOverflowBehavior::Throw:
                        result_column = ConvertImpl<LeftDataType, RightDataType, Name, FormatSettings::DateTimeOverflowBehavior::Throw>::execute(arguments, result_type, input_rows_count, from_string_tag, dt64->getScale());
                        break;
                    case FormatSettings::DateTimeOverflowBehavior::Ignore:
                        result_column = ConvertImpl<LeftDataType, RightDataType, Name, FormatSettings::DateTimeOverflowBehavior::Ignore>::execute(arguments, result_type, input_rows_count, from_string_tag, dt64->getScale());
                        break;
                    case FormatSettings::DateTimeOverflowBehavior::Saturate:
                        result_column = ConvertImpl<LeftDataType, RightDataType, Name, FormatSettings::DateTimeOverflowBehavior::Saturate>::execute(arguments, result_type, input_rows_count, from_string_tag, dt64->getScale());
                        break;
                }
            }
            else if constexpr ((IsDataTypeNumber<LeftDataType>
                                || IsDataTypeDateOrDateTime<LeftDataType>)&&IsDataTypeDateOrDateTime<RightDataType>)
            {
#define GENERATE_OVERFLOW_MODE_CASE(OVERFLOW_MODE) \
    case FormatSettings::DateTimeOverflowBehavior::OVERFLOW_MODE: \
        result_column = ConvertImpl<LeftDataType, RightDataType, Name, FormatSettings::DateTimeOverflowBehavior::OVERFLOW_MODE>::execute( \
            arguments, result_type, input_rows_count, from_string_tag); \
        break;
                switch (date_time_overflow_behavior)
                {
                    GENERATE_OVERFLOW_MODE_CASE(Throw)
                    GENERATE_OVERFLOW_MODE_CASE(Ignore)
                    GENERATE_OVERFLOW_MODE_CASE(Saturate)
                }

#undef GENERATE_OVERFLOW_MODE_CASE
            }
            else if constexpr (IsDataTypeDecimalOrNumber<LeftDataType> && IsDataTypeDecimalOrNumber<RightDataType>)
            {
                using LeftT = typename LeftDataType::FieldType;
                using RightT = typename RightDataType::FieldType;

                static constexpr bool bad_left =
                    is_decimal<LeftT> || is_floating_point<LeftT> || is_big_int_v<LeftT> || is_signed_v<LeftT>;
                static constexpr bool bad_right =
                    is_decimal<RightT> || is_floating_point<RightT> || is_big_int_v<RightT> || is_signed_v<RightT>;

                /// Disallow int vs UUID conversion (but support int vs UInt128 conversion)
                if constexpr ((bad_left && std::is_same_v<RightDataType, DataTypeUUID>) ||
                              (bad_right && std::is_same_v<LeftDataType, DataTypeUUID>))
                {
                    throw Exception(ErrorCodes::CANNOT_CONVERT_TYPE, "Wrong UUID conversion");
                }
                else
                {
                    result_column = ConvertImpl<LeftDataType, RightDataType, Name>::execute(
                        arguments, result_type, input_rows_count, from_string_tag);
                }
            }
            else
                result_column = ConvertImpl<LeftDataType, RightDataType, Name>::execute(arguments, result_type, input_rows_count, from_string_tag);

            return true;
        };

        if constexpr (mightBeDateTime<Name, ToDataType>())
        {
            if (isDateTime64<Name, ToDataType>(arguments))
            {
                /// For toDateTime('xxxx-xx-xx xx:xx:xx.00', 2[, 'timezone']) we need to it convert to DateTime64
                const ColumnWithTypeAndName & scale_column = arguments[1];
                UInt32 scale = extractToDecimalScale(scale_column);

                if (to_datetime64 || scale != 0) /// When scale = 0, the data type is DateTime otherwise the data type is DateTime64
                {
                    if (!callOnIndexAndDataType<DataTypeDateTime64>(
                            from_type->getTypeId(), call, BehaviourOnErrorFromString::ConvertDefaultBehaviorTag))
                        throw Exception(
                            ErrorCodes::ILLEGAL_TYPE_OF_ARGUMENT,
                            "Illegal type {} of argument of function {}",
                            arguments[0].type->getName(),
                            getName());

                    return result_column;
                }
            }
        }

        if constexpr (std::is_same_v<ToDataType, DataTypeString>)
        {
            if (from_type->getCustomSerialization())
                return ConvertImplGenericToString<ColumnString>::execute(arguments, result_type, input_rows_count, context);
        }

        bool done = false;
        if constexpr (is_any_of<ToDataType, DataTypeString, DataTypeFixedString>)
        {
            done = callOnIndexAndDataType<ToDataType>(from_type->getTypeId(), call, BehaviourOnErrorFromString::ConvertDefaultBehaviorTag);
        }
        else
        {
            bool cast_ipv4_ipv6_default_on_conversion_error = false;
            if constexpr (is_any_of<ToDataType, DataTypeIPv4, DataTypeIPv6>)
            {
                if (context && (cast_ipv4_ipv6_default_on_conversion_error = context->getSettingsRef()[Setting::cast_ipv4_ipv6_default_on_conversion_error]))
                    done = callOnIndexAndDataType<ToDataType>(from_type->getTypeId(), call, BehaviourOnErrorFromString::ConvertReturnZeroOnErrorTag);
            }

            if (!cast_ipv4_ipv6_default_on_conversion_error)
            {
                /// We should use ConvertFromStringExceptionMode::Null mode when converting from String (or FixedString)
                /// to Nullable type, to avoid 'value is too short' error on attempt to parse empty string from NULL values.
                if (to_nullable && WhichDataType(from_type).isStringOrFixedString())
                    done = callOnIndexAndDataType<ToDataType>(from_type->getTypeId(), call, BehaviourOnErrorFromString::ConvertReturnNullOnErrorTag);
                else
                    done = callOnIndexAndDataType<ToDataType>(from_type->getTypeId(), call, BehaviourOnErrorFromString::ConvertDefaultBehaviorTag);
            }

            if constexpr (std::is_same_v<ToDataType, DataTypeInterval>)
                if (WhichDataType(from_type).isInterval())
                    done = callOnIndexAndDataType<ToDataType>(from_type->getTypeId(), call, BehaviourOnErrorFromString::ConvertDefaultBehaviorTag);
        }

        if (!done)
        {
            /// Generic conversion of any type to String.
            if (std::is_same_v<ToDataType, DataTypeString>)
            {
                return ConvertImplGenericToString<ColumnString>::execute(arguments, result_type, input_rows_count, context);
            }
            else
                throw Exception(ErrorCodes::ILLEGAL_TYPE_OF_ARGUMENT, "Illegal type {} of argument of function {}",
                    arguments[0].type->getName(), getName());
        }

        return result_column;
    }
};


/** Function toTOrZero (where T is number of date or datetime type):
  *  try to convert from String to type T through parsing,
  *  if cannot parse, return default value instead of throwing exception.
  * Function toTOrNull will return Nullable type with NULL when cannot parse.
  * NOTE Also need to implement tryToUnixTimestamp with timezone.
  */
template <typename ToDataType, typename Name,
    ConvertFromStringExceptionMode exception_mode,
    ConvertFromStringParsingMode parsing_mode = ConvertFromStringParsingMode::Normal>
class FunctionConvertFromString : public IFunction
{
public:
    static constexpr auto name = Name::name;
    static constexpr bool to_datetime64 = std::is_same_v<ToDataType, DataTypeDateTime64>;
    static constexpr bool to_decimal = IsDataTypeDecimal<ToDataType> && !to_datetime64;

    static FunctionPtr create(ContextPtr) { return std::make_shared<FunctionConvertFromString>(); }

    String getName() const override
    {
        return name;
    }

    bool isVariadic() const override { return true; }
    bool isSuitableForShortCircuitArgumentsExecution(const DataTypesWithConstInfo & /*arguments*/) const override { return true; }
    size_t getNumberOfArguments() const override { return 0; }

    bool useDefaultImplementationForConstants() const override { return true; }
    bool canBeExecutedOnDefaultArguments() const override { return false; }

    ColumnNumbers getArgumentsThatAreAlwaysConstant() const override { return {1}; }

    DataTypePtr getReturnTypeImpl(const ColumnsWithTypeAndName & arguments) const override
    {
        DataTypePtr res;

        if (isDateTime64<Name, ToDataType>(arguments))
        {
            validateFunctionArguments(*this, arguments,
                FunctionArgumentDescriptors{{"string", static_cast<FunctionArgumentDescriptor::TypeValidator>(&isStringOrFixedString), nullptr, "String or FixedString"}},
                // optional
                FunctionArgumentDescriptors{
                    {"precision", static_cast<FunctionArgumentDescriptor::TypeValidator>(&isUInt8), isColumnConst, "const UInt8"},
                    {"timezone", static_cast<FunctionArgumentDescriptor::TypeValidator>(&isStringOrFixedString), isColumnConst, "const String or FixedString"},
                });

            UInt64 scale = to_datetime64 ? DataTypeDateTime64::default_scale : 0;
            if (arguments.size() > 1)
                scale = extractToDecimalScale(arguments[1]);
            const auto timezone = extractTimeZoneNameFromFunctionArguments(arguments, 2, 0, false);

            res = scale == 0 ? res = std::make_shared<DataTypeDateTime>(timezone) : std::make_shared<DataTypeDateTime64>(scale, timezone);
        }
        else
        {
            if ((arguments.size() != 1 && arguments.size() != 2) || (to_decimal && arguments.size() != 2))
                throw Exception(ErrorCodes::NUMBER_OF_ARGUMENTS_DOESNT_MATCH,
                    "Number of arguments for function {} doesn't match: passed {}, should be 1 or 2. "
                    "Second argument only make sense for DateTime (time zone, optional) and Decimal (scale).",
                    getName(), arguments.size());

            if (!isStringOrFixedString(arguments[0].type))
            {
                if (this->getName().find("OrZero") != std::string::npos ||
                    this->getName().find("OrNull") != std::string::npos)
                    throw Exception(ErrorCodes::ILLEGAL_TYPE_OF_ARGUMENT, "Illegal type {} of first argument of function {}. "
                            "Conversion functions with postfix 'OrZero' or 'OrNull' should take String argument",
                            arguments[0].type->getName(), getName());
                else
                    throw Exception(ErrorCodes::ILLEGAL_TYPE_OF_ARGUMENT, "Illegal type {} of first argument of function {}",
                            arguments[0].type->getName(), getName());
            }

            if (arguments.size() == 2)
            {
                if constexpr (std::is_same_v<ToDataType, DataTypeDateTime>)
                {
                    if (!isString(arguments[1].type))
                        throw Exception(ErrorCodes::ILLEGAL_TYPE_OF_ARGUMENT, "Illegal type {} of 2nd argument of function {}",
                            arguments[1].type->getName(), getName());
                }
                else if constexpr (to_decimal)
                {
                    if (!isInteger(arguments[1].type))
                        throw Exception(ErrorCodes::ILLEGAL_TYPE_OF_ARGUMENT, "Illegal type {} of 2nd argument of function {}",
                            arguments[1].type->getName(), getName());
                    if (!arguments[1].column)
                        throw Exception(ErrorCodes::ILLEGAL_COLUMN, "Second argument for function {} must be constant", getName());
                }
                else
                {
                    throw Exception(ErrorCodes::NUMBER_OF_ARGUMENTS_DOESNT_MATCH,
                        "Number of arguments for function {} doesn't match: passed {}, should be 1. "
                        "Second argument makes sense only for DateTime and Decimal.",
                        getName(), arguments.size());
                }
            }

            if constexpr (std::is_same_v<ToDataType, DataTypeDateTime>)
                res = std::make_shared<DataTypeDateTime>(extractTimeZoneNameFromFunctionArguments(arguments, 1, 0, false));
            else if constexpr (std::is_same_v<ToDataType, DataTypeDateTime64>)
                throw Exception(ErrorCodes::LOGICAL_ERROR, "MaterializedMySQL is a bug.");
            else if constexpr (to_decimal)
            {
                UInt64 scale = extractToDecimalScale(arguments[1]);
                res = createDecimalMaxPrecision<typename ToDataType::FieldType>(scale);
                if (!res)
                    throw Exception(ErrorCodes::LOGICAL_ERROR, "Something wrong with toDecimalNNOrZero() or toDecimalNNOrNull()");
            }
            else
                res = std::make_shared<ToDataType>();
        }

        if constexpr (exception_mode == ConvertFromStringExceptionMode::Null)
            res = std::make_shared<DataTypeNullable>(res);

        return res;
    }

    template <typename ConvertToDataType>
    ColumnPtr executeInternal(const ColumnsWithTypeAndName & arguments, const DataTypePtr & result_type, size_t input_rows_count, UInt32 scale) const
    {
        const IDataType * from_type = arguments[0].type.get();

        if (checkAndGetDataType<DataTypeString>(from_type))
        {
            return ConvertThroughParsing<DataTypeString, ConvertToDataType, Name, exception_mode, parsing_mode>::execute(
                arguments, result_type, input_rows_count, scale);
        }
        else if (checkAndGetDataType<DataTypeFixedString>(from_type))
        {
            return ConvertThroughParsing<DataTypeFixedString, ConvertToDataType, Name, exception_mode, parsing_mode>::execute(
                arguments, result_type, input_rows_count, scale);
        }

        return nullptr;
    }

    ColumnPtr executeImpl(const ColumnsWithTypeAndName & arguments, const DataTypePtr & result_type, size_t input_rows_count) const override
    {
        ColumnPtr result_column;

        if constexpr (to_decimal)
        {
            result_column = executeInternal<ToDataType>(arguments, result_type, input_rows_count,
                assert_cast<const ToDataType &>(*removeNullable(result_type)).getScale());
        }
        else if constexpr (mightBeDateTime<Name, ToDataType>())
        {
            if (isDateTime64<Name, ToDataType>(arguments))
            {
                UInt64 scale = to_datetime64 ? DataTypeDateTime64::default_scale : 0;
                if (arguments.size() > 1)
                    scale = extractToDecimalScale(arguments[1]);

                if (scale == 0)
                {
                    result_column = executeInternal<DataTypeDateTime>(arguments, result_type, input_rows_count, 0);
                }
                else
                {
                    result_column
                        = executeInternal<DataTypeDateTime64>(arguments, result_type, input_rows_count, static_cast<UInt32>(scale));
                }
            }
            else
            {
                result_column = executeInternal<ToDataType>(arguments, result_type, input_rows_count, 0);
            }
        }
        else
        {
            result_column = executeInternal<ToDataType>(arguments, result_type, input_rows_count, 0);
        }

        if (!result_column)
            throw Exception(ErrorCodes::ILLEGAL_TYPE_OF_ARGUMENT, "Illegal type {} of argument of function {}. "
                "Only String or FixedString argument is accepted for try-conversion function. For other arguments, "
                "use function without 'orZero' or 'orNull'.", arguments[0].type->getName(), getName());

        return result_column;
    }
};


/// Monotonicity.

struct PositiveMonotonicity
{
    static bool has() { return true; }
    static IFunction::Monotonicity get(const IDataType &, const Field &, const Field &)
    {
        return { .is_monotonic = true };
    }
};

struct UnknownMonotonicity
{
    static bool has() { return false; }
    static IFunction::Monotonicity get(const IDataType &, const Field &, const Field &)
    {
        return { };
    }
};

template <typename T>
struct ToNumberMonotonicity
{
    static bool has() { return true; }

    static UInt64 divideByRangeOfType(UInt64 x)
    {
        if constexpr (sizeof(T) < sizeof(UInt64))
            return x >> (sizeof(T) * 8);
        else
            return 0;
    }

    static IFunction::Monotonicity get(const IDataType & type, const Field & left, const Field & right)
    {
        if (!type.isValueRepresentedByNumber())
            return {};

        /// If type is same, the conversion is always monotonic.
        /// (Enum has separate case, because it is different data type)
        if (checkAndGetDataType<DataTypeNumber<T>>(&type) ||
            checkAndGetDataType<DataTypeEnum<T>>(&type))
            return { .is_monotonic = true, .is_always_monotonic = true };

        /// Float cases.

        /// When converting to Float, the conversion is always monotonic.
        if constexpr (is_floating_point<T>)
            return { .is_monotonic = true, .is_always_monotonic = true };

        const auto * low_cardinality = typeid_cast<const DataTypeLowCardinality *>(&type);
        const IDataType * low_cardinality_dictionary_type = nullptr;
        if (low_cardinality)
            low_cardinality_dictionary_type = low_cardinality->getDictionaryType().get();

        WhichDataType which_type(type);
        WhichDataType which_inner_type = low_cardinality
            ? WhichDataType(low_cardinality_dictionary_type)
            : WhichDataType(type);

        /// If converting from Float, for monotonicity, arguments must fit in range of result type.
        if (which_inner_type.isFloat())
        {
            if (left.isNull() || right.isNull())
                return {};

            Float64 left_float = left.safeGet<Float64>();
            Float64 right_float = right.safeGet<Float64>();

            if (left_float >= static_cast<Float64>(std::numeric_limits<T>::min())
                && left_float <= static_cast<Float64>(std::numeric_limits<T>::max())
                && right_float >= static_cast<Float64>(std::numeric_limits<T>::min())
                && right_float <= static_cast<Float64>(std::numeric_limits<T>::max()))
                return { .is_monotonic = true };

            return {};
        }

        /// Integer cases.

        /// Only support types represented by native integers.
        /// It can be extended to big integers, decimals and DateTime64 later.
        /// By the way, NULLs are representing unbounded ranges.
        if (!((left.isNull() || left.getType() == Field::Types::UInt64 || left.getType() == Field::Types::Int64)
            && (right.isNull() || right.getType() == Field::Types::UInt64 || right.getType() == Field::Types::Int64)))
            return {};

        const bool from_is_unsigned = type.isValueRepresentedByUnsignedInteger();
        const bool to_is_unsigned = is_unsigned_v<T>;

        const size_t size_of_from = type.getSizeOfValueInMemory();
        const size_t size_of_to = sizeof(T);

        const bool left_in_first_half = left.isNull()
            ? from_is_unsigned
            : (left.safeGet<Int64>() >= 0);

        const bool right_in_first_half = right.isNull()
            ? !from_is_unsigned
            : (right.safeGet<Int64>() >= 0);

        /// Size of type is the same.
        if (size_of_from == size_of_to)
        {
            if (from_is_unsigned == to_is_unsigned)
                return { .is_monotonic = true, .is_always_monotonic = true };

            if (left_in_first_half == right_in_first_half)
                return { .is_monotonic = true };

            return {};
        }

        /// Size of type is expanded.
        if (size_of_from < size_of_to)
        {
            if (from_is_unsigned == to_is_unsigned)
                return { .is_monotonic = true, .is_always_monotonic = true };

            if (!to_is_unsigned)
                return { .is_monotonic = true, .is_always_monotonic = true };

            /// signed -> unsigned. If arguments from the same half, then function is monotonic.
            if (left_in_first_half == right_in_first_half)
                return { .is_monotonic = true };

            return {};
        }

        /// Size of type is shrunk.
        if (size_of_from > size_of_to)
        {
            /// Function cannot be monotonic on unbounded ranges.
            if (left.isNull() || right.isNull())
                return {};

            /// Function cannot be monotonic when left and right are not on the same ranges.
            if (divideByRangeOfType(left.safeGet<UInt64>()) != divideByRangeOfType(right.safeGet<UInt64>()))
                return {};

            if (to_is_unsigned)
                return { .is_monotonic = true };
            else
            {
                // If To is signed, it's possible that the signedness is different after conversion. So we check it explicitly.
                const bool is_monotonic = (T(left.safeGet<UInt64>()) >= 0) == (T(right.safeGet<UInt64>()) >= 0);

                return { .is_monotonic = is_monotonic };
            }
        }

        UNREACHABLE();
    }
};

struct ToDateMonotonicity
{
    static bool has() { return true; }

    static IFunction::Monotonicity get(const IDataType & type, const Field & left, const Field & right)
    {
        auto which = WhichDataType(type);
        if (which.isDateOrDate32() || which.isDateTime() || which.isDateTime64() || which.isInt8() || which.isInt16() || which.isUInt8()
            || which.isUInt16())
        {
            return {.is_monotonic = true, .is_always_monotonic = true};
        }
        else if (
            ((left.getType() == Field::Types::UInt64 || left.isNull()) && (right.getType() == Field::Types::UInt64 || right.isNull())
             && ((left.isNull() || left.safeGet<UInt64>() < 0xFFFF) && (right.isNull() || right.safeGet<UInt64>() >= 0xFFFF)))
            || ((left.getType() == Field::Types::Int64 || left.isNull()) && (right.getType() == Field::Types::Int64 || right.isNull())
                && ((left.isNull() || left.safeGet<Int64>() < 0xFFFF) && (right.isNull() || right.safeGet<Int64>() >= 0xFFFF)))
            || ((
                (left.getType() == Field::Types::Float64 || left.isNull())
                && (right.getType() == Field::Types::Float64 || right.isNull())
                && ((left.isNull() || left.safeGet<Float64>() < 0xFFFF) && (right.isNull() || right.safeGet<Float64>() >= 0xFFFF))))
            || !isNativeNumber(type))
        {
            return {};
        }
        else
        {
            return {.is_monotonic = true, .is_always_monotonic = true};
        }
    }
};

struct ToDateTimeMonotonicity
{
    static bool has() { return true; }

    static IFunction::Monotonicity get(const IDataType & type, const Field &, const Field &)
    {
        if (type.isValueRepresentedByNumber())
            return {.is_monotonic = true, .is_always_monotonic = true};
        else
            return {};
    }
};

/** The monotonicity for the `toString` function is mainly determined for test purposes.
  * It is doubtful that anyone is looking to optimize queries with conditions `toString(CounterID) = 34`.
  */
struct ToStringMonotonicity
{
    static bool has() { return true; }

    static IFunction::Monotonicity get(const IDataType & type, const Field & left, const Field & right)
    {
        IFunction::Monotonicity positive{ .is_monotonic = true };
        IFunction::Monotonicity not_monotonic;

        const auto * type_ptr = &type;
        if (const auto * low_cardinality_type = checkAndGetDataType<DataTypeLowCardinality>(type_ptr))
            type_ptr = low_cardinality_type->getDictionaryType().get();

        /// Order on enum values (which is the order on integers) is completely arbitrary in respect to the order on strings.
        if (WhichDataType(type).isEnum())
            return not_monotonic;

        /// `toString` function is monotonous if the argument is Date or Date32 or DateTime or String, or non-negative numbers with the same number of symbols.
        if (checkDataTypes<DataTypeDate, DataTypeDate32, DataTypeDateTime, DataTypeString>(type_ptr))
            return positive;

        if (left.isNull() || right.isNull())
            return {};

        if (left.getType() == Field::Types::UInt64
            && right.getType() == Field::Types::UInt64)
        {
            return (left.safeGet<Int64>() == 0 && right.safeGet<Int64>() == 0)
                || (floor(log10(left.safeGet<UInt64>())) == floor(log10(right.safeGet<UInt64>())))
                ? positive : not_monotonic;
        }

        if (left.getType() == Field::Types::Int64
            && right.getType() == Field::Types::Int64)
        {
            return (left.safeGet<Int64>() == 0 && right.safeGet<Int64>() == 0)
                || (left.safeGet<Int64>() > 0 && right.safeGet<Int64>() > 0 && floor(log10(left.safeGet<Int64>())) == floor(log10(right.safeGet<Int64>())))
                ? positive : not_monotonic;
        }

        return not_monotonic;
    }
};


struct NameToUInt8 { static constexpr auto name = "toUInt8"; };
struct NameToUInt16 { static constexpr auto name = "toUInt16"; };
struct NameToUInt32 { static constexpr auto name = "toUInt32"; };
struct NameToUInt64 { static constexpr auto name = "toUInt64"; };
struct NameToUInt128 { static constexpr auto name = "toUInt128"; };
struct NameToUInt256 { static constexpr auto name = "toUInt256"; };
struct NameToInt8 { static constexpr auto name = "toInt8"; };
struct NameToInt16 { static constexpr auto name = "toInt16"; };
struct NameToInt32 { static constexpr auto name = "toInt32"; };
struct NameToInt64 { static constexpr auto name = "toInt64"; };
struct NameToInt128 { static constexpr auto name = "toInt128"; };
struct NameToInt256 { static constexpr auto name = "toInt256"; };
struct NameToBFloat16 { static constexpr auto name = "toBFloat16"; };
struct NameToFloat32 { static constexpr auto name = "toFloat32"; };
struct NameToFloat64 { static constexpr auto name = "toFloat64"; };
struct NameToUUID { static constexpr auto name = "toUUID"; };
struct NameToIPv4 { static constexpr auto name = "toIPv4"; };
struct NameToIPv6 { static constexpr auto name = "toIPv6"; };

using FunctionToUInt8 = FunctionConvert<DataTypeUInt8, NameToUInt8, ToNumberMonotonicity<UInt8>>;
using FunctionToUInt16 = FunctionConvert<DataTypeUInt16, NameToUInt16, ToNumberMonotonicity<UInt16>>;
using FunctionToUInt32 = FunctionConvert<DataTypeUInt32, NameToUInt32, ToNumberMonotonicity<UInt32>>;
using FunctionToUInt64 = FunctionConvert<DataTypeUInt64, NameToUInt64, ToNumberMonotonicity<UInt64>>;
using FunctionToUInt128 = FunctionConvert<DataTypeUInt128, NameToUInt128, ToNumberMonotonicity<UInt128>>;
using FunctionToUInt256 = FunctionConvert<DataTypeUInt256, NameToUInt256, ToNumberMonotonicity<UInt256>>;
using FunctionToInt8 = FunctionConvert<DataTypeInt8, NameToInt8, ToNumberMonotonicity<Int8>>;
using FunctionToInt16 = FunctionConvert<DataTypeInt16, NameToInt16, ToNumberMonotonicity<Int16>>;
using FunctionToInt32 = FunctionConvert<DataTypeInt32, NameToInt32, ToNumberMonotonicity<Int32>>;
using FunctionToInt64 = FunctionConvert<DataTypeInt64, NameToInt64, ToNumberMonotonicity<Int64>>;
using FunctionToInt128 = FunctionConvert<DataTypeInt128, NameToInt128, ToNumberMonotonicity<Int128>>;
using FunctionToInt256 = FunctionConvert<DataTypeInt256, NameToInt256, ToNumberMonotonicity<Int256>>;
using FunctionToBFloat16 = FunctionConvert<DataTypeBFloat16, NameToBFloat16, ToNumberMonotonicity<BFloat16>>;
using FunctionToFloat32 = FunctionConvert<DataTypeFloat32, NameToFloat32, ToNumberMonotonicity<Float32>>;
using FunctionToFloat64 = FunctionConvert<DataTypeFloat64, NameToFloat64, ToNumberMonotonicity<Float64>>;

using FunctionToDate = FunctionConvert<DataTypeDate, NameToDate, ToDateMonotonicity>;

using FunctionToDate32 = FunctionConvert<DataTypeDate32, NameToDate32, ToDateMonotonicity>;

using FunctionToDateTime = FunctionConvert<DataTypeDateTime, NameToDateTime, ToDateTimeMonotonicity>;

using FunctionToDateTime32 = FunctionConvert<DataTypeDateTime, NameToDateTime32, ToDateTimeMonotonicity>;

using FunctionToDateTime64 = FunctionConvert<DataTypeDateTime64, NameToDateTime64, ToDateTimeMonotonicity>;

using FunctionToUUID = FunctionConvert<DataTypeUUID, NameToUUID, ToNumberMonotonicity<UInt128>>;
using FunctionToIPv4 = FunctionConvert<DataTypeIPv4, NameToIPv4, ToNumberMonotonicity<UInt32>>;
using FunctionToIPv6 = FunctionConvert<DataTypeIPv6, NameToIPv6, ToNumberMonotonicity<UInt128>>;
using FunctionToString = FunctionConvert<DataTypeString, NameToString, ToStringMonotonicity>;
using FunctionToUnixTimestamp = FunctionConvert<DataTypeUInt32, NameToUnixTimestamp, ToNumberMonotonicity<UInt32>>;
using FunctionToDecimal32 = FunctionConvert<DataTypeDecimal<Decimal32>, NameToDecimal32, UnknownMonotonicity>;
using FunctionToDecimal64 = FunctionConvert<DataTypeDecimal<Decimal64>, NameToDecimal64, UnknownMonotonicity>;
using FunctionToDecimal128 = FunctionConvert<DataTypeDecimal<Decimal128>, NameToDecimal128, UnknownMonotonicity>;
using FunctionToDecimal256 = FunctionConvert<DataTypeDecimal<Decimal256>, NameToDecimal256, UnknownMonotonicity>;

template <typename DataType, FormatSettings::DateTimeOverflowBehavior date_time_overflow_behavior = default_date_time_overflow_behavior> struct FunctionTo;

template <> struct FunctionTo<DataTypeUInt8> { using Type = FunctionToUInt8; };
template <> struct FunctionTo<DataTypeUInt16> { using Type = FunctionToUInt16; };
template <> struct FunctionTo<DataTypeUInt32> { using Type = FunctionToUInt32; };
template <> struct FunctionTo<DataTypeUInt64> { using Type = FunctionToUInt64; };
template <> struct FunctionTo<DataTypeUInt128> { using Type = FunctionToUInt128; };
template <> struct FunctionTo<DataTypeUInt256> { using Type = FunctionToUInt256; };
template <> struct FunctionTo<DataTypeInt8> { using Type = FunctionToInt8; };
template <> struct FunctionTo<DataTypeInt16> { using Type = FunctionToInt16; };
template <> struct FunctionTo<DataTypeInt32> { using Type = FunctionToInt32; };
template <> struct FunctionTo<DataTypeInt64> { using Type = FunctionToInt64; };
template <> struct FunctionTo<DataTypeInt128> { using Type = FunctionToInt128; };
template <> struct FunctionTo<DataTypeInt256> { using Type = FunctionToInt256; };
template <> struct FunctionTo<DataTypeBFloat16> { using Type = FunctionToBFloat16; };
template <> struct FunctionTo<DataTypeFloat32> { using Type = FunctionToFloat32; };
template <> struct FunctionTo<DataTypeFloat64> { using Type = FunctionToFloat64; };

template <FormatSettings::DateTimeOverflowBehavior date_time_overflow_behavior>
struct FunctionTo<DataTypeDate, date_time_overflow_behavior> { using Type = FunctionToDate; };

template <FormatSettings::DateTimeOverflowBehavior date_time_overflow_behavior>
struct FunctionTo<DataTypeDate32, date_time_overflow_behavior> { using Type = FunctionToDate32; };

template <FormatSettings::DateTimeOverflowBehavior date_time_overflow_behavior>
struct FunctionTo<DataTypeDateTime, date_time_overflow_behavior> { using Type = FunctionToDateTime; };

template <FormatSettings::DateTimeOverflowBehavior date_time_overflow_behavior>
struct FunctionTo<DataTypeDateTime64, date_time_overflow_behavior> { using Type = FunctionToDateTime64; };

template <> struct FunctionTo<DataTypeUUID> { using Type = FunctionToUUID; };
template <> struct FunctionTo<DataTypeIPv4> { using Type = FunctionToIPv4; };
template <> struct FunctionTo<DataTypeIPv6> { using Type = FunctionToIPv6; };
template <> struct FunctionTo<DataTypeString> { using Type = FunctionToString; };
template <> struct FunctionTo<DataTypeFixedString> { using Type = FunctionToFixedString; };
template <> struct FunctionTo<DataTypeDecimal<Decimal32>> { using Type = FunctionToDecimal32; };
template <> struct FunctionTo<DataTypeDecimal<Decimal64>> { using Type = FunctionToDecimal64; };
template <> struct FunctionTo<DataTypeDecimal<Decimal128>> { using Type = FunctionToDecimal128; };
template <> struct FunctionTo<DataTypeDecimal<Decimal256>> { using Type = FunctionToDecimal256; };

template <typename FieldType> struct FunctionTo<DataTypeEnum<FieldType>>
    : FunctionTo<DataTypeNumber<FieldType>>
{
};

struct NameToUInt8OrZero { static constexpr auto name = "toUInt8OrZero"; };
struct NameToUInt16OrZero { static constexpr auto name = "toUInt16OrZero"; };
struct NameToUInt32OrZero { static constexpr auto name = "toUInt32OrZero"; };
struct NameToUInt64OrZero { static constexpr auto name = "toUInt64OrZero"; };
struct NameToUInt128OrZero { static constexpr auto name = "toUInt128OrZero"; };
struct NameToUInt256OrZero { static constexpr auto name = "toUInt256OrZero"; };
struct NameToInt8OrZero { static constexpr auto name = "toInt8OrZero"; };
struct NameToInt16OrZero { static constexpr auto name = "toInt16OrZero"; };
struct NameToInt32OrZero { static constexpr auto name = "toInt32OrZero"; };
struct NameToInt64OrZero { static constexpr auto name = "toInt64OrZero"; };
struct NameToInt128OrZero { static constexpr auto name = "toInt128OrZero"; };
struct NameToInt256OrZero { static constexpr auto name = "toInt256OrZero"; };
struct NameToBFloat16OrZero { static constexpr auto name = "toBFloat16OrZero"; };
struct NameToFloat32OrZero { static constexpr auto name = "toFloat32OrZero"; };
struct NameToFloat64OrZero { static constexpr auto name = "toFloat64OrZero"; };
struct NameToDateOrZero { static constexpr auto name = "toDateOrZero"; };
struct NameToDate32OrZero { static constexpr auto name = "toDate32OrZero"; };
struct NameToDateTimeOrZero { static constexpr auto name = "toDateTimeOrZero"; };
struct NameToDateTime64OrZero { static constexpr auto name = "toDateTime64OrZero"; };
struct NameToDecimal32OrZero { static constexpr auto name = "toDecimal32OrZero"; };
struct NameToDecimal64OrZero { static constexpr auto name = "toDecimal64OrZero"; };
struct NameToDecimal128OrZero { static constexpr auto name = "toDecimal128OrZero"; };
struct NameToDecimal256OrZero { static constexpr auto name = "toDecimal256OrZero"; };
struct NameToUUIDOrZero { static constexpr auto name = "toUUIDOrZero"; };
struct NameToIPv4OrZero { static constexpr auto name = "toIPv4OrZero"; };
struct NameToIPv6OrZero { static constexpr auto name = "toIPv6OrZero"; };

using FunctionToUInt8OrZero = FunctionConvertFromString<DataTypeUInt8, NameToUInt8OrZero, ConvertFromStringExceptionMode::Zero>;
using FunctionToUInt16OrZero = FunctionConvertFromString<DataTypeUInt16, NameToUInt16OrZero, ConvertFromStringExceptionMode::Zero>;
using FunctionToUInt32OrZero = FunctionConvertFromString<DataTypeUInt32, NameToUInt32OrZero, ConvertFromStringExceptionMode::Zero>;
using FunctionToUInt64OrZero = FunctionConvertFromString<DataTypeUInt64, NameToUInt64OrZero, ConvertFromStringExceptionMode::Zero>;
using FunctionToUInt128OrZero = FunctionConvertFromString<DataTypeUInt128, NameToUInt128OrZero, ConvertFromStringExceptionMode::Zero>;
using FunctionToUInt256OrZero = FunctionConvertFromString<DataTypeUInt256, NameToUInt256OrZero, ConvertFromStringExceptionMode::Zero>;
using FunctionToInt8OrZero = FunctionConvertFromString<DataTypeInt8, NameToInt8OrZero, ConvertFromStringExceptionMode::Zero>;
using FunctionToInt16OrZero = FunctionConvertFromString<DataTypeInt16, NameToInt16OrZero, ConvertFromStringExceptionMode::Zero>;
using FunctionToInt32OrZero = FunctionConvertFromString<DataTypeInt32, NameToInt32OrZero, ConvertFromStringExceptionMode::Zero>;
using FunctionToInt64OrZero = FunctionConvertFromString<DataTypeInt64, NameToInt64OrZero, ConvertFromStringExceptionMode::Zero>;
using FunctionToInt128OrZero = FunctionConvertFromString<DataTypeInt128, NameToInt128OrZero, ConvertFromStringExceptionMode::Zero>;
using FunctionToInt256OrZero = FunctionConvertFromString<DataTypeInt256, NameToInt256OrZero, ConvertFromStringExceptionMode::Zero>;
using FunctionToBFloat16OrZero = FunctionConvertFromString<DataTypeBFloat16, NameToBFloat16OrZero, ConvertFromStringExceptionMode::Zero>;
using FunctionToFloat32OrZero = FunctionConvertFromString<DataTypeFloat32, NameToFloat32OrZero, ConvertFromStringExceptionMode::Zero>;
using FunctionToFloat64OrZero = FunctionConvertFromString<DataTypeFloat64, NameToFloat64OrZero, ConvertFromStringExceptionMode::Zero>;
using FunctionToDateOrZero = FunctionConvertFromString<DataTypeDate, NameToDateOrZero, ConvertFromStringExceptionMode::Zero>;
using FunctionToDate32OrZero = FunctionConvertFromString<DataTypeDate32, NameToDate32OrZero, ConvertFromStringExceptionMode::Zero>;
using FunctionToDateTimeOrZero = FunctionConvertFromString<DataTypeDateTime, NameToDateTimeOrZero, ConvertFromStringExceptionMode::Zero>;
using FunctionToDateTime64OrZero = FunctionConvertFromString<DataTypeDateTime64, NameToDateTime64OrZero, ConvertFromStringExceptionMode::Zero>;
using FunctionToDecimal32OrZero = FunctionConvertFromString<DataTypeDecimal<Decimal32>, NameToDecimal32OrZero, ConvertFromStringExceptionMode::Zero>;
using FunctionToDecimal64OrZero = FunctionConvertFromString<DataTypeDecimal<Decimal64>, NameToDecimal64OrZero, ConvertFromStringExceptionMode::Zero>;
using FunctionToDecimal128OrZero = FunctionConvertFromString<DataTypeDecimal<Decimal128>, NameToDecimal128OrZero, ConvertFromStringExceptionMode::Zero>;
using FunctionToDecimal256OrZero = FunctionConvertFromString<DataTypeDecimal<Decimal256>, NameToDecimal256OrZero, ConvertFromStringExceptionMode::Zero>;
using FunctionToUUIDOrZero = FunctionConvertFromString<DataTypeUUID, NameToUUIDOrZero, ConvertFromStringExceptionMode::Zero>;
using FunctionToIPv4OrZero = FunctionConvertFromString<DataTypeIPv4, NameToIPv4OrZero, ConvertFromStringExceptionMode::Zero>;
using FunctionToIPv6OrZero = FunctionConvertFromString<DataTypeIPv6, NameToIPv6OrZero, ConvertFromStringExceptionMode::Zero>;

struct NameToUInt8OrNull { static constexpr auto name = "toUInt8OrNull"; };
struct NameToUInt16OrNull { static constexpr auto name = "toUInt16OrNull"; };
struct NameToUInt32OrNull { static constexpr auto name = "toUInt32OrNull"; };
struct NameToUInt64OrNull { static constexpr auto name = "toUInt64OrNull"; };
struct NameToUInt128OrNull { static constexpr auto name = "toUInt128OrNull"; };
struct NameToUInt256OrNull { static constexpr auto name = "toUInt256OrNull"; };
struct NameToInt8OrNull { static constexpr auto name = "toInt8OrNull"; };
struct NameToInt16OrNull { static constexpr auto name = "toInt16OrNull"; };
struct NameToInt32OrNull { static constexpr auto name = "toInt32OrNull"; };
struct NameToInt64OrNull { static constexpr auto name = "toInt64OrNull"; };
struct NameToInt128OrNull { static constexpr auto name = "toInt128OrNull"; };
struct NameToInt256OrNull { static constexpr auto name = "toInt256OrNull"; };
struct NameToBFloat16OrNull { static constexpr auto name = "toBFloat16OrNull"; };
struct NameToFloat32OrNull { static constexpr auto name = "toFloat32OrNull"; };
struct NameToFloat64OrNull { static constexpr auto name = "toFloat64OrNull"; };
struct NameToDateOrNull { static constexpr auto name = "toDateOrNull"; };
struct NameToDate32OrNull { static constexpr auto name = "toDate32OrNull"; };
struct NameToDateTimeOrNull { static constexpr auto name = "toDateTimeOrNull"; };
struct NameToDateTime64OrNull { static constexpr auto name = "toDateTime64OrNull"; };
struct NameToDecimal32OrNull { static constexpr auto name = "toDecimal32OrNull"; };
struct NameToDecimal64OrNull { static constexpr auto name = "toDecimal64OrNull"; };
struct NameToDecimal128OrNull { static constexpr auto name = "toDecimal128OrNull"; };
struct NameToDecimal256OrNull { static constexpr auto name = "toDecimal256OrNull"; };
struct NameToUUIDOrNull { static constexpr auto name = "toUUIDOrNull"; };
struct NameToIPv4OrNull { static constexpr auto name = "toIPv4OrNull"; };
struct NameToIPv6OrNull { static constexpr auto name = "toIPv6OrNull"; };

using FunctionToUInt8OrNull = FunctionConvertFromString<DataTypeUInt8, NameToUInt8OrNull, ConvertFromStringExceptionMode::Null>;
using FunctionToUInt16OrNull = FunctionConvertFromString<DataTypeUInt16, NameToUInt16OrNull, ConvertFromStringExceptionMode::Null>;
using FunctionToUInt32OrNull = FunctionConvertFromString<DataTypeUInt32, NameToUInt32OrNull, ConvertFromStringExceptionMode::Null>;
using FunctionToUInt64OrNull = FunctionConvertFromString<DataTypeUInt64, NameToUInt64OrNull, ConvertFromStringExceptionMode::Null>;
using FunctionToUInt128OrNull = FunctionConvertFromString<DataTypeUInt128, NameToUInt128OrNull, ConvertFromStringExceptionMode::Null>;
using FunctionToUInt256OrNull = FunctionConvertFromString<DataTypeUInt256, NameToUInt256OrNull, ConvertFromStringExceptionMode::Null>;
using FunctionToInt8OrNull = FunctionConvertFromString<DataTypeInt8, NameToInt8OrNull, ConvertFromStringExceptionMode::Null>;
using FunctionToInt16OrNull = FunctionConvertFromString<DataTypeInt16, NameToInt16OrNull, ConvertFromStringExceptionMode::Null>;
using FunctionToInt32OrNull = FunctionConvertFromString<DataTypeInt32, NameToInt32OrNull, ConvertFromStringExceptionMode::Null>;
using FunctionToInt64OrNull = FunctionConvertFromString<DataTypeInt64, NameToInt64OrNull, ConvertFromStringExceptionMode::Null>;
using FunctionToInt128OrNull = FunctionConvertFromString<DataTypeInt128, NameToInt128OrNull, ConvertFromStringExceptionMode::Null>;
using FunctionToInt256OrNull = FunctionConvertFromString<DataTypeInt256, NameToInt256OrNull, ConvertFromStringExceptionMode::Null>;
using FunctionToBFloat16OrNull = FunctionConvertFromString<DataTypeBFloat16, NameToBFloat16OrNull, ConvertFromStringExceptionMode::Null>;
using FunctionToFloat32OrNull = FunctionConvertFromString<DataTypeFloat32, NameToFloat32OrNull, ConvertFromStringExceptionMode::Null>;
using FunctionToFloat64OrNull = FunctionConvertFromString<DataTypeFloat64, NameToFloat64OrNull, ConvertFromStringExceptionMode::Null>;
using FunctionToDateOrNull = FunctionConvertFromString<DataTypeDate, NameToDateOrNull, ConvertFromStringExceptionMode::Null>;
using FunctionToDate32OrNull = FunctionConvertFromString<DataTypeDate32, NameToDate32OrNull, ConvertFromStringExceptionMode::Null>;
using FunctionToDateTimeOrNull = FunctionConvertFromString<DataTypeDateTime, NameToDateTimeOrNull, ConvertFromStringExceptionMode::Null>;
using FunctionToDateTime64OrNull = FunctionConvertFromString<DataTypeDateTime64, NameToDateTime64OrNull, ConvertFromStringExceptionMode::Null>;
using FunctionToDecimal32OrNull = FunctionConvertFromString<DataTypeDecimal<Decimal32>, NameToDecimal32OrNull, ConvertFromStringExceptionMode::Null>;
using FunctionToDecimal64OrNull = FunctionConvertFromString<DataTypeDecimal<Decimal64>, NameToDecimal64OrNull, ConvertFromStringExceptionMode::Null>;
using FunctionToDecimal128OrNull = FunctionConvertFromString<DataTypeDecimal<Decimal128>, NameToDecimal128OrNull, ConvertFromStringExceptionMode::Null>;
using FunctionToDecimal256OrNull = FunctionConvertFromString<DataTypeDecimal<Decimal256>, NameToDecimal256OrNull, ConvertFromStringExceptionMode::Null>;
using FunctionToUUIDOrNull = FunctionConvertFromString<DataTypeUUID, NameToUUIDOrNull, ConvertFromStringExceptionMode::Null>;
using FunctionToIPv4OrNull = FunctionConvertFromString<DataTypeIPv4, NameToIPv4OrNull, ConvertFromStringExceptionMode::Null>;
using FunctionToIPv6OrNull = FunctionConvertFromString<DataTypeIPv6, NameToIPv6OrNull, ConvertFromStringExceptionMode::Null>;

struct NameParseDateTimeBestEffort { static constexpr auto name = "parseDateTimeBestEffort"; };
struct NameParseDateTimeBestEffortOrZero { static constexpr auto name = "parseDateTimeBestEffortOrZero"; };
struct NameParseDateTimeBestEffortOrNull { static constexpr auto name = "parseDateTimeBestEffortOrNull"; };
struct NameParseDateTimeBestEffortUS { static constexpr auto name = "parseDateTimeBestEffortUS"; };
struct NameParseDateTimeBestEffortUSOrZero { static constexpr auto name = "parseDateTimeBestEffortUSOrZero"; };
struct NameParseDateTimeBestEffortUSOrNull { static constexpr auto name = "parseDateTimeBestEffortUSOrNull"; };
struct NameParseDateTime32BestEffort { static constexpr auto name = "parseDateTime32BestEffort"; };
struct NameParseDateTime32BestEffortOrZero { static constexpr auto name = "parseDateTime32BestEffortOrZero"; };
struct NameParseDateTime32BestEffortOrNull { static constexpr auto name = "parseDateTime32BestEffortOrNull"; };
struct NameParseDateTime64BestEffort { static constexpr auto name = "parseDateTime64BestEffort"; };
struct NameParseDateTime64BestEffortOrZero { static constexpr auto name = "parseDateTime64BestEffortOrZero"; };
struct NameParseDateTime64BestEffortOrNull { static constexpr auto name = "parseDateTime64BestEffortOrNull"; };
struct NameParseDateTime64BestEffortUS { static constexpr auto name = "parseDateTime64BestEffortUS"; };
struct NameParseDateTime64BestEffortUSOrZero { static constexpr auto name = "parseDateTime64BestEffortUSOrZero"; };
struct NameParseDateTime64BestEffortUSOrNull { static constexpr auto name = "parseDateTime64BestEffortUSOrNull"; };


using FunctionParseDateTimeBestEffort = FunctionConvertFromString<
    DataTypeDateTime, NameParseDateTimeBestEffort, ConvertFromStringExceptionMode::Throw, ConvertFromStringParsingMode::BestEffort>;
using FunctionParseDateTimeBestEffortOrZero = FunctionConvertFromString<
    DataTypeDateTime, NameParseDateTimeBestEffortOrZero, ConvertFromStringExceptionMode::Zero, ConvertFromStringParsingMode::BestEffort>;
using FunctionParseDateTimeBestEffortOrNull = FunctionConvertFromString<
    DataTypeDateTime, NameParseDateTimeBestEffortOrNull, ConvertFromStringExceptionMode::Null, ConvertFromStringParsingMode::BestEffort>;

using FunctionParseDateTimeBestEffortUS = FunctionConvertFromString<
    DataTypeDateTime, NameParseDateTimeBestEffortUS, ConvertFromStringExceptionMode::Throw, ConvertFromStringParsingMode::BestEffortUS>;
using FunctionParseDateTimeBestEffortUSOrZero = FunctionConvertFromString<
    DataTypeDateTime, NameParseDateTimeBestEffortUSOrZero, ConvertFromStringExceptionMode::Zero, ConvertFromStringParsingMode::BestEffortUS>;
using FunctionParseDateTimeBestEffortUSOrNull = FunctionConvertFromString<
    DataTypeDateTime, NameParseDateTimeBestEffortUSOrNull, ConvertFromStringExceptionMode::Null, ConvertFromStringParsingMode::BestEffortUS>;

using FunctionParseDateTime32BestEffort = FunctionConvertFromString<
    DataTypeDateTime, NameParseDateTime32BestEffort, ConvertFromStringExceptionMode::Throw, ConvertFromStringParsingMode::BestEffort>;
using FunctionParseDateTime32BestEffortOrZero = FunctionConvertFromString<
    DataTypeDateTime, NameParseDateTime32BestEffortOrZero, ConvertFromStringExceptionMode::Zero, ConvertFromStringParsingMode::BestEffort>;
using FunctionParseDateTime32BestEffortOrNull = FunctionConvertFromString<
    DataTypeDateTime, NameParseDateTime32BestEffortOrNull, ConvertFromStringExceptionMode::Null, ConvertFromStringParsingMode::BestEffort>;

using FunctionParseDateTime64BestEffort = FunctionConvertFromString<
    DataTypeDateTime64, NameParseDateTime64BestEffort, ConvertFromStringExceptionMode::Throw, ConvertFromStringParsingMode::BestEffort>;
using FunctionParseDateTime64BestEffortOrZero = FunctionConvertFromString<
    DataTypeDateTime64, NameParseDateTime64BestEffortOrZero, ConvertFromStringExceptionMode::Zero, ConvertFromStringParsingMode::BestEffort>;
using FunctionParseDateTime64BestEffortOrNull = FunctionConvertFromString<
    DataTypeDateTime64, NameParseDateTime64BestEffortOrNull, ConvertFromStringExceptionMode::Null, ConvertFromStringParsingMode::BestEffort>;

using FunctionParseDateTime64BestEffortUS = FunctionConvertFromString<
    DataTypeDateTime64, NameParseDateTime64BestEffortUS, ConvertFromStringExceptionMode::Throw, ConvertFromStringParsingMode::BestEffortUS>;
using FunctionParseDateTime64BestEffortUSOrZero = FunctionConvertFromString<
    DataTypeDateTime64, NameParseDateTime64BestEffortUSOrZero, ConvertFromStringExceptionMode::Zero, ConvertFromStringParsingMode::BestEffortUS>;
using FunctionParseDateTime64BestEffortUSOrNull = FunctionConvertFromString<
    DataTypeDateTime64, NameParseDateTime64BestEffortUSOrNull, ConvertFromStringExceptionMode::Null, ConvertFromStringParsingMode::BestEffortUS>;


class ExecutableFunctionCast : public IExecutableFunction
{
public:
    using WrapperType = std::function<ColumnPtr(ColumnsWithTypeAndName &, const DataTypePtr &, const ColumnNullable *, size_t)>;

    explicit ExecutableFunctionCast(
            WrapperType && wrapper_function_, const char * name_, std::optional<CastDiagnostic> diagnostic_)
            : wrapper_function(std::move(wrapper_function_)), name(name_), diagnostic(std::move(diagnostic_)) {}

    String getName() const override { return name; }

protected:
    ColumnPtr executeImpl(const ColumnsWithTypeAndName & arguments, const DataTypePtr & result_type, size_t input_rows_count) const override
    {
        /// drop second argument, pass others
        ColumnsWithTypeAndName new_arguments{arguments.front()};
        if (arguments.size() > 2)
            new_arguments.insert(std::end(new_arguments), std::next(std::begin(arguments), 2), std::end(arguments));

        try
        {
            return wrapper_function(new_arguments, result_type, nullptr, input_rows_count);
        }
        catch (Exception & e)
        {
            if (diagnostic)
                e.addMessage("while converting source column " + backQuoteIfNeed(diagnostic->column_from) +
                             " to destination column " + backQuoteIfNeed(diagnostic->column_to));
            throw;
        }
    }

    bool useDefaultImplementationForNulls() const override { return false; }
    /// CAST(Nothing, T) -> T
    bool useDefaultImplementationForNothing() const override { return false; }
    bool useDefaultImplementationForConstants() const override { return true; }
    bool useDefaultImplementationForLowCardinalityColumns() const override { return false; }
    ColumnNumbers getArgumentsThatAreAlwaysConstant() const override { return {1}; }

private:
    WrapperType wrapper_function;
    const char * name;
    std::optional<CastDiagnostic> diagnostic;
};


struct FunctionCastName
{
    static constexpr auto name = "CAST";
};

class FunctionCast final : public IFunctionBase
{
public:
    using MonotonicityForRange = std::function<Monotonicity(const IDataType &, const Field &, const Field &)>;
    using WrapperType = std::function<ColumnPtr(ColumnsWithTypeAndName &, const DataTypePtr &, const ColumnNullable *, size_t)>;

    FunctionCast(ContextPtr context_
            , const char * cast_name_
            , MonotonicityForRange && monotonicity_for_range_
            , const DataTypes & argument_types_
            , const DataTypePtr & return_type_
            , std::optional<CastDiagnostic> diagnostic_
            , CastType cast_type_)
        : cast_name(cast_name_), monotonicity_for_range(std::move(monotonicity_for_range_))
        , argument_types(argument_types_), return_type(return_type_), diagnostic(std::move(diagnostic_))
        , cast_type(cast_type_)
        , context(context_)
    {
    }

    const DataTypes & getArgumentTypes() const override { return argument_types; }
    const DataTypePtr & getResultType() const override { return return_type; }

    ExecutableFunctionPtr prepare(const ColumnsWithTypeAndName & /*sample_columns*/) const override
    {
        try
        {
            return std::make_unique<ExecutableFunctionCast>(
                prepareUnpackDictionaries(getArgumentTypes()[0], getResultType()), cast_name, diagnostic);
        }
        catch (Exception & e)
        {
            if (diagnostic)
                e.addMessage("while converting source column " + backQuoteIfNeed(diagnostic->column_from) +
                             " to destination column " + backQuoteIfNeed(diagnostic->column_to));
            throw;
        }
    }

    String getName() const override { return cast_name; }

    bool isSuitableForShortCircuitArgumentsExecution(const DataTypesWithConstInfo & /*arguments*/) const override { return true; }

    bool hasInformationAboutMonotonicity() const override
    {
        return static_cast<bool>(monotonicity_for_range);
    }

    Monotonicity getMonotonicityForRange(const IDataType & type, const Field & left, const Field & right) const override
    {
        return monotonicity_for_range(type, left, right);
    }

private:
    const char * cast_name;
    MonotonicityForRange monotonicity_for_range;

    DataTypes argument_types;
    DataTypePtr return_type;

    std::optional<CastDiagnostic> diagnostic;
    CastType cast_type;
    ContextPtr context;

    static WrapperType createFunctionAdaptor(FunctionPtr function, const DataTypePtr & from_type)
    {
        auto function_adaptor = std::make_unique<FunctionToOverloadResolverAdaptor>(function)->build({ColumnWithTypeAndName{nullptr, from_type, ""}});

        return [function_adaptor](
                   ColumnsWithTypeAndName & arguments, const DataTypePtr & result_type, const ColumnNullable *, size_t input_rows_count)
        { return function_adaptor->execute(arguments, result_type, input_rows_count, /* dry_run = */ false); };
    }

    static WrapperType createToNullableColumnWrapper()
    {
        return [] (ColumnsWithTypeAndName &, const DataTypePtr & result_type, const ColumnNullable *, size_t input_rows_count)
        {
            ColumnPtr res = result_type->createColumn();
            ColumnUInt8::Ptr col_null_map_to = ColumnUInt8::create(input_rows_count, true);
            return ColumnNullable::create(res->cloneResized(input_rows_count), std::move(col_null_map_to));
        };
    }

    template <typename ToDataType>
    WrapperType createWrapper(const DataTypePtr & from_type, const ToDataType * const to_type, bool requested_result_is_nullable) const
    {
        TypeIndex from_type_index = from_type->getTypeId();
        WhichDataType which(from_type_index);
        TypeIndex to_type_index = to_type->getTypeId();
        WhichDataType to(to_type_index);
        bool can_apply_accurate_cast = (cast_type == CastType::accurate || cast_type == CastType::accurateOrNull)
            && (which.isInt() || which.isUInt() || which.isFloat());
        can_apply_accurate_cast |= cast_type == CastType::accurate && which.isStringOrFixedString() && to.isNativeInteger();

        FormatSettings::DateTimeOverflowBehavior date_time_overflow_behavior = default_date_time_overflow_behavior;
        if (context)
            date_time_overflow_behavior = context->getSettingsRef()[Setting::date_time_overflow_behavior];

        if (requested_result_is_nullable && checkAndGetDataType<DataTypeString>(from_type.get()))
        {
            /// In case when converting to Nullable type, we apply different parsing rule,
            /// that will not throw an exception but return NULL in case of malformed input.
            FunctionPtr function = FunctionConvertFromString<ToDataType, FunctionCastName, ConvertFromStringExceptionMode::Null>::create(context);
            return createFunctionAdaptor(function, from_type);
        }
        else if (!can_apply_accurate_cast)
        {
            FunctionPtr function = FunctionTo<ToDataType>::Type::create(context);
            return createFunctionAdaptor(function, from_type);
        }

        return [wrapper_cast_type = cast_type, from_type_index, to_type, date_time_overflow_behavior]
            (ColumnsWithTypeAndName & arguments, const DataTypePtr & result_type, const ColumnNullable * column_nullable, size_t input_rows_count)
        {
            ColumnPtr result_column;
            auto res = callOnIndexAndDataType<ToDataType>(from_type_index, [&](const auto & types) -> bool
            {
                using Types = std::decay_t<decltype(types)>;
                using LeftDataType = typename Types::LeftType;
                using RightDataType = typename Types::RightType;

                if constexpr (IsDataTypeNumber<LeftDataType>)
                {
                    if constexpr (IsDataTypeDateOrDateTime<RightDataType>)
                    {
#define GENERATE_OVERFLOW_MODE_CASE(OVERFLOW_MODE, ADDITIONS) \
    case FormatSettings::DateTimeOverflowBehavior::OVERFLOW_MODE: \
        result_column \
            = ConvertImpl<LeftDataType, RightDataType, FunctionCastName, FormatSettings::DateTimeOverflowBehavior::OVERFLOW_MODE>:: \
                execute(arguments, result_type, input_rows_count, BehaviourOnErrorFromString::ConvertDefaultBehaviorTag, ADDITIONS()); \
        break;
                        if (wrapper_cast_type == CastType::accurate)
                        {
                            switch (date_time_overflow_behavior)
                            {
                                GENERATE_OVERFLOW_MODE_CASE(Throw, DateTimeAccurateConvertStrategyAdditions)
                                GENERATE_OVERFLOW_MODE_CASE(Ignore, DateTimeAccurateConvertStrategyAdditions)
                                GENERATE_OVERFLOW_MODE_CASE(Saturate, DateTimeAccurateConvertStrategyAdditions)
                            }
                        }
                        else
                        {
                            switch (date_time_overflow_behavior)
                            {
                                GENERATE_OVERFLOW_MODE_CASE(Throw, DateTimeAccurateOrNullConvertStrategyAdditions)
                                GENERATE_OVERFLOW_MODE_CASE(Ignore, DateTimeAccurateOrNullConvertStrategyAdditions)
                                GENERATE_OVERFLOW_MODE_CASE(Saturate, DateTimeAccurateOrNullConvertStrategyAdditions)
                            }
                        }
#undef GENERATE_OVERFLOW_MODE_CASE

                        return true;
                    }
                    else if constexpr (IsDataTypeNumber<RightDataType>)
                    {
                        if (wrapper_cast_type == CastType::accurate)
                        {
                            result_column = ConvertImpl<LeftDataType, RightDataType, FunctionCastName>::execute(
                                arguments,
                                result_type,
                                input_rows_count,
                                BehaviourOnErrorFromString::ConvertDefaultBehaviorTag,
                                AccurateConvertStrategyAdditions());
                        }
                        else
                        {
                            result_column = ConvertImpl<LeftDataType, RightDataType, FunctionCastName>::execute(
                                arguments,
                                result_type,
                                input_rows_count,
                                BehaviourOnErrorFromString::ConvertDefaultBehaviorTag,
                                AccurateOrNullConvertStrategyAdditions());
                        }

                        return true;
                    }
                }
                else if constexpr (IsDataTypeStringOrFixedString<LeftDataType>)
                {
                    if constexpr (IsDataTypeNumber<RightDataType>)
                    {
                        chassert(wrapper_cast_type == CastType::accurate);
                        result_column = ConvertImpl<LeftDataType, RightDataType, FunctionCastName>::execute(
                            arguments,
                            result_type,
                            input_rows_count,
                            BehaviourOnErrorFromString::ConvertDefaultBehaviorTag,
                            AccurateConvertStrategyAdditions());
                    }
                    return true;
                }

                return false;
            });

            /// Additionally check if callOnIndexAndDataType wasn't called at all.
            if (!res)
            {
                if (wrapper_cast_type == CastType::accurateOrNull)
                {
                    auto nullable_column_wrapper = FunctionCast::createToNullableColumnWrapper();
                    return nullable_column_wrapper(arguments, result_type, column_nullable, input_rows_count);
                }
                else
                {
                    throw Exception(ErrorCodes::CANNOT_CONVERT_TYPE,
                        "Conversion from {} to {} is not supported",
                        from_type_index, to_type->getName());
                }
            }

            return result_column;
        };
    }

    template <typename ToDataType>
    WrapperType createBoolWrapper(const DataTypePtr & from_type, const ToDataType * const to_type, bool requested_result_is_nullable) const
    {
        if (checkAndGetDataType<DataTypeString>(from_type.get()))
        {
            if (cast_type == CastType::accurateOrNull)
            {
                return [this](ColumnsWithTypeAndName & arguments, const DataTypePtr & result_type, const ColumnNullable * column_nullable, size_t input_rows_count) -> ColumnPtr
                {
                    return ConvertImplGenericFromString<false>::execute(arguments, result_type, column_nullable, input_rows_count, context);
                };
            }

            return [this](ColumnsWithTypeAndName & arguments, const DataTypePtr & result_type, const ColumnNullable * column_nullable, size_t input_rows_count) -> ColumnPtr
            {
                return ConvertImplGenericFromString<true>::execute(arguments, result_type, column_nullable, input_rows_count, context);
            };
        }

        return createWrapper<ToDataType>(from_type, to_type, requested_result_is_nullable);
    }

    WrapperType createUInt8ToBoolWrapper(const DataTypePtr from_type, const DataTypePtr to_type) const
    {
        return [from_type, to_type] (ColumnsWithTypeAndName & arguments, const DataTypePtr &, const ColumnNullable *, size_t /*input_rows_count*/) -> ColumnPtr
        {
            /// Special case when we convert UInt8 column to Bool column.
            /// both columns have type UInt8, but we shouldn't use identity wrapper,
            /// because Bool column can contain only 0 and 1.
            auto res_column = to_type->createColumn();
            const auto & data_from = checkAndGetColumn<ColumnUInt8>(*arguments[0].column).getData();
            auto & data_to = assert_cast<ColumnUInt8 *>(res_column.get())->getData();
            data_to.resize(data_from.size());
            for (size_t i = 0; i != data_from.size(); ++i)
                data_to[i] = static_cast<bool>(data_from[i]);
            return res_column;
        };
    }

    WrapperType createStringWrapper(const DataTypePtr & from_type) const
    {
        FunctionPtr function = FunctionToString::create(context);
        return createFunctionAdaptor(function, from_type);
    }

    WrapperType createFixedStringWrapper(const DataTypePtr & from_type, const size_t N) const
    {
        if (!isStringOrFixedString(from_type))
            throw Exception(ErrorCodes::NOT_IMPLEMENTED, "CAST AS FixedString is only implemented for types String and FixedString");

        bool exception_mode_null = cast_type == CastType::accurateOrNull;
        return [exception_mode_null, N] (ColumnsWithTypeAndName & arguments, const DataTypePtr &, const ColumnNullable *, size_t /*input_rows_count*/)
        {
            if (exception_mode_null)
                return FunctionToFixedString::executeForN<ConvertToFixedStringExceptionMode::Null>(arguments, N);
            else
                return FunctionToFixedString::executeForN<ConvertToFixedStringExceptionMode::Throw>(arguments, N);
        };
    }

#define GENERATE_INTERVAL_CASE(INTERVAL_KIND) \
            case IntervalKind::Kind::INTERVAL_KIND: \
                return createFunctionAdaptor(FunctionConvert<DataTypeInterval, NameToInterval##INTERVAL_KIND, PositiveMonotonicity>::create(context), from_type);

    WrapperType createIntervalWrapper(const DataTypePtr & from_type, IntervalKind kind) const
    {
        switch (kind.kind)
        {
            GENERATE_INTERVAL_CASE(Nanosecond)
            GENERATE_INTERVAL_CASE(Microsecond)
            GENERATE_INTERVAL_CASE(Millisecond)
            GENERATE_INTERVAL_CASE(Second)
            GENERATE_INTERVAL_CASE(Minute)
            GENERATE_INTERVAL_CASE(Hour)
            GENERATE_INTERVAL_CASE(Day)
            GENERATE_INTERVAL_CASE(Week)
            GENERATE_INTERVAL_CASE(Month)
            GENERATE_INTERVAL_CASE(Quarter)
            GENERATE_INTERVAL_CASE(Year)
        }
        throw Exception{ErrorCodes::CANNOT_CONVERT_TYPE, "Conversion to unexpected IntervalKind: {}", kind.toString()};
    }

#undef GENERATE_INTERVAL_CASE

    template <typename ToDataType>
    requires IsDataTypeDecimal<ToDataType>
    WrapperType createDecimalWrapper(const DataTypePtr & from_type, const ToDataType * to_type, bool requested_result_is_nullable) const
    {
        TypeIndex type_index = from_type->getTypeId();
        UInt32 scale = to_type->getScale();

        WhichDataType which(type_index);
        bool ok = which.isNativeInt() || which.isNativeUInt() || which.isDecimal() || which.isFloat() || which.isDateOrDate32() || which.isDateTime() || which.isDateTime64()
            || which.isStringOrFixedString();
        if (!ok)
        {
            if (cast_type == CastType::accurateOrNull)
                return createToNullableColumnWrapper();
            else
                throw Exception(ErrorCodes::CANNOT_CONVERT_TYPE, "Conversion from {} to {} is not supported",
                    from_type->getName(), to_type->getName());
        }

        auto wrapper_cast_type = cast_type;

        return [wrapper_cast_type, type_index, scale, to_type, requested_result_is_nullable]
            (ColumnsWithTypeAndName & arguments, const DataTypePtr & result_type, const ColumnNullable *column_nullable, size_t input_rows_count)
        {
            ColumnPtr result_column;
            auto res = callOnIndexAndDataType<ToDataType>(type_index, [&](const auto & types) -> bool
            {
                using Types = std::decay_t<decltype(types)>;
                using LeftDataType = typename Types::LeftType;
                using RightDataType = typename Types::RightType;

                if constexpr (IsDataTypeDecimalOrNumber<LeftDataType> && IsDataTypeDecimalOrNumber<RightDataType> && !std::is_same_v<DataTypeDateTime64, RightDataType>)
                {
                    if (wrapper_cast_type == CastType::accurate)
                    {
                        AccurateConvertStrategyAdditions additions;
                        additions.scale = scale;
                        result_column = ConvertImpl<LeftDataType, RightDataType, FunctionCastName>::execute(
                            arguments, result_type, input_rows_count, BehaviourOnErrorFromString::ConvertDefaultBehaviorTag, additions);

                        return true;
                    }
                    else if (wrapper_cast_type == CastType::accurateOrNull)
                    {
                        AccurateOrNullConvertStrategyAdditions additions;
                        additions.scale = scale;
                        result_column = ConvertImpl<LeftDataType, RightDataType, FunctionCastName>::execute(
                            arguments, result_type, input_rows_count, BehaviourOnErrorFromString::ConvertDefaultBehaviorTag, additions);

                        return true;
                    }
                }
                else if constexpr (std::is_same_v<LeftDataType, DataTypeString>)
                {
                    if (requested_result_is_nullable)
                    {
                        /// Consistent with CAST(Nullable(String) AS Nullable(Numbers))
                        /// In case when converting to Nullable type, we apply different parsing rule,
                        /// that will not throw an exception but return NULL in case of malformed input.
                        result_column = ConvertImpl<LeftDataType, RightDataType, FunctionCastName>::execute(
                            arguments, result_type, input_rows_count, BehaviourOnErrorFromString::ConvertReturnNullOnErrorTag, scale);

                        return true;
                    }
                }

                result_column = ConvertImpl<LeftDataType, RightDataType, FunctionCastName>::execute(arguments, result_type, input_rows_count, BehaviourOnErrorFromString::ConvertDefaultBehaviorTag, scale);

                return true;
            });

            /// Additionally check if callOnIndexAndDataType wasn't called at all.
            if (!res)
            {
                if (wrapper_cast_type == CastType::accurateOrNull)
                {
                    auto nullable_column_wrapper = FunctionCast::createToNullableColumnWrapper();
                    return nullable_column_wrapper(arguments, result_type, column_nullable, input_rows_count);
                }
                else
                    throw Exception(ErrorCodes::CANNOT_CONVERT_TYPE,
                        "Conversion from {} to {} is not supported",
                        type_index, to_type->getName());
            }

            return result_column;
        };
    }

    WrapperType createAggregateFunctionWrapper(const DataTypePtr & from_type_untyped, const DataTypeAggregateFunction * to_type) const
    {
        /// Conversion from String through parsing.
        if (checkAndGetDataType<DataTypeString>(from_type_untyped.get()))
        {
            return [this](ColumnsWithTypeAndName & arguments, const DataTypePtr & result_type, const ColumnNullable * column_nullable, size_t input_rows_count) -> ColumnPtr
            {
                return ConvertImplGenericFromString<true>::execute(arguments, result_type, column_nullable, input_rows_count, context);
            };
        }
        else if (const auto * agg_type = checkAndGetDataType<DataTypeAggregateFunction>(from_type_untyped.get()))
        {
            if (agg_type->getFunction()->haveSameStateRepresentation(*to_type->getFunction()))
            {
                return [function = to_type->getFunction()](
                           ColumnsWithTypeAndName & arguments,
                           const DataTypePtr & /* result_type */,
                           const ColumnNullable * /* nullable_source */,
                           size_t /*input_rows_count*/) -> ColumnPtr
                {
                    const auto & argument_column = arguments.front();
                    const auto * col_agg = checkAndGetColumn<ColumnAggregateFunction>(argument_column.column.get());
                    if (col_agg)
                    {
                        auto new_col_agg = ColumnAggregateFunction::create(*col_agg);
                        new_col_agg->set(function);
                        return new_col_agg;
                    }
                    else
                    {
                        throw Exception(
                            ErrorCodes::LOGICAL_ERROR,
                            "Illegal column {} for function CAST AS AggregateFunction",
                            argument_column.column->getName());
                    }
                };
            }
        }

        if (cast_type == CastType::accurateOrNull)
            return createToNullableColumnWrapper();
        else
            throw Exception(ErrorCodes::CANNOT_CONVERT_TYPE, "Conversion from {} to {} is not supported",
                from_type_untyped->getName(), to_type->getName());
    }

    WrapperType createArrayWrapper(const DataTypePtr & from_type_untyped, const DataTypeArray & to_type) const
    {
        /// Conversion from String through parsing.
        if (checkAndGetDataType<DataTypeString>(from_type_untyped.get()))
        {
            return [this](ColumnsWithTypeAndName & arguments, const DataTypePtr & result_type, const ColumnNullable * column_nullable, size_t input_rows_count) -> ColumnPtr
            {
                return ConvertImplGenericFromString<true>::execute(arguments, result_type, column_nullable, input_rows_count, context);
            };
        }

        DataTypePtr from_type_holder;
        const auto * from_type = checkAndGetDataType<DataTypeArray>(from_type_untyped.get());
        const auto * from_type_map = checkAndGetDataType<DataTypeMap>(from_type_untyped.get());

        /// Convert from Map
        if (from_type_map)
        {
            /// Recreate array of unnamed tuples because otherwise it may work
            /// unexpectedly while converting to array of named tuples.
            from_type_holder = from_type_map->getNestedTypeWithUnnamedTuple();
            from_type = assert_cast<const DataTypeArray *>(from_type_holder.get());
        }

        if (!from_type)
        {
            throw Exception(ErrorCodes::TYPE_MISMATCH,
                "CAST AS Array can only be performed between same-dimensional Array, Map or String types");
        }

        DataTypePtr from_nested_type = from_type->getNestedType();

        /// In query SELECT CAST([] AS Array(Array(String))) from type is Array(Nothing)
        bool from_empty_array = isNothing(from_nested_type);

        if (from_type->getNumberOfDimensions() != to_type.getNumberOfDimensions() && !from_empty_array)
            throw Exception(ErrorCodes::TYPE_MISMATCH,
                "CAST AS Array can only be performed between same-dimensional array types");

        const DataTypePtr & to_nested_type = to_type.getNestedType();

        /// Prepare nested type conversion
        const auto nested_function = prepareUnpackDictionaries(from_nested_type, to_nested_type);

        return [nested_function, from_nested_type, to_nested_type](
                ColumnsWithTypeAndName & arguments, const DataTypePtr &, const ColumnNullable * nullable_source, size_t /*input_rows_count*/) -> ColumnPtr
        {
            const auto & argument_column = arguments.front();

            const ColumnArray * col_array = nullptr;

            if (const ColumnMap * col_map = checkAndGetColumn<ColumnMap>(argument_column.column.get()))
                col_array = &col_map->getNestedColumn();
            else
                col_array = checkAndGetColumn<ColumnArray>(argument_column.column.get());

            if (col_array)
            {
                /// create columns for converting nested column containing original and result columns
                ColumnsWithTypeAndName nested_columns{{ col_array->getDataPtr(), from_nested_type, "" }};

                /// convert nested column
                auto result_column = nested_function(nested_columns, to_nested_type, nullable_source, nested_columns.front().column->size());

                /// set converted nested column to result
                return ColumnArray::create(result_column, col_array->getOffsetsPtr());
            }
            else
            {
                throw Exception(ErrorCodes::LOGICAL_ERROR,
                    "Illegal column {} for function CAST AS Array",
                    argument_column.column->getName());
            }
        };
    }

    using ElementWrappers = std::vector<WrapperType>;

    ElementWrappers getElementWrappers(const DataTypes & from_element_types, const DataTypes & to_element_types) const
    {
        ElementWrappers element_wrappers;
        element_wrappers.reserve(from_element_types.size());

        /// Create conversion wrapper for each element in tuple
        for (size_t i = 0; i < from_element_types.size(); ++i)
        {
            const DataTypePtr & from_element_type = from_element_types[i];
            const DataTypePtr & to_element_type = to_element_types[i];
            element_wrappers.push_back(prepareUnpackDictionaries(from_element_type, to_element_type));
        }

        return element_wrappers;
    }

    WrapperType createTupleWrapper(const DataTypePtr & from_type_untyped, const DataTypeTuple * to_type) const
    {
        /// Conversion from String through parsing.
        if (checkAndGetDataType<DataTypeString>(from_type_untyped.get()))
        {
            return [this](ColumnsWithTypeAndName & arguments, const DataTypePtr & result_type, const ColumnNullable * column_nullable, size_t input_rows_count) -> ColumnPtr
            {
                return ConvertImplGenericFromString<true>::execute(arguments, result_type, column_nullable, input_rows_count, context);
            };
        }

        const auto * from_type = checkAndGetDataType<DataTypeTuple>(from_type_untyped.get());
        if (!from_type)
            throw Exception(ErrorCodes::TYPE_MISMATCH, "CAST AS Tuple can only be performed between tuple types or from String.\n"
                            "Left type: {}, right type: {}", from_type_untyped->getName(), to_type->getName());

        const auto & from_element_types = from_type->getElements();
        const auto & to_element_types = to_type->getElements();

        std::vector<WrapperType> element_wrappers;
        std::vector<std::optional<size_t>> to_reverse_index;

        /// For named tuples allow conversions for tuples with
        /// different sets of elements. If element exists in @to_type
        /// and doesn't exist in @to_type it will be filled by default values.
        if (from_type->haveExplicitNames() && to_type->haveExplicitNames())
        {
            const auto & from_names = from_type->getElementNames();
            std::unordered_map<String, size_t> from_positions;
            from_positions.reserve(from_names.size());
            for (size_t i = 0; i < from_names.size(); ++i)
                from_positions[from_names[i]] = i;

            const auto & to_names = to_type->getElementNames();
            element_wrappers.reserve(to_names.size());
            to_reverse_index.reserve(from_names.size());

            for (size_t i = 0; i < to_names.size(); ++i)
            {
                auto it = from_positions.find(to_names[i]);
                if (it != from_positions.end())
                {
                    element_wrappers.emplace_back(prepareUnpackDictionaries(from_element_types[it->second], to_element_types[i]));
                    to_reverse_index.emplace_back(it->second);
                }
                else
                {
                    element_wrappers.emplace_back();
                    to_reverse_index.emplace_back();
                }
            }
        }
        else
        {
            if (from_element_types.size() != to_element_types.size())
                throw Exception(ErrorCodes::TYPE_MISMATCH, "CAST AS Tuple can only be performed between tuple types "
                                "with the same number of elements or from String.\nLeft type: {}, right type: {}",
                                from_type->getName(), to_type->getName());

            element_wrappers = getElementWrappers(from_element_types, to_element_types);
            to_reverse_index.reserve(to_element_types.size());
            for (size_t i = 0; i < to_element_types.size(); ++i)
                to_reverse_index.emplace_back(i);
        }

        return [element_wrappers, from_element_types, to_element_types, to_reverse_index]
            (ColumnsWithTypeAndName & arguments, const DataTypePtr &, const ColumnNullable * nullable_source, size_t input_rows_count) -> ColumnPtr
        {
            const auto * col = arguments.front().column.get();

            size_t tuple_size = to_element_types.size();
            const ColumnTuple & column_tuple = typeid_cast<const ColumnTuple &>(*col);

            Columns converted_columns(tuple_size);

            /// invoke conversion for each element
            for (size_t i = 0; i < tuple_size; ++i)
            {
                if (to_reverse_index[i])
                {
                    size_t from_idx = *to_reverse_index[i];
                    ColumnsWithTypeAndName element = {{column_tuple.getColumns()[from_idx], from_element_types[from_idx], "" }};
                    converted_columns[i] = element_wrappers[i](element, to_element_types[i], nullable_source, input_rows_count);
                }
                else
                {
                    converted_columns[i] = to_element_types[i]->createColumn()->cloneResized(input_rows_count);
                }
            }

            return ColumnTuple::create(converted_columns);
        };
    }

    /// The case of: tuple([key1, key2, ..., key_n], [value1, value2, ..., value_n])
    WrapperType createTupleToMapWrapper(const DataTypes & from_kv_types, const DataTypes & to_kv_types) const
    {
        return [element_wrappers = getElementWrappers(from_kv_types, to_kv_types), from_kv_types, to_kv_types]
            (ColumnsWithTypeAndName & arguments, const DataTypePtr &, const ColumnNullable * nullable_source, size_t /*input_rows_count*/) -> ColumnPtr
        {
            const auto * col = arguments.front().column.get();
            const auto & column_tuple = assert_cast<const ColumnTuple &>(*col);

            Columns offsets(2);
            Columns converted_columns(2);
            for (size_t i = 0; i < 2; ++i)
            {
                const auto & column_array = assert_cast<const ColumnArray &>(column_tuple.getColumn(i));
                ColumnsWithTypeAndName element = {{column_array.getDataPtr(), from_kv_types[i], ""}};
                converted_columns[i] = element_wrappers[i](element, to_kv_types[i], nullable_source, (element[0].column)->size());
                offsets[i] = column_array.getOffsetsPtr();
            }

            const auto & keys_offsets = assert_cast<const ColumnArray::ColumnOffsets &>(*offsets[0]).getData();
            const auto & values_offsets = assert_cast<const ColumnArray::ColumnOffsets &>(*offsets[1]).getData();
            if (keys_offsets != values_offsets)
                throw Exception(ErrorCodes::TYPE_MISMATCH,
                    "CAST AS Map can only be performed from tuple of arrays with equal sizes.");

            return ColumnMap::create(converted_columns[0], converted_columns[1], offsets[0]);
        };
    }

    WrapperType createMapToMapWrapper(const DataTypes & from_kv_types, const DataTypes & to_kv_types) const
    {
        return [element_wrappers = getElementWrappers(from_kv_types, to_kv_types), from_kv_types, to_kv_types]
            (ColumnsWithTypeAndName & arguments, const DataTypePtr &, const ColumnNullable * nullable_source, size_t /*input_rows_count*/) -> ColumnPtr
        {
            const auto * col = arguments.front().column.get();
            const auto & column_map = typeid_cast<const ColumnMap &>(*col);
            const auto & nested_data = column_map.getNestedData();

            Columns converted_columns(2);
            for (size_t i = 0; i < 2; ++i)
            {
                ColumnsWithTypeAndName element = {{nested_data.getColumnPtr(i), from_kv_types[i], ""}};
                converted_columns[i] = element_wrappers[i](element, to_kv_types[i], nullable_source, (element[0].column)->size());
            }

            return ColumnMap::create(converted_columns[0], converted_columns[1], column_map.getNestedColumn().getOffsetsPtr());
        };
    }

    /// The case of: [(key1, value1), (key2, value2), ...]
    WrapperType createArrayToMapWrapper(const DataTypes & from_kv_types, const DataTypes & to_kv_types) const
    {
        return [element_wrappers = getElementWrappers(from_kv_types, to_kv_types), from_kv_types, to_kv_types]
            (ColumnsWithTypeAndName & arguments, const DataTypePtr &, const ColumnNullable * nullable_source, size_t /*input_rows_count*/) -> ColumnPtr
        {
            const auto * col = arguments.front().column.get();
            const auto & column_array = typeid_cast<const ColumnArray &>(*col);
            const auto & nested_data = typeid_cast<const ColumnTuple &>(column_array.getData());

            Columns converted_columns(2);
            for (size_t i = 0; i < 2; ++i)
            {
                ColumnsWithTypeAndName element = {{nested_data.getColumnPtr(i), from_kv_types[i], ""}};
                converted_columns[i] = element_wrappers[i](element, to_kv_types[i], nullable_source, (element[0].column)->size());
            }

            return ColumnMap::create(converted_columns[0], converted_columns[1], column_array.getOffsetsPtr());
        };
    }


    WrapperType createMapWrapper(const DataTypePtr & from_type_untyped, const DataTypeMap * to_type) const
    {
        if (const auto * from_tuple = checkAndGetDataType<DataTypeTuple>(from_type_untyped.get()))
        {
            if (from_tuple->getElements().size() != 2)
                throw Exception(
                    ErrorCodes::TYPE_MISMATCH,
                    "CAST AS Map from tuple requires 2 elements. "
                    "Left type: {}, right type: {}",
                    from_tuple->getName(),
                    to_type->getName());

            DataTypes from_kv_types;
            const auto & to_kv_types = to_type->getKeyValueTypes();

            for (const auto & elem : from_tuple->getElements())
            {
                const auto * type_array = checkAndGetDataType<DataTypeArray>(elem.get());
                if (!type_array)
                    throw Exception(ErrorCodes::TYPE_MISMATCH,
                        "CAST AS Map can only be performed from tuples of array. Got: {}", from_tuple->getName());

                from_kv_types.push_back(type_array->getNestedType());
            }

            return createTupleToMapWrapper(from_kv_types, to_kv_types);
        }
        else if (const auto * from_array = typeid_cast<const DataTypeArray *>(from_type_untyped.get()))
        {
            if (typeid_cast<const DataTypeNothing *>(from_array->getNestedType().get()))
                return [nested = to_type->getNestedType()](ColumnsWithTypeAndName &, const DataTypePtr &, const ColumnNullable *, size_t size)
                {
                    return ColumnMap::create(nested->createColumnConstWithDefaultValue(size)->convertToFullColumnIfConst());
                };

            const auto * nested_tuple = typeid_cast<const DataTypeTuple *>(from_array->getNestedType().get());
            if (!nested_tuple || nested_tuple->getElements().size() != 2)
                throw Exception(
                    ErrorCodes::TYPE_MISMATCH,
                    "CAST AS Map from array requires nested tuple of 2 elements. "
                    "Left type: {}, right type: {}",
                    from_array->getName(),
                    to_type->getName());

            return createArrayToMapWrapper(nested_tuple->getElements(), to_type->getKeyValueTypes());
        }
        else if (const auto * from_type = checkAndGetDataType<DataTypeMap>(from_type_untyped.get()))
        {
            return createMapToMapWrapper(from_type->getKeyValueTypes(), to_type->getKeyValueTypes());
        }
        else
        {
            throw Exception(ErrorCodes::TYPE_MISMATCH, "Unsupported types to CAST AS Map. "
                "Left type: {}, right type: {}", from_type_untyped->getName(), to_type->getName());
        }
    }

    WrapperType createTupleToObjectDeprecatedWrapper(const DataTypeTuple & from_tuple, bool has_nullable_subcolumns) const
    {
        if (!from_tuple.haveExplicitNames())
            throw Exception(ErrorCodes::TYPE_MISMATCH,
            "Cast to Object can be performed only from flatten Named Tuple. Got: {}", from_tuple.getName());

        PathsInData paths;
        DataTypes from_types;

        std::tie(paths, from_types) = flattenTuple(from_tuple.getPtr());
        auto to_types = from_types;

        for (auto & type : to_types)
        {
            if (isTuple(type) || isNested(type))
                throw Exception(ErrorCodes::TYPE_MISMATCH,
                    "Cast to Object can be performed only from flatten Named Tuple. Got: {}",
                    from_tuple.getName());

            type = recursiveRemoveLowCardinality(type);
        }

        return [element_wrappers = getElementWrappers(from_types, to_types),
            has_nullable_subcolumns, from_types, to_types, paths]
            (ColumnsWithTypeAndName & arguments, const DataTypePtr &, const ColumnNullable * nullable_source, size_t input_rows_count)
        {
            size_t tuple_size = to_types.size();
            auto flattened_column = flattenTuple(arguments.front().column);
            const auto & column_tuple = assert_cast<const ColumnTuple &>(*flattened_column);

            if (tuple_size != column_tuple.getColumns().size())
                throw Exception(ErrorCodes::TYPE_MISMATCH,
                    "Expected tuple with {} subcolumn, but got {} subcolumns",
                    tuple_size, column_tuple.getColumns().size());

            auto res = ColumnObjectDeprecated::create(has_nullable_subcolumns);
            for (size_t i = 0; i < tuple_size; ++i)
            {
                ColumnsWithTypeAndName element = {{column_tuple.getColumns()[i], from_types[i], "" }};
                auto converted_column = element_wrappers[i](element, to_types[i], nullable_source, input_rows_count);
                res->addSubcolumn(paths[i], converted_column->assumeMutable());
            }

            return res;
        };
    }

    WrapperType createMapToObjectDeprecatedWrapper(const DataTypeMap & from_map, bool has_nullable_subcolumns) const
    {
        auto key_value_types = from_map.getKeyValueTypes();

        if (!isStringOrFixedString(key_value_types[0]))
            throw Exception(ErrorCodes::TYPE_MISMATCH,
                "Cast to Object from Map can be performed only from Map "
                "with String or FixedString key. Got: {}", from_map.getName());

        const auto & value_type = key_value_types[1];
        auto to_value_type = value_type;

        if (!has_nullable_subcolumns && value_type->isNullable())
            to_value_type = removeNullable(value_type);

        if (has_nullable_subcolumns && !value_type->isNullable())
            to_value_type = makeNullable(value_type);

        DataTypes to_key_value_types{std::make_shared<DataTypeString>(), std::move(to_value_type)};
        auto element_wrappers = getElementWrappers(key_value_types, to_key_value_types);

        return [has_nullable_subcolumns, element_wrappers, key_value_types, to_key_value_types]
            (ColumnsWithTypeAndName & arguments, const DataTypePtr &, const ColumnNullable * nullable_source, size_t) -> ColumnPtr
        {
            const auto & column_map = assert_cast<const ColumnMap &>(*arguments.front().column);
            const auto & offsets = column_map.getNestedColumn().getOffsets();
            auto key_value_columns = column_map.getNestedData().getColumnsCopy();

            for (size_t i = 0; i < 2; ++i)
            {
                ColumnsWithTypeAndName element{{key_value_columns[i], key_value_types[i], ""}};
                key_value_columns[i] = element_wrappers[i](element, to_key_value_types[i], nullable_source, key_value_columns[i]->size());
            }

            const auto & key_column_str = assert_cast<const ColumnString &>(*key_value_columns[0]);
            const auto & value_column = *key_value_columns[1];

            using SubcolumnsMap = HashMap<StringRef, MutableColumnPtr, StringRefHash>;
            SubcolumnsMap subcolumns;

            for (size_t row = 0; row < offsets.size(); ++row)
            {
                for (size_t i = offsets[static_cast<ssize_t>(row) - 1]; i < offsets[row]; ++i)
                {
                    auto ref = key_column_str.getDataAt(i);

                    bool inserted;
                    SubcolumnsMap::LookupResult it;
                    subcolumns.emplace(ref, it, inserted);
                    auto & subcolumn = it->getMapped();

                    if (inserted)
                        subcolumn = value_column.cloneEmpty()->cloneResized(row);

                    /// Map can have duplicated keys. We insert only first one.
                    if (subcolumn->size() == row)
                        subcolumn->insertFrom(value_column, i);
                }

                /// Insert default values for keys missed in current row.
                for (const auto & [_, subcolumn] : subcolumns)
                    if (subcolumn->size() == row)
                        subcolumn->insertDefault();
            }

            auto column_object = ColumnObjectDeprecated::create(has_nullable_subcolumns);
            for (auto && [key, subcolumn] : subcolumns)
            {
                PathInData path(key.toView());
                column_object->addSubcolumn(path, std::move(subcolumn));
            }

            return column_object;
        };
    }

    WrapperType createObjectDeprecatedWrapper(const DataTypePtr & from_type, const DataTypeObjectDeprecated * to_type) const
    {
        if (const auto * from_tuple = checkAndGetDataType<DataTypeTuple>(from_type.get()))
        {
            return createTupleToObjectDeprecatedWrapper(*from_tuple, to_type->hasNullableSubcolumns());
        }
        else if (const auto * from_map = checkAndGetDataType<DataTypeMap>(from_type.get()))
        {
            return createMapToObjectDeprecatedWrapper(*from_map, to_type->hasNullableSubcolumns());
        }
        else if (checkAndGetDataType<DataTypeString>(from_type.get()))
        {
            return [this](ColumnsWithTypeAndName & arguments, const DataTypePtr & result_type, const ColumnNullable * nullable_source, size_t input_rows_count)
            {
                auto res = ConvertImplGenericFromString<true>::execute(arguments, result_type, nullable_source, input_rows_count, context)->assumeMutable();
                res->finalize();
                return res;
            };
        }
        else if (checkAndGetDataType<DataTypeObjectDeprecated>(from_type.get()))
        {
            return [is_nullable = to_type->hasNullableSubcolumns()] (ColumnsWithTypeAndName & arguments, const DataTypePtr & , const ColumnNullable * , size_t) -> ColumnPtr
            {
                const auto & column_object = assert_cast<const ColumnObjectDeprecated &>(*arguments.front().column);
                auto res = ColumnObjectDeprecated::create(is_nullable);
                for (size_t i = 0; i < column_object.size(); i++)
                    res->insert(column_object[i]);

                res->finalize();
                return res;
            };
        }

        throw Exception(ErrorCodes::TYPE_MISMATCH,
            "Cast to Object can be performed only from flatten named Tuple, Map or String. Got: {}", from_type->getName());
    }

    /// We support nested Objects types. For example, in JSON we can have paths with type Array(JSON).
    /// The parameters max_dynamic_types/max_dynamic_paths of these nested Object types depend on the
    /// parameters of the original Object type (they are reduced by constant factors to avoid subcolumns
    /// explosion). And this logic is used to read typed subcolumns without knowing the reduced parameters
    /// like this: "SELECT json.a.b.:`Array(JSON)`" (or simply "SELECT json.a.b[]"). In this case we substitute the
    /// nested JSON type to the type with reequired reduced parameters (see replaceJSONTypeNameIfNeeded function in DataTypeObject.cpp).
    /// It's done to allow the user to request nested JSON subcolumns without specifying these parameters.
    /// All this means that during conversion from one Object type to another the max_dynamic_types/max_dynamic_paths
    /// parameters may change and it means we should change the parameters of all nested Object types recursively.
    /// The next few functions are needed to do this conversion of nested Object types.

    /// Convert all nested object types to new provided object type. Go inside Array and Tuple types.
    DataTypePtr convertNestedObjectType(const DataTypePtr & type, const DataTypePtr & new_object_type) const
    {
        if (isObject(type))
            return new_object_type;

        if (const auto * type_array = checkAndGetDataType<DataTypeArray>(type.get()))
            return std::make_shared<DataTypeArray>(convertNestedObjectType(type_array->getNestedType(), new_object_type));

        if (const auto * type_tuple = checkAndGetDataType<DataTypeTuple>(type.get()))
        {
            const auto & elements = type_tuple->getElements();
            DataTypes new_elements;
            new_elements.reserve(elements.size());
            for (const auto & element : elements)
                new_elements.push_back(convertNestedObjectType(element, new_object_type));
            return type_tuple->haveExplicitNames() ? std::make_shared<DataTypeTuple>(new_elements, type_tuple->getElementNames())
                                                   : std::make_shared<DataTypeTuple>(new_elements);
        }

        return type;
    }

    /// Copy the value in a form <binary_encoded_type><binary_value> with converted Object type.
    /// Such values are used in shared variant inside Dynamic column and shared data inside Object column.
    void copySharedValueWithConvertedNestedObjectType(const ColumnString & old_values, ColumnString & new_values, const DataTypePtr & new_object_type, size_t row, const FormatSettings & format_settings) const
    {
        auto value = old_values.getDataAt(row);
        ReadBufferFromMemory value_buf(value.data, value.size);
        auto type = decodeDataType(value_buf);
        if (type->hasDynamicSubcolumns())
        {
            /// Deserialize value into temporary column.
            auto tmp_column = type->createColumn();
            type->getDefaultSerialization()->deserializeBinary(*tmp_column, value_buf, format_settings);
            /// Create new type and cast temporary column to it.
            auto new_type = convertNestedObjectType(type, new_object_type);
            auto wrapper = prepareUnpackDictionaries(type, new_type);
            ColumnsWithTypeAndName args = {{tmp_column->getPtr(), type, ""}};
            auto new_column = wrapper(args, new_type, nullptr, tmp_column->size());
            /// Encode new type and serialize new value.
            WriteBufferFromVector<ColumnString::Chars> new_value_buf(new_values.getChars(), AppendModeTag());
            encodeDataType(new_type, new_value_buf);
            new_type->getDefaultSerialization()->serializeBinary(*new_column, 0, new_value_buf, format_settings);
            new_value_buf.finalize();
            new_values.getChars().push_back(0);
            new_values.getOffsets().push_back(new_values.getChars().size());
        }
        else
        {
            /// Just copy the value.
            new_values.insertFrom(old_values, row);
        }
    }

    /// Create new values of shared data/shared variant with all object types converted to new provided object type.
    ColumnPtr getSharedValuesWithConvertedNestedObjectTypes(const ColumnString & old_values, const DataTypePtr & new_object_type) const
    {
        auto new_values = ColumnString::create();
        new_values->reserve(old_values.size());
        FormatSettings format_settings;
        for (size_t i = 0; i != old_values.size(); ++i)
            copySharedValueWithConvertedNestedObjectType(old_values, *new_values, new_object_type, i, format_settings);
        return new_values;
    }

    bool checkIfSharedValuesContainNestedObjectsTypes(const ColumnString & values) const
    {
        for (size_t i = 0; i != values.size(); ++i)
        {
            auto value = values.getDataAt(i);
            ReadBufferFromMemory buf(value.data, value.size);
            auto type = decodeDataType(buf);
            if (type->hasDynamicSubcolumns())
                return true;
        }

        return false;
    }

    ColumnPtr getSharedDataWithConvertedNestedObjectTypes(const ColumnPtr & shared_data, const DataTypePtr & new_object_type) const
    {
        const auto & shared_data_array = assert_cast<const ColumnArray &>(*shared_data);
        const auto & shared_data_offsets = shared_data_array.getOffsetsPtr();
        const auto & shared_data_tuple = assert_cast<const ColumnTuple &>(shared_data_array.getData());
        const auto & shared_data_paths = shared_data_tuple.getColumnPtr(0);
        const auto & shared_data_values = shared_data_tuple.getColumnPtr(1);
        const auto & shared_data_values_str = assert_cast<const ColumnString &>(*shared_data_values);

        /// First check if we actually have any object type in the values.
        /// If we don't have object types, just return the original shared data column.
        if (!checkIfSharedValuesContainNestedObjectsTypes(shared_data_values_str))
            return shared_data;

        /// Otherwise we should create new shared data column with converted object types.
        auto new_shared_data_values = getSharedValuesWithConvertedNestedObjectTypes(shared_data_values_str, new_object_type);
        return ColumnArray::create(ColumnTuple::create(Columns{shared_data_paths, new_shared_data_values}), shared_data_offsets);
    }

    ColumnPtr getDynamicColumnWithConvertedNestedObjectTypes(const ColumnPtr & column, const DataTypePtr & new_object_type) const
    {
        const auto & dynamic_column = assert_cast<const ColumnDynamic &>(*column);
        const auto & variant_info = dynamic_column.getVariantInfo();
        const auto & variants_types = assert_cast<const DataTypeVariant &>(*variant_info.variant_type).getVariants();

        /// First check if we have any nested object type inside this dynamic column.
        bool has_nested_object_type = false;
        for (const auto & variant_type : variants_types)
        {
            if (variant_type->hasDynamicSubcolumns())
            {
                has_nested_object_type = true;
                break;
            }
        }

        /// If there are no variants with object type, check shared variant
        if (!has_nested_object_type)
            has_nested_object_type = checkIfSharedValuesContainNestedObjectsTypes(dynamic_column.getSharedVariant());

        /// If there are no nested objects, don't do anything.
        if (!has_nested_object_type)
            return column;

        /// If there are nested objects, we need to convert them to new object type.
        const auto & variant_column = dynamic_column.getVariantColumn();
        const auto & variants_columns = variant_column.getVariants();
        auto shared_variant_global_discriminator = dynamic_column.getSharedVariantDiscriminator();
        DataTypes new_variants_types;
        new_variants_types.reserve(variants_types.size());
        Columns new_variants_columns;
        new_variants_columns.resize(variants_columns.size());
        for (size_t global_discr = 0; global_discr != variants_types.size(); ++global_discr)
        {
            auto local_discr = variant_column.localDiscriminatorByGlobal(global_discr);
            if (global_discr == shared_variant_global_discriminator)
            {
                new_variants_columns[local_discr] = getSharedValuesWithConvertedNestedObjectTypes(dynamic_column.getSharedVariant(), new_object_type);
                new_variants_types.push_back(variants_types[global_discr]);
            }
            else if (variants_types[global_discr]->hasDynamicSubcolumns())
            {
                /// Cast variant to new type with converted object type.
                auto new_variant_type = convertNestedObjectType(variants_types[global_discr], new_object_type);
                auto wrapper = prepareUnpackDictionaries(variants_types[global_discr], new_variant_type);
                ColumnsWithTypeAndName args = {{variants_columns[local_discr], variants_types[global_discr], ""}};
                new_variants_columns[local_discr] = wrapper(args, new_variant_type, nullptr, variants_columns[local_discr]->size());
                new_variants_types.push_back(new_variant_type);
            }
            else
            {
                new_variants_columns[local_discr] = variants_columns[local_discr];
                new_variants_types.push_back(variants_types[global_discr]);
            }
        }

        auto new_variant_type = std::make_shared<DataTypeVariant>(new_variants_types);
        auto new_variant_column = ColumnVariant::create(variant_column.getLocalDiscriminatorsPtr(), variant_column.getOffsetsPtr(), new_variants_columns, variant_column.getLocalToGlobalDiscriminatorsMapping());
        return ColumnDynamic::create(std::move(new_variant_column), new_variant_type, dynamic_column.getMaxDynamicTypes(), dynamic_column.getGlobalMaxDynamicTypes());
    }

    WrapperType createObjectToObjectWrapper(const DataTypeObject & from_object, const DataTypeObject & to_object) const
    {
        bool skip_rules_are_changed = from_object.getPathsToSkip() != to_object.getPathsToSkip() || from_object.getPathRegexpsToSkip() != to_object.getPathRegexpsToSkip();
        bool typed_paths_are_changed = false;
        bool have_new_typed_paths = false;
        const auto & old_typed_paths_types = from_object.getTypedPaths();
        const auto & new_typed_paths_types = to_object.getTypedPaths();
        /// If numbers of typed paths are different - they are 100% different.
        typed_paths_are_changed |= old_typed_paths_types.size() != new_typed_paths_types.size();
        for (const auto & [new_typed_path, new_type] : new_typed_paths_types)
        {
            auto it = old_typed_paths_types.find(new_typed_path);
            /// Check if there is no such path in from_object typed paths.
            if (it == old_typed_paths_types.end())
            {
                typed_paths_are_changed = true;
                have_new_typed_paths = true;
            }
            /// Check if type is changed for this typed path.
            else if (!it->second->equals(*new_type))
            {
                typed_paths_are_changed = true;
            }
        }

        auto new_max_dynamic_paths = to_object.getMaxDynamicPaths();
        auto old_max_dynamic_types = from_object.getMaxDynamicTypes();
        auto new_max_dynamic_types = to_object.getMaxDynamicTypes();
        auto old_dynamic_type = std::make_shared<DataTypeDynamic>(old_max_dynamic_types);
        auto new_dynamic_type = std::make_shared<DataTypeDynamic>(new_max_dynamic_types);
        auto wrapper_from_old_to_new_dynamic_type = createDynamicToDynamicWrapper(*old_dynamic_type, *new_dynamic_type);
        /// When object type changes, the type of nested objects (like Array(JSON)) also may change.
        const auto & old_type_of_nested_objects = from_object.getTypeOfNestedObjects();
        const auto & new_type_of_nested_objects = to_object.getTypeOfNestedObjects();
        bool need_to_convert_nested_objects_type = !old_type_of_nested_objects->equals(*new_type_of_nested_objects);

        /// Simple use case - when only max_dynamic_paths/max_dynamic_types parameters are changed and max_dynamic_paths is not decreased.
        /// In this case we almost don't need to rewrite anything (except nested objects) and can process it separately.
        if (!skip_rules_are_changed && !typed_paths_are_changed && from_object.getMaxDynamicPaths() <= to_object.getMaxDynamicPaths())
        {
            return [this,
                    new_max_dynamic_paths,
                    old_max_dynamic_types,
                    new_max_dynamic_types,
                    old_dynamic_type,
                    new_dynamic_type,
                    wrapper_from_old_to_new_dynamic_type,
                    new_type_of_nested_objects,
                    need_to_convert_nested_objects_type](
                       ColumnsWithTypeAndName & arguments, const DataTypePtr &, const ColumnNullable *, size_t)
            {
                const auto & old_column_object = assert_cast<const ColumnObject &>(*arguments[0].column);
                const auto & old_typed_paths = old_column_object.getTypedPaths();
                const auto & old_dynamic_paths = old_column_object.getDynamicPaths();
                const auto & old_shared_data = old_column_object.getSharedDataPtr();

                std::unordered_map<String, ColumnPtr> new_typed_paths;
                new_typed_paths.reserve(old_typed_paths.size());
                for (const auto & [path, column] : old_typed_paths)
                    new_typed_paths[path] = column;

                std::unordered_map<String, ColumnPtr> new_dynamic_paths;
                new_dynamic_paths.reserve(old_dynamic_paths.size());
                if (old_max_dynamic_types == new_max_dynamic_types)
                {
                    for (const auto & [path, column] : old_dynamic_paths)
                        new_dynamic_paths[path] = column;
                }
                else
                {
                    for (const auto & [path, column] : old_dynamic_paths)
                    {
                        ColumnsWithTypeAndName args = {ColumnWithTypeAndName(column, old_dynamic_type, path)};
                        new_dynamic_paths[path] = wrapper_from_old_to_new_dynamic_type(args, new_dynamic_type, nullptr, column->size());
                    }
                }

                ColumnPtr new_shared_data = old_shared_data;

                /// Convert nested object types inside dynamic paths and shared data if needed.
                if (need_to_convert_nested_objects_type)
                {
                    for (auto & [_, column] : new_dynamic_paths)
                        column = getDynamicColumnWithConvertedNestedObjectTypes(column, new_type_of_nested_objects);
                    new_shared_data = getSharedDataWithConvertedNestedObjectTypes(old_shared_data, new_type_of_nested_objects);
                }

                return ColumnObject::create(new_typed_paths, new_dynamic_paths, new_shared_data, old_column_object.getMaxDynamicPaths(), new_max_dynamic_paths, new_max_dynamic_types);
            };
        }

        /// Create wrappers for:
        ///  - typed paths with changed data type
        ///  - typed paths that will be casted to new Dynamic
        ///  - new typed paths from old Dynamic type.
        std::unordered_map<String, WrapperType> typed_paths_wrappers;
        if (typed_paths_are_changed)
        {
            for (const auto & [path, old_type] : old_typed_paths_types)
            {
                /// Check if this path remains in typed paths.
                if (auto it = new_typed_paths_types.find(path); it != new_typed_paths_types.end())
                {
                    /// Check if the data type is changed.
                    if (!old_type->equals(*it->second))
                        typed_paths_wrappers[path] = prepareUnpackDictionaries(old_type, it->second);
                }
                /// Otherwise this path will be casted to Dynamic.
                else
                {
                    typed_paths_wrappers[path] = createColumnToDynamicWrapper(old_type, *new_dynamic_type);
                }
            }

            /// For new typed paths create a wrapper from old Dynamic type.
            if (have_new_typed_paths)
            {
                for (const auto & [path, type] : new_typed_paths_types)
                {
                    if (!old_typed_paths_types.contains(path))
                        typed_paths_wrappers[path] = createDynamicToColumnWrapper(type);
                }
            }
        }

        const auto & new_paths_to_skip = to_object.getPathsToSkip();
        std::vector<String> new_paths_to_skip_sorted;
        new_paths_to_skip_sorted.reserve(new_paths_to_skip.size());
        for (const auto & path : new_paths_to_skip)
            new_paths_to_skip_sorted.push_back(path);
        std::sort(new_paths_to_skip_sorted.begin(), new_paths_to_skip_sorted.end());

        auto should_skip_path =
            [new_paths_to_skip,
             new_paths_to_skip_sorted,
             new_path_regexps_to_skip = to_object.getPathRegexpsToSkip()](const String & path)
        {
            /// Check if we have this path in skip list.
            if (new_paths_to_skip.contains(path))
                return true;

            /// Check if skip list contains prefix of this path.
            if (!new_paths_to_skip_sorted.empty())
            {
                auto it = std::lower_bound(new_paths_to_skip_sorted.begin(), new_paths_to_skip_sorted.end(), path);
                if (it != new_paths_to_skip_sorted.begin() && path.starts_with(*std::prev(it)))
                    return true;
            }

            /// Check if path matches any skip regexps.
            for (const auto & path_regexp_to_skip : new_path_regexps_to_skip)
            {
                if (re2::RE2::FullMatch(path, path_regexp_to_skip))
                    return true;
            }

            return false;
        };

        /// General case when we need to rewrite the data manually according to the new constraints
        return [this,
                skip_rules_are_changed,
                typed_paths_are_changed,
                have_new_typed_paths,
                old_typed_paths_types,
                new_typed_paths_types,
                typed_paths_wrappers,
                new_max_dynamic_paths,
                new_max_dynamic_types,
                old_dynamic_type,
                new_dynamic_type,
                wrapper_from_old_to_new_dynamic_type,
                should_skip_path,
                new_type_of_nested_objects,
                need_to_convert_nested_objects_type](
                   ColumnsWithTypeAndName & arguments,
                   const DataTypePtr &,
                   const ColumnNullable *,
                   size_t)
        {
            const auto & old_column_object = assert_cast<const ColumnObject &>(*arguments[0].column);
            const auto & old_typed_paths = old_column_object.getTypedPaths();
            const auto & old_dynamic_paths = old_column_object.getDynamicPaths();
            const auto & old_shared_data = old_column_object.getSharedDataPtr();
            const auto & old_shared_data_offsets = old_column_object.getSharedDataOffsets();
            const auto [old_shared_data_paths, old_shared_data_values] = old_column_object.getSharedDataPathsAndValues();

            std::unordered_map<String, ColumnPtr> new_typed_paths;
            new_typed_paths.reserve(new_typed_paths_types.size());
            std::unordered_map<String, ColumnPtr> new_dynamic_paths;

            /// If the set of typed paths was changed, we should distribute old typed paths to new_typed_paths or new_dynamic_paths.
            if (typed_paths_are_changed)
            {
                for (const auto & [path, column] : old_typed_paths)
                {
                    /// Check if this path should remain in typed paths.
                    if (auto new_types_it = new_typed_paths_types.find(path); new_types_it != new_typed_paths_types.end())
                    {
                        /// Check if we need to cast the column to another type.
                        if (auto wrapper_it = typed_paths_wrappers.find(path); wrapper_it != typed_paths_wrappers.end())
                        {
                            ColumnsWithTypeAndName args = {{column, old_typed_paths_types.at(path), path}};
                            new_typed_paths[path] = wrapper_it->second(args, new_types_it->second, nullptr, column->size());
                        }
                        /// Otherwise just reuse existing column.
                        else
                        {
                            new_typed_paths[path] = column;
                        }
                    }
                    /// Otherwise if this path is not skipped, move this path to dynamic paths.
                    else if (!skip_rules_are_changed || !should_skip_path(path))
                    {
                        /// First cast column to Dynamic.
                        ColumnsWithTypeAndName args = {{column, old_typed_paths_types.at(path), path}};
                        new_dynamic_paths[path] = typed_paths_wrappers.at(path)(args, new_dynamic_type, nullptr, column->size());
                    }
                }
            }
            /// If the set of typed paths wasn't changed, just use the old typed paths.
            else
            {
                for (const auto & [path, column] : old_typed_paths)
                    new_typed_paths[path] = column;
            }

            /// Now iterate over old dynamic paths and distribute them to new_typed_paths or new_dynamic_paths.
            for (const auto & [path, column] : old_dynamic_paths)
            {
                ColumnsWithTypeAndName args = {{column, old_dynamic_type, path}};
                /// Check if we need to move this path to typed paths. If yes, cast dynamic column to the required type.
                if (auto it = new_typed_paths_types.find(path); it != new_typed_paths_types.end())
                    new_typed_paths[path] = typed_paths_wrappers.at(path)(args, it->second, nullptr, column->size());
                /// Otherwise move cast it to new Dynamic type and move it to new dynamic paths if not skipped.
                else if (!skip_rules_are_changed || !should_skip_path(path))
                    new_dynamic_paths[path] = wrapper_from_old_to_new_dynamic_type(args, new_dynamic_type, nullptr, column->size());
            }

            /// Convert nested object types inside dynamic paths if needed.
            if (need_to_convert_nested_objects_type)
            {
                for (auto & [_, column] : new_dynamic_paths)
                    column = getDynamicColumnWithConvertedNestedObjectTypes(column, new_type_of_nested_objects);
            }

            /// We could exceed the new_max_dynamic_paths limit in new_dynamic_paths.
            /// In this case we keep the most frequent paths and move the rarest to the shared data.
            std::vector<std::pair<String, ColumnPtr>> paths_for_shared_data;
            if (new_dynamic_paths.size() > new_max_dynamic_paths)
            {
                std::vector<std::pair<size_t, String>> new_dynamic_paths_with_sizes;
                new_dynamic_paths_with_sizes.reserve(new_dynamic_paths.size());
                /// If column has statistics from the data part, use size from it for consistency for alters.
                const auto & statistics = old_column_object.getStatistics();
                for (const auto & [path, column] : new_dynamic_paths)
                {
                    size_t size = column->size() - column->getNumberOfDefaultRows();
                    /// If this path was moved from old typed paths, we won't have it statistics but consider it as the most frequent.
                    if (old_typed_paths_types.contains(path))
                    {
                        size = std::numeric_limits<size_t>::max();
                    }
                    else if (statistics)
                    {
                        auto it = statistics->dynamic_paths_statistics.find(path);
                        if (it != statistics->dynamic_paths_statistics.end())
                            size = it->second;
                    }

                    new_dynamic_paths_with_sizes.emplace_back(size, path);
                }

                std::sort(new_dynamic_paths_with_sizes.begin(), new_dynamic_paths_with_sizes.end(), std::greater());
                paths_for_shared_data.reserve(new_dynamic_paths_with_sizes.size() - new_max_dynamic_paths);
                /// Move the rarest paths into paths_for_shared_data.
                for (size_t i = new_max_dynamic_paths; i != new_dynamic_paths_with_sizes.size(); ++i)
                {
                    auto it = new_dynamic_paths.find(new_dynamic_paths_with_sizes[i].second);
                    paths_for_shared_data.emplace_back(it->first, it->second);
                    new_dynamic_paths.erase(it);
                }

                /// Sort paths_for_shared_data. Paths in shared data are sorted, so it will be easier to insert data there.
                std::sort(paths_for_shared_data.begin(), paths_for_shared_data.end());
            }

            /// Now we have new typed paths (possibly incomplete) and dynamic paths and we need to create new shared data column.
            ColumnPtr new_shared_data;

            /// We can reuse shared data from old column if:
            ///   - there are no new typed paths
            ///   - we don't have paths in paths_for_shared_data to be inserted into shared data
            ///   - we don't have new skipped rules
            if (!have_new_typed_paths && paths_for_shared_data.empty() && !skip_rules_are_changed)
            {
                /// Convert nested object types inside shared data if needed.
                if (need_to_convert_nested_objects_type)
                    new_shared_data = getSharedDataWithConvertedNestedObjectTypes(old_shared_data, new_type_of_nested_objects);
                else
                    new_shared_data = old_shared_data;
            }
            /// Otherwise we should iterate over old shared data and construct the new one.
            else
            {
                auto new_shared_data_mutable = DataTypeObject::getTypeOfSharedData()->createColumn();
                auto & new_shared_data_array = assert_cast<ColumnArray &>(*new_shared_data_mutable);
                auto & new_shared_data_offsets = new_shared_data_array.getOffsets();
                new_shared_data_offsets.reserve(old_shared_data_offsets.size());
                auto & new_shared_data_tuple = assert_cast<ColumnTuple &>(new_shared_data_array.getData());
                auto & new_shared_data_paths = assert_cast<ColumnString &>(new_shared_data_tuple.getColumn(0));
                auto & new_shared_data_values = assert_cast<ColumnString &>(new_shared_data_tuple.getColumn(1));

                /// Collect extracted values of new typed paths into separate dynamic columns.
                /// These columns will be casted to the required type later and inserted into new typed paths.
                std::unordered_map<String, MutableColumnPtr> extracted_new_typed_paths;
                FormatSettings format_settings;
                for (size_t i = 0; i != old_shared_data_offsets.size(); ++i)
                {
                    size_t start = old_shared_data_offsets[i - 1];
                    size_t end = old_shared_data_offsets[i];
                    size_t paths_for_shared_data_index = 0;
                    for (size_t j = start; j != end; ++j)
                    {
                        auto path = old_shared_data_paths->getDataAt(j).toString();
                        /// Check if we have this path in new typed paths.
                        if (new_typed_paths_types.contains(path))
                        {
                            auto it = extracted_new_typed_paths.find(path);
                            if (it == extracted_new_typed_paths.end())
                            {
                                it = extracted_new_typed_paths.emplace(path, new_dynamic_type->createColumn()).first;
                                it->second->insertManyDefaults(i);
                            }
                            ColumnObject::deserializeValueFromSharedData(old_shared_data_values, j, *it->second);
                        }
                        /// Insert this path into new shared data if not skipped.
                        else if (!skip_rules_are_changed || !should_skip_path(path))
                        {
                            /// Before inserting check if we need to insert paths from paths_for_shared_data before.
                            while (paths_for_shared_data_index < paths_for_shared_data.size()
                                   && paths_for_shared_data[paths_for_shared_data_index].first < path)
                            {
                                const auto & path_and_column = paths_for_shared_data[paths_for_shared_data_index];
                                ColumnObject::serializePathAndValueIntoSharedData(&new_shared_data_paths, &new_shared_data_values, path_and_column.first, *path_and_column.second, i);
                                ++paths_for_shared_data_index;
                            }

                            /// Insert path and value from old shared data to new shared data.
                            new_shared_data_paths.insertFrom(*old_shared_data_paths, j);
                            /// Convert nested object type inside the value if needed.
                            if (need_to_convert_nested_objects_type)
                                copySharedValueWithConvertedNestedObjectType(*old_shared_data_values, new_shared_data_values, new_type_of_nested_objects, j, format_settings);
                            else
                                new_shared_data_values.insertFrom(*old_shared_data_values, j);
                        }
                    }

                    /// Insert remaining paths from paths_for_shared_data.
                    for (; paths_for_shared_data_index < paths_for_shared_data.size(); ++paths_for_shared_data_index)
                    {
                        const auto & path_and_column = paths_for_shared_data[paths_for_shared_data_index];
                        ColumnObject::serializePathAndValueIntoSharedData(&new_shared_data_paths, &new_shared_data_values, path_and_column.first, *path_and_column.second, i);
                    }

                    new_shared_data_offsets.push_back(new_shared_data_paths.size());

                    /// Insert default value in all not visited typed paths in extracted_new_typed_paths.
                    for (auto & [_, column] : extracted_new_typed_paths)
                    {
                        if (column->size() == i)
                            column->insertDefault();
                    }
                }

                new_shared_data = std::move(new_shared_data_mutable);

                /// Fill remaining typed paths from extracted values (or with defaults if no values were extracted).
                for (const auto & [path, type] : new_typed_paths_types)
                {
                    if (!new_typed_paths.contains(path))
                    {
                        /// Check if we have values extracted from shared data for this typed path.
                        if (auto it = extracted_new_typed_paths.find(path); it != extracted_new_typed_paths.end())
                        {
                            ColumnsWithTypeAndName args = {{it->second->getPtr(), new_dynamic_type, path}};
                            new_typed_paths[path] = typed_paths_wrappers.at(path)(args, type, nullptr, it->second->size());
                        }
                        /// Otherwise fill this typed path with default values.
                        else
                        {
                            auto column = type->createColumn();
                            column->insertManyDefaults(old_column_object.size());
                            new_typed_paths[path] = std::move(column);
                        }
                    }
                }
            }

            return ColumnObject::create(new_typed_paths, new_dynamic_paths, new_shared_data, new_dynamic_paths.size(), new_max_dynamic_paths, new_max_dynamic_types);
        };
    }


    WrapperType createObjectWrapper(const DataTypePtr & from_type, const DataTypeObject * to_object) const
    {
        if (checkAndGetDataType<DataTypeString>(from_type.get()))
        {
            return [this](ColumnsWithTypeAndName & arguments, const DataTypePtr & result_type, const ColumnNullable * nullable_source, size_t input_rows_count)
            {
                return ConvertImplGenericFromString<true>::execute(arguments, result_type, nullable_source, input_rows_count, context);
            };
        }

        /// Cast Tuple/Object/Map to JSON type through serializing into JSON string and parsing back into JSON column.
        /// Potentially we can do smarter conversion Tuple -> JSON with type preservation, but it's questionable how exactly Tuple should be
        /// converted to JSON (for example, should we recursively convert nested Array(Tuple) to Array(JSON) or not, should we infer types from String fields, etc).
        if (checkAndGetDataType<DataTypeObjectDeprecated>(from_type.get()) || checkAndGetDataType<DataTypeTuple>(from_type.get()) || checkAndGetDataType<DataTypeMap>(from_type.get()))
        {
            return [this](ColumnsWithTypeAndName & arguments, const DataTypePtr & result_type, const ColumnNullable * nullable_source, size_t input_rows_count)
            {
                auto json_string = ColumnString::create();
                ColumnStringHelpers::WriteHelper write_helper(assert_cast<ColumnString &>(*json_string), input_rows_count);
                auto & write_buffer = write_helper.getWriteBuffer();
                FormatSettings format_settings = context ? getFormatSettings(context) : FormatSettings{};
                auto serialization = arguments[0].type->getDefaultSerialization();
                for (size_t i = 0; i < input_rows_count; ++i)
                {
                    serialization->serializeTextJSON(*arguments[0].column, i, write_buffer, format_settings);
                    write_helper.rowWritten();
                }
                write_helper.finalize();

                ColumnsWithTypeAndName args_with_json_string = {ColumnWithTypeAndName(json_string->getPtr(), std::make_shared<DataTypeString>(), "")};
                return ConvertImplGenericFromString<true>::execute(args_with_json_string, result_type, nullable_source, input_rows_count, context);
            };
        }

        if (const auto * from_object = checkAndGetDataType<DataTypeObject>(from_type.get()))
            return createObjectToObjectWrapper(*from_object, *to_object);

        /// TODO: support CAST between JSON types with different parameters
        throw Exception(ErrorCodes::TYPE_MISMATCH, "Cast to {} can be performed only from String/Map/Object/Tuple/JSON. Got: {}", magic_enum::enum_name(to_object->getSchemaFormat()), from_type->getName());
    }

    WrapperType createVariantToVariantWrapper(const DataTypeVariant & from_variant, const DataTypeVariant & to_variant) const
    {
        /// We support only extension of variant type, so, only new types can be added.
        /// For example: Variant(T1, T2) -> Variant(T1, T2, T3) is supported, but Variant(T1, T2) -> Variant(T1, T3) is not supported.
        /// We want to extend Variant type for free without rewriting the data, but we sort data types inside Variant during type creation
        /// (we do it because we want Variant(T1, T2) to be the same as Variant(T2, T1)), but after extension the order of variant types
        /// (and so their discriminators) can be different. For example: Variant(T1, T3) -> Variant(T1, T2, T3).
        /// To avoid full rewrite of discriminators column, ColumnVariant supports it's local order of variant columns (and so local
        /// discriminators) and stores mapping global order -> local order.
        /// So, to extend Variant with new types for free, we should keep old local order for old variants, append new variants and change
        /// mapping global order -> local order according to the new global order.

        /// Create map (new variant type) -> (it's global discriminator in new order).
        const auto & new_variants = to_variant.getVariants();
        std::unordered_map<String, ColumnVariant::Discriminator> new_variant_types_to_new_global_discriminator;
        new_variant_types_to_new_global_discriminator.reserve(new_variants.size());
        for (size_t i = 0; i != new_variants.size(); ++i)
            new_variant_types_to_new_global_discriminator[new_variants[i]->getName()] = i;

        /// Create set of old variant types.
        const auto & old_variants = from_variant.getVariants();
        std::unordered_map<String, ColumnVariant::Discriminator> old_variant_types_to_old_global_discriminator;
        old_variant_types_to_old_global_discriminator.reserve(old_variants.size());
        for (size_t i = 0; i != old_variants.size(); ++i)
            old_variant_types_to_old_global_discriminator[old_variants[i]->getName()] = i;

        /// Check that the set of old variants types is a subset of new variant types and collect new global discriminator for each old global discriminator.
        std::unordered_map<ColumnVariant::Discriminator, ColumnVariant::Discriminator> old_global_discriminator_to_new;
        old_global_discriminator_to_new.reserve(old_variants.size());
        for (const auto & [old_variant_type, old_discriminator] : old_variant_types_to_old_global_discriminator)
        {
            auto it = new_variant_types_to_new_global_discriminator.find(old_variant_type);
            if (it == new_variant_types_to_new_global_discriminator.end())
                throw Exception(
                    ErrorCodes::CANNOT_CONVERT_TYPE,
                    "Cannot convert type {} to {}. Conversion between Variant types is allowed only when new Variant type is an extension "
                    "of an initial one", from_variant.getName(), to_variant.getName());
            old_global_discriminator_to_new[old_discriminator] = it->second;
        }

        /// Collect variant types and their global discriminators that should be added to the old Variant to get the new Variant.
        std::vector<std::pair<DataTypePtr, ColumnVariant::Discriminator>> variant_types_and_discriminators_to_add;
        variant_types_and_discriminators_to_add.reserve(new_variants.size() - old_variants.size());
        for (size_t i = 0; i != new_variants.size(); ++i)
        {
            if (!old_variant_types_to_old_global_discriminator.contains(new_variants[i]->getName()))
                variant_types_and_discriminators_to_add.emplace_back(new_variants[i], i);
        }

        return [old_global_discriminator_to_new, variant_types_and_discriminators_to_add]
               (ColumnsWithTypeAndName & arguments, const DataTypePtr &, const ColumnNullable *, size_t) -> ColumnPtr
        {
            const auto & column_variant = assert_cast<const ColumnVariant &>(*arguments.front().column.get());
            size_t num_old_variants = column_variant.getNumVariants();
            Columns new_variant_columns;
            new_variant_columns.reserve(num_old_variants + variant_types_and_discriminators_to_add.size());
            std::vector<ColumnVariant::Discriminator> new_local_to_global_discriminators;
            new_local_to_global_discriminators.reserve(num_old_variants + variant_types_and_discriminators_to_add.size());
            for (size_t i = 0; i != num_old_variants; ++i)
            {
                new_variant_columns.push_back(column_variant.getVariantPtrByLocalDiscriminator(i));
                new_local_to_global_discriminators.push_back(old_global_discriminator_to_new.at(column_variant.globalDiscriminatorByLocal(i)));
            }

            for (const auto & [new_variant_type, new_global_discriminator] : variant_types_and_discriminators_to_add)
            {
                new_variant_columns.push_back(new_variant_type->createColumn());
                new_local_to_global_discriminators.push_back(new_global_discriminator);
            }

            return ColumnVariant::create(column_variant.getLocalDiscriminatorsPtr(), column_variant.getOffsetsPtr(), new_variant_columns, new_local_to_global_discriminators);
        };
    }

    /// Create wrapper only if we support this conversion.
    WrapperType createWrapperIfCanConvert(const DataTypePtr & from, const DataTypePtr & to) const
    {
        try
        {
            /// We can avoid try/catch here if we will implement check that 2 types can be cast, but it
            /// requires quite a lot of work. By now let's simply use try/catch.
            /// First, check that we can create a wrapper.
            WrapperType wrapper = prepareUnpackDictionaries(from, to);
            /// Second, check if we can perform a conversion on column with default value.
            /// (we cannot just check empty column as we do some checks only during iteration over rows).
            auto test_col = from->createColumn();
            test_col->insertDefault();
            ColumnsWithTypeAndName column_from = {{test_col->getPtr(), from, "" }};
            wrapper(column_from, to, nullptr, 1);
            return wrapper;
        }
        catch (const Exception &)
        {
            return {};
        }
    }

    WrapperType createVariantToColumnWrapper(const DataTypeVariant & from_variant, const DataTypePtr & to_type) const
    {
        const auto & variant_types = from_variant.getVariants();
        std::vector<WrapperType> variant_wrappers;
        variant_wrappers.reserve(variant_types.size());

        /// Create conversion wrapper for each variant.
        for (const auto & variant_type : variant_types)
        {
            WrapperType wrapper;
            if (cast_type == CastType::accurateOrNull)
            {
                /// Create wrapper only if we support conversion from variant to the resulting type.
                wrapper = createWrapperIfCanConvert(variant_type, to_type);
            }
            else
            {
                wrapper = prepareUnpackDictionaries(variant_type, to_type);
            }
            variant_wrappers.push_back(wrapper);
        }

        return [variant_wrappers, variant_types, to_type]
               (ColumnsWithTypeAndName & arguments, const DataTypePtr & result_type, const ColumnNullable *, size_t input_rows_count) -> ColumnPtr
        {
            const auto & column_variant = assert_cast<const ColumnVariant &>(*arguments.front().column.get());

            /// First, cast each variant to the result type.
            std::vector<ColumnPtr> cast_variant_columns;
            cast_variant_columns.reserve(variant_types.size());
            for (size_t i = 0; i != variant_types.size(); ++i)
            {
                auto variant_col = column_variant.getVariantPtrByGlobalDiscriminator(i);
                ColumnsWithTypeAndName variant = {{variant_col, variant_types[i], "" }};
                const auto & variant_wrapper = variant_wrappers[i];
                ColumnPtr cast_variant;
                /// Check if we have wrapper for this variant.
                if (variant_wrapper)
                    cast_variant = variant_wrapper(variant, result_type, nullptr, variant_col->size());
                cast_variant_columns.push_back(std::move(cast_variant));
            }

            /// Second, construct resulting column from cast variant columns according to discriminators.
            const auto & local_discriminators = column_variant.getLocalDiscriminators();
            auto res = result_type->createColumn();
            res->reserve(input_rows_count);
            for (size_t i = 0; i != input_rows_count; ++i)
            {
                auto global_discr = column_variant.globalDiscriminatorByLocal(local_discriminators[i]);
                if (global_discr == ColumnVariant::NULL_DISCRIMINATOR || !cast_variant_columns[global_discr])
                    res->insertDefault();
                else
                    res->insertFrom(*cast_variant_columns[global_discr], column_variant.offsetAt(i));
            }

            return res;
        };
    }

    static ColumnPtr createVariantFromDescriptorsAndOneNonEmptyVariant(const DataTypes & variant_types, const ColumnPtr & discriminators, const ColumnPtr & variant, ColumnVariant::Discriminator variant_discr)
    {
        Columns variants;
        variants.reserve(variant_types.size());
        for (size_t i = 0; i != variant_types.size(); ++i)
        {
            if (i == variant_discr)
                variants.emplace_back(variant);
            else
                variants.push_back(variant_types[i]->createColumn());
        }

        return ColumnVariant::create(discriminators, variants);
    }

    WrapperType createStringToVariantWrapper() const
    {
        return [&](ColumnsWithTypeAndName & arguments, const DataTypePtr & result_type, const ColumnNullable *, size_t input_rows_count) -> ColumnPtr
        {
            auto column = arguments[0].column->convertToFullColumnIfLowCardinality();
            auto args = arguments;
            args[0].column = column;

            const ColumnNullable * column_nullable = nullptr;
            if (isColumnNullable(*args[0].column))
            {
                column_nullable = assert_cast<const ColumnNullable *>(args[0].column.get());
                args[0].column = column_nullable->getNestedColumnPtr();
            }

            args[0].type = removeNullable(removeLowCardinality(args[0].type));

            if (cast_type == CastType::accurateOrNull)
                return ConvertImplGenericFromString<false>::execute(args, result_type, column_nullable, input_rows_count, context);
            return ConvertImplGenericFromString<true>::execute(args, result_type, column_nullable, input_rows_count, context);
        };
    }

    WrapperType createColumnToVariantWrapper(const DataTypePtr & from_type, const DataTypeVariant & to_variant) const
    {
        /// We allow converting NULL to Variant(...) as Variant can store NULLs.
        if (from_type->onlyNull())
        {
            return [](ColumnsWithTypeAndName &, const DataTypePtr & result_type, const ColumnNullable *, size_t input_rows_count) -> ColumnPtr
            {
                auto result_column = result_type->createColumn();
                result_column->insertManyDefaults(input_rows_count);
                return result_column;
            };
        }

        auto variant_discr_opt = to_variant.tryGetVariantDiscriminator(removeNullableOrLowCardinalityNullable(from_type)->getName());
        /// Cast String to Variant through parsing if it's not Variant(String).
        if (isStringOrFixedString(removeNullable(removeLowCardinality(from_type))) && (!variant_discr_opt || to_variant.getVariants().size() > 1))
            return createStringToVariantWrapper();

        if (!variant_discr_opt)
            throw Exception(ErrorCodes::CANNOT_CONVERT_TYPE, "Cannot convert type {} to {}. Conversion to Variant allowed only for types from this Variant", from_type->getName(), to_variant.getName());

        return [variant_discr = *variant_discr_opt]
               (ColumnsWithTypeAndName & arguments, const DataTypePtr & result_type, const ColumnNullable *, size_t) -> ColumnPtr
        {
            const auto & result_variant_type = assert_cast<const DataTypeVariant &>(*result_type);
            const auto & variant_types = result_variant_type.getVariants();
            if (const ColumnNullable * col_nullable = typeid_cast<const ColumnNullable *>(arguments.front().column.get()))
            {
                const auto & column = col_nullable->getNestedColumnPtr();
                const auto & null_map = col_nullable->getNullMapData();
                IColumn::Filter filter;
                filter.reserve(column->size());
                auto discriminators = ColumnVariant::ColumnDiscriminators::create();
                auto & discriminators_data = discriminators->getData();
                discriminators_data.reserve(column->size());
                size_t variant_size_hint = 0;
                for (size_t i = 0; i != column->size(); ++i)
                {
                    if (null_map[i])
                    {
                        discriminators_data.push_back(ColumnVariant::NULL_DISCRIMINATOR);
                        filter.push_back(0);
                    }
                    else
                    {
                        discriminators_data.push_back(variant_discr);
                        filter.push_back(1);
                        ++variant_size_hint;
                    }
                }

                ColumnPtr variant_column;
                /// If there were no NULLs, just use the column.
                if (variant_size_hint == column->size())
                    variant_column = column;
                /// Otherwise we should use filtered column.
                else
                    variant_column = column->filter(filter, variant_size_hint);
                return createVariantFromDescriptorsAndOneNonEmptyVariant(variant_types, std::move(discriminators), variant_column, variant_discr);
            }
            else if (isColumnLowCardinalityNullable(*arguments.front().column))
            {
                const auto & column = arguments.front().column;

                /// Variant column cannot have LowCardinality(Nullable(...)) variant, as Variant column stores NULLs itself.
                /// We should create a null-map, insert NULL_DISCRIMINATOR on NULL values and filter initial column.
                const auto & col_lc = assert_cast<const ColumnLowCardinality &>(*column);
                const auto & indexes = col_lc.getIndexes();
                auto null_index = col_lc.getDictionary().getNullValueIndex();
                IColumn::Filter filter;
                filter.reserve(col_lc.size());
                auto discriminators = ColumnVariant::ColumnDiscriminators::create();
                auto & discriminators_data = discriminators->getData();
                discriminators_data.reserve(col_lc.size());
                size_t variant_size_hint = 0;
                for (size_t i = 0; i != col_lc.size(); ++i)
                {
                    if (indexes.getUInt(i) == null_index)
                    {
                        discriminators_data.push_back(ColumnVariant::NULL_DISCRIMINATOR);
                        filter.push_back(0);
                    }
                    else
                    {
                        discriminators_data.push_back(variant_discr);
                        filter.push_back(1);
                        ++variant_size_hint;
                    }
                }

                MutableColumnPtr variant_column;
                /// If there were no NULLs, we can just clone the column.
                if (variant_size_hint == col_lc.size())
                    variant_column = IColumn::mutate(column);
                /// Otherwise we should filter column.
                else
                    variant_column = IColumn::mutate(column->filter(filter, variant_size_hint));

                assert_cast<ColumnLowCardinality &>(*variant_column).nestedRemoveNullable();
                return createVariantFromDescriptorsAndOneNonEmptyVariant(variant_types, std::move(discriminators), std::move(variant_column), variant_discr);
            }
            else
            {
                const auto & column = arguments.front().column;
                auto discriminators = ColumnVariant::ColumnDiscriminators::create();
                discriminators->getData().resize_fill(column->size(), variant_discr);
                return createVariantFromDescriptorsAndOneNonEmptyVariant(variant_types, std::move(discriminators), column, variant_discr);
            }
        };
    }

    /// Wrapper for conversion to/from Variant type
    WrapperType createVariantWrapper(const DataTypePtr & from_type, const DataTypePtr & to_type) const
    {
        if (const auto * from_variant = checkAndGetDataType<DataTypeVariant>(from_type.get()))
        {
            if (const auto * to_variant = checkAndGetDataType<DataTypeVariant>(to_type.get()))
                return createVariantToVariantWrapper(*from_variant, *to_variant);

            return createVariantToColumnWrapper(*from_variant, to_type);
        }

        return createColumnToVariantWrapper(from_type, assert_cast<const DataTypeVariant &>(*to_type));
    }

    WrapperType createDynamicToColumnWrapper(const DataTypePtr &) const
    {
        return [this]
               (ColumnsWithTypeAndName & arguments, const DataTypePtr & result_type, const ColumnNullable *, size_t input_rows_count) -> ColumnPtr
        {
            /// When casting Dynamic to regular column we should cast all variants from current Dynamic column
            /// and construct the result based on discriminators.
            const auto & column_dynamic = assert_cast<const ColumnDynamic &>(*arguments.front().column.get());
            const auto & variant_column = column_dynamic.getVariantColumn();
            const auto & variant_info = column_dynamic.getVariantInfo();

            /// First, cast usual variants to result type.
            const auto & variant_types = assert_cast<const DataTypeVariant &>(*variant_info.variant_type).getVariants();
            std::vector<ColumnPtr> cast_variant_columns;
            cast_variant_columns.reserve(variant_types.size());
            for (size_t i = 0; i != variant_types.size(); ++i)
            {
                /// Skip shared variant, it will be processed later.
                if (i == column_dynamic.getSharedVariantDiscriminator())
                {
                    cast_variant_columns.push_back(nullptr);
                    continue;
                }

                const auto & variant_col = variant_column.getVariantPtrByGlobalDiscriminator(i);
                ColumnsWithTypeAndName variant = {{variant_col, variant_types[i], ""}};
                WrapperType variant_wrapper;
                if (cast_type == CastType::accurateOrNull)
                    /// Create wrapper only if we support conversion from variant to the resulting type.
                    variant_wrapper = createWrapperIfCanConvert(variant_types[i], result_type);
                else
                    variant_wrapper = prepareUnpackDictionaries(variant_types[i], result_type);

                ColumnPtr cast_variant;
                /// Check if we have wrapper for this variant.
                if (variant_wrapper)
                    cast_variant = variant_wrapper(variant, result_type, nullptr, variant_col->size());
                cast_variant_columns.push_back(cast_variant);
            }

            /// Second, collect all variants stored in shared variant and cast them to result type.
            std::vector<MutableColumnPtr> variant_columns_from_shared_variant;
            DataTypes variant_types_from_shared_variant;
            /// We will need to know what variant to use when we see discriminator of a shared variant.
            /// To do it, we remember what variant was extracted from each row and what was it's offset.
            PaddedPODArray<UInt64> shared_variant_indexes;
            PaddedPODArray<UInt64> shared_variant_offsets;
            std::unordered_map<String, UInt64> shared_variant_to_index;
            const auto & shared_variant = column_dynamic.getSharedVariant();
            const auto shared_variant_discr = column_dynamic.getSharedVariantDiscriminator();
            const auto & local_discriminators = variant_column.getLocalDiscriminators();
            const auto & offsets = variant_column.getOffsets();
            if (!shared_variant.empty())
            {
                shared_variant_indexes.reserve(input_rows_count);
                shared_variant_offsets.reserve(input_rows_count);
                FormatSettings format_settings;
                const auto shared_variant_local_discr = variant_column.localDiscriminatorByGlobal(shared_variant_discr);
                for (size_t i = 0; i != input_rows_count; ++i)
                {
                    if (local_discriminators[i] == shared_variant_local_discr)
                    {
                        auto value = shared_variant.getDataAt(offsets[i]);
                        ReadBufferFromMemory buf(value.data, value.size);
                        auto type = decodeDataType(buf);
                        auto type_name = type->getName();
                        auto it = shared_variant_to_index.find(type_name);
                        /// Check if we didn't create column for this variant yet.
                        if (it == shared_variant_to_index.end())
                        {
                            it = shared_variant_to_index.emplace(type_name, variant_columns_from_shared_variant.size()).first;
                            variant_columns_from_shared_variant.push_back(type->createColumn());
                            variant_types_from_shared_variant.push_back(type);
                        }

                        shared_variant_indexes.push_back(it->second);
                        shared_variant_offsets.push_back(variant_columns_from_shared_variant[it->second]->size());
                        type->getDefaultSerialization()->deserializeBinary(*variant_columns_from_shared_variant[it->second], buf, format_settings);
                    }
                    else
                    {
                        shared_variant_indexes.emplace_back();
                        shared_variant_offsets.emplace_back();
                    }
                }
            }

            /// Cast all extracted variants into result type.
            std::vector<ColumnPtr> cast_shared_variant_columns;
            cast_shared_variant_columns.reserve(variant_types_from_shared_variant.size());
            for (size_t i = 0; i != variant_types_from_shared_variant.size(); ++i)
            {
                ColumnsWithTypeAndName variant = {{variant_columns_from_shared_variant[i]->getPtr(), variant_types_from_shared_variant[i], ""}};
                WrapperType variant_wrapper;
                if (cast_type == CastType::accurateOrNull)
                    /// Create wrapper only if we support conversion from variant to the resulting type.
                    variant_wrapper = createWrapperIfCanConvert(variant_types_from_shared_variant[i], result_type);
                else
                    variant_wrapper = prepareUnpackDictionaries(variant_types_from_shared_variant[i], result_type);

                ColumnPtr cast_variant;
                /// Check if we have wrapper for this variant.
                if (variant_wrapper)
                    cast_variant = variant_wrapper(variant, result_type, nullptr, variant_columns_from_shared_variant[i]->size());
                cast_shared_variant_columns.push_back(cast_variant);
            }

            /// Construct result column from all cast variants.
            auto res = result_type->createColumn();
            res->reserve(input_rows_count);
            for (size_t i = 0; i != input_rows_count; ++i)
            {
                auto global_discr = variant_column.globalDiscriminatorByLocal(local_discriminators[i]);
                if (global_discr == ColumnVariant::NULL_DISCRIMINATOR)
                {
                    res->insertDefault();
                }
                else if (global_discr == shared_variant_discr)
                {
                    if (cast_shared_variant_columns[shared_variant_indexes[i]])
                        res->insertFrom(*cast_shared_variant_columns[shared_variant_indexes[i]], shared_variant_offsets[i]);
                    else
                        res->insertDefault();
                }
                else
                {
                    if (cast_variant_columns[global_discr])
                        res->insertFrom(*cast_variant_columns[global_discr], offsets[i]);
                    else
                        res->insertDefault();
                }
            }

            return res;
        };
    }

    WrapperType createStringToDynamicThroughParsingWrapper() const
    {
        return [&](ColumnsWithTypeAndName & arguments, const DataTypePtr & result_type, const ColumnNullable *, size_t input_rows_count) -> ColumnPtr
        {
            auto column = arguments[0].column->convertToFullColumnIfLowCardinality();
            auto args = arguments;
            args[0].column = column;

            const ColumnNullable * column_nullable = nullptr;
            if (isColumnNullable(*args[0].column))
            {
                column_nullable = assert_cast<const ColumnNullable *>(args[0].column.get());
                args[0].column = column_nullable->getNestedColumnPtr();
            }

            args[0].type = removeNullable(removeLowCardinality(args[0].type));

            if (cast_type == CastType::accurateOrNull)
                return ConvertImplGenericFromString<false>::execute(args, result_type, column_nullable, input_rows_count, context);
            return ConvertImplGenericFromString<true>::execute(args, result_type, column_nullable, input_rows_count, context);
        };
    }

    WrapperType createVariantToDynamicWrapper(const DataTypeVariant & from_variant_type, const DataTypeDynamic & dynamic_type) const
    {
        /// First create extended Variant with shared variant type and cast this Variant to it.
        auto variants_for_dynamic = from_variant_type.getVariants();
        size_t number_of_variants = variants_for_dynamic.size();
        variants_for_dynamic.push_back(ColumnDynamic::getSharedVariantDataType());
        const auto & variant_type_for_dynamic = std::make_shared<DataTypeVariant>(variants_for_dynamic);
        auto old_to_new_variant_wrapper = createVariantToVariantWrapper(from_variant_type, *variant_type_for_dynamic);
        auto max_dynamic_types = dynamic_type.getMaxDynamicTypes();
        return [old_to_new_variant_wrapper, variant_type_for_dynamic, number_of_variants, max_dynamic_types]
               (ColumnsWithTypeAndName & arguments, const DataTypePtr & result_type, const ColumnNullable * col_nullable, size_t input_rows_count) -> ColumnPtr
        {
            auto variant_column_for_dynamic = old_to_new_variant_wrapper(arguments, result_type, col_nullable, input_rows_count);
            /// If resulting Dynamic column can contain all variants from this Variant column, just create Dynamic column from it.
            if (max_dynamic_types >= number_of_variants)
                return ColumnDynamic::create(variant_column_for_dynamic, variant_type_for_dynamic, max_dynamic_types, max_dynamic_types);

            /// Otherwise some variants should go to the shared variant. Create temporary Dynamic column from this Variant and insert
            /// all data to the resulting Dynamic column, this insertion will do all the logic with shared variant.
            auto tmp_dynamic_column = ColumnDynamic::create(variant_column_for_dynamic, variant_type_for_dynamic, number_of_variants, number_of_variants);
            auto result_dynamic_column = ColumnDynamic::create(max_dynamic_types);
            result_dynamic_column->insertRangeFrom(*tmp_dynamic_column, 0, tmp_dynamic_column->size());
            return result_dynamic_column;
        };
    }

    WrapperType createColumnToDynamicWrapper(const DataTypePtr & from_type, const DataTypeDynamic & dynamic_type) const
    {
        if (const auto * variant_type = typeid_cast<const DataTypeVariant *>(from_type.get()))
            return createVariantToDynamicWrapper(*variant_type, dynamic_type);

        if (context && context->getSettingsRef()[Setting::cast_string_to_dynamic_use_inference] && isStringOrFixedString(removeNullable(removeLowCardinality(from_type))))
            return createStringToDynamicThroughParsingWrapper();

        /// First, cast column to Variant with 2 variants - the type of the column we cast and shared variant type.
        auto variant_type = std::make_shared<DataTypeVariant>(DataTypes{removeNullableOrLowCardinalityNullable(from_type)});
        auto column_to_variant_wrapper = createColumnToVariantWrapper(from_type, *variant_type);
        /// Second, cast this Variant to Dynamic.
        auto variant_to_dynamic_wrapper = createVariantToDynamicWrapper(*variant_type, dynamic_type);
        return [column_to_variant_wrapper, variant_to_dynamic_wrapper, variant_type]
               (ColumnsWithTypeAndName & arguments, const DataTypePtr & result_type, const ColumnNullable * col_nullable, size_t input_rows_count) -> ColumnPtr
        {
            auto variant_res = column_to_variant_wrapper(arguments, variant_type, col_nullable, input_rows_count);
            ColumnsWithTypeAndName args = {{variant_res, variant_type, ""}};
            return variant_to_dynamic_wrapper(args, result_type, nullptr, input_rows_count);
        };
    }

    WrapperType createDynamicToDynamicWrapper(const DataTypeDynamic & from_dynamic, const DataTypeDynamic & to_dynamic) const
    {
        size_t from_max_types = from_dynamic.getMaxDynamicTypes();
        size_t to_max_types = to_dynamic.getMaxDynamicTypes();
        if (from_max_types == to_max_types)
            return createIdentityWrapper(from_dynamic.getPtr());

        if (to_max_types > from_max_types)
        {
            return [to_max_types]
                   (ColumnsWithTypeAndName & arguments, const DataTypePtr &, const ColumnNullable *, size_t) -> ColumnPtr
            {
                LOG_DEBUG(getLogger("createDynamicToDynamicWrapper"), "Convert");
                const auto & dynamic_column = assert_cast<const ColumnDynamic &>(*arguments[0].column);
                /// We should use the same limit as already used in column and change only global limit.
                /// It's needed because shared variant should contain values only when limit is exceeded,
                /// so if there are already some data, we cannot increase the limit.
                return ColumnDynamic::create(dynamic_column.getVariantColumnPtr(), dynamic_column.getVariantInfo(), dynamic_column.getMaxDynamicTypes(), to_max_types);
            };
        }

        return [to_max_types]
               (ColumnsWithTypeAndName & arguments, const DataTypePtr &, const ColumnNullable *, size_t) -> ColumnPtr
        {
            const auto & dynamic_column = assert_cast<const ColumnDynamic &>(*arguments[0].column);
            /// If real limit in the column is not greater than desired, just use the same variant column.
            if (dynamic_column.getMaxDynamicTypes() <= to_max_types)
                return ColumnDynamic::create(dynamic_column.getVariantColumnPtr(), dynamic_column.getVariantInfo(), dynamic_column.getMaxDynamicTypes(), to_max_types);

            /// Otherwise some variants should go to the shared variant. We try to keep the most frequent variants.
            const auto & variant_info = dynamic_column.getVariantInfo();
            const auto & variants = assert_cast<const DataTypeVariant &>(*variant_info.variant_type).getVariants();
            const auto & statistics = dynamic_column.getStatistics();
            const auto & variant_column = dynamic_column.getVariantColumn();
            auto shared_variant_discr = dynamic_column.getSharedVariantDiscriminator();
            std::vector<std::tuple<size_t, String, DataTypePtr>> variants_with_sizes;
            variants_with_sizes.reserve(variant_info.variant_names.size());
            for (const auto & [name, discr] : variant_info.variant_name_to_discriminator)
            {
                /// Don't include shared variant.
                if (discr == shared_variant_discr)
                    continue;

                size_t size = variant_column.getVariantByGlobalDiscriminator(discr).size();
                /// If column has statistics from the data part, use size from it for consistency.
                /// It's important to keep the same dynamic structure of the result column during ALTER.
                if (statistics)
                {
                    auto statistics_it = statistics->variants_statistics.find(name);
                    if (statistics_it != statistics->variants_statistics.end())
                        size = statistics_it->second;
                }
                variants_with_sizes.emplace_back(size, name, variants[discr]);
            }

            std::sort(variants_with_sizes.begin(), variants_with_sizes.end(), std::greater());
            DataTypes result_variants;
            result_variants.reserve(to_max_types + 1); /// +1 for shared variant.
            /// Add new variants from sorted list until we reach to_max_types.
            for (const auto & [size, name, type] : variants_with_sizes)
            {
                if (result_variants.size() < to_max_types)
                    result_variants.push_back(type);
                else
                    break;
            }

            /// Add shared variant.
            result_variants.push_back(ColumnDynamic::getSharedVariantDataType());
            /// Create resulting Variant type and Dynamic column.
            auto result_variant_type = std::make_shared<DataTypeVariant>(result_variants);
            auto result_dynamic_column = ColumnDynamic::create(result_variant_type->createColumn(), result_variant_type, to_max_types, to_max_types);
            const auto & result_variant_info = result_dynamic_column->getVariantInfo();
            auto & result_variant_column = result_dynamic_column->getVariantColumn();
            auto result_shared_variant_discr = result_dynamic_column->getSharedVariantDiscriminator();
            /// Create mapping from old discriminators to the new ones.
            std::vector<ColumnVariant::Discriminator> old_to_new_discriminators;
            old_to_new_discriminators.resize(variant_info.variant_name_to_discriminator.size(), result_shared_variant_discr);
            for (const auto & [name, discr] : result_variant_info.variant_name_to_discriminator)
            {
                auto old_discr = variant_info.variant_name_to_discriminator.at(name);
                old_to_new_discriminators[old_discr] = discr;
                /// Reuse old variant column if it's not shared variant.
                if (discr != result_shared_variant_discr)
                    result_variant_column.getVariantPtrByGlobalDiscriminator(discr) = variant_column.getVariantPtrByGlobalDiscriminator(old_discr);
            }

            const auto & local_discriminators = variant_column.getLocalDiscriminators();
            const auto & offsets = variant_column.getOffsets();
            const auto & shared_variant = dynamic_column.getSharedVariant();
            auto & result_local_discriminators = result_variant_column.getLocalDiscriminators();
            result_local_discriminators.reserve(local_discriminators.size());
            auto & result_offsets = result_variant_column.getOffsets();
            result_offsets.reserve(offsets.size());
            auto & result_shared_variant = result_dynamic_column->getSharedVariant();
            for (size_t i = 0; i != local_discriminators.size(); ++i)
            {
                auto global_discr = variant_column.globalDiscriminatorByLocal(local_discriminators[i]);
                if (global_discr == ColumnVariant::NULL_DISCRIMINATOR)
                {
                    result_local_discriminators.push_back(ColumnVariant::NULL_DISCRIMINATOR);
                    result_offsets.emplace_back();
                }
                else if (global_discr == shared_variant_discr)
                {
                    result_local_discriminators.push_back(result_variant_column.localDiscriminatorByGlobal(result_shared_variant_discr));
                    result_offsets.push_back(result_shared_variant.size());
                    result_shared_variant.insertFrom(shared_variant, offsets[i]);
                }
                else
                {
                    auto result_global_discr = old_to_new_discriminators[global_discr];
                    if (result_global_discr == result_shared_variant_discr)
                    {
                        result_local_discriminators.push_back(result_variant_column.localDiscriminatorByGlobal(result_shared_variant_discr));
                        result_offsets.push_back(result_shared_variant.size());
                        ColumnDynamic::serializeValueIntoSharedVariant(
                            result_shared_variant,
                            variant_column.getVariantByGlobalDiscriminator(global_discr),
                            variants[global_discr],
                            variants[global_discr]->getDefaultSerialization(),
                            offsets[i]);
                    }
                    else
                    {
                        result_local_discriminators.push_back(result_variant_column.localDiscriminatorByGlobal(result_global_discr));
                        result_offsets.push_back(offsets[i]);
                    }
                }
            }

            return result_dynamic_column;
        };
    }

    /// Wrapper for conversion to/from Dynamic type
    WrapperType createDynamicWrapper(const DataTypePtr & from_type, const DataTypePtr & to_type) const
    {
        if (const auto * from_dynamic = checkAndGetDataType<DataTypeDynamic>(from_type.get()))
        {
            if (const auto * to_dynamic = checkAndGetDataType<DataTypeDynamic>(to_type.get()))
                return createDynamicToDynamicWrapper(*from_dynamic, *to_dynamic);

            return createDynamicToColumnWrapper(to_type);
        }

        return createColumnToDynamicWrapper(from_type, *checkAndGetDataType<DataTypeDynamic>(to_type.get()));
    }

    template <typename FieldType>
    WrapperType createEnumWrapper(const DataTypePtr & from_type, const DataTypeEnum<FieldType> * to_type) const
    {
        using EnumType = DataTypeEnum<FieldType>;
        using Function = typename FunctionTo<EnumType>::Type;

        if (const auto * from_enum8 = checkAndGetDataType<DataTypeEnum8>(from_type.get()))
            checkEnumToEnumConversion(from_enum8, to_type);
        else if (const auto * from_enum16 = checkAndGetDataType<DataTypeEnum16>(from_type.get()))
            checkEnumToEnumConversion(from_enum16, to_type);

        if (checkAndGetDataType<DataTypeString>(from_type.get()))
            return createStringToEnumWrapper<ColumnString, EnumType>();
        else if (checkAndGetDataType<DataTypeFixedString>(from_type.get()))
            return createStringToEnumWrapper<ColumnFixedString, EnumType>();
        else if (isNativeNumber(from_type) || isEnum(from_type))
        {
            auto function = Function::create(context);
            return createFunctionAdaptor(function, from_type);
        }
        else
        {
            if (cast_type == CastType::accurateOrNull)
                return createToNullableColumnWrapper();
            else
                throw Exception(ErrorCodes::CANNOT_CONVERT_TYPE, "Conversion from {} to {} is not supported",
                    from_type->getName(), to_type->getName());
        }
    }

    template <typename EnumTypeFrom, typename EnumTypeTo>
    void checkEnumToEnumConversion(const EnumTypeFrom * from_type, const EnumTypeTo * to_type) const
    {
        const auto & from_values = from_type->getValues();
        const auto & to_values = to_type->getValues();

        using ValueType = std::common_type_t<typename EnumTypeFrom::FieldType, typename EnumTypeTo::FieldType>;
        using NameValuePair = std::pair<std::string, ValueType>;
        using EnumValues = std::vector<NameValuePair>;

        EnumValues name_intersection;
        std::set_intersection(std::begin(from_values), std::end(from_values),
            std::begin(to_values), std::end(to_values), std::back_inserter(name_intersection),
            [] (auto && from, auto && to) { return from.first < to.first; });

        for (const auto & name_value : name_intersection)
        {
            const auto & old_value = name_value.second;
            const auto & new_value = to_type->getValue(name_value.first);
            if (old_value != new_value)
                throw Exception(ErrorCodes::CANNOT_CONVERT_TYPE, "Enum conversion changes value for element '{}' from {} to {}",
                    name_value.first, toString(old_value), toString(new_value));
        }
    }

    template <typename ColumnStringType, typename EnumType>
    WrapperType createStringToEnumWrapper() const
    {
        const char * function_name = cast_name;
        return [function_name] (
            ColumnsWithTypeAndName & arguments, const DataTypePtr & res_type, const ColumnNullable * nullable_col, size_t /*input_rows_count*/)
        {
            const auto & first_col = arguments.front().column.get();
            const auto & result_type = typeid_cast<const EnumType &>(*res_type);

            const ColumnStringType * col = typeid_cast<const ColumnStringType *>(first_col);

            if (col && nullable_col && nullable_col->size() != col->size())
                throw Exception(ErrorCodes::LOGICAL_ERROR, "ColumnNullable is not compatible with original");

            if (col)
            {
                const auto size = col->size();

                auto res = result_type.createColumn();
                auto & out_data = static_cast<typename EnumType::ColumnType &>(*res).getData();
                out_data.resize(size);

                auto default_enum_value = result_type.getValues().front().second;

                if (nullable_col)
                {
                    for (size_t i = 0; i < size; ++i)
                    {
                        if (!nullable_col->isNullAt(i))
                            out_data[i] = result_type.getValue(col->getDataAt(i));
                        else
                            out_data[i] = default_enum_value;
                    }
                }
                else
                {
                    for (size_t i = 0; i < size; ++i)
                        out_data[i] = result_type.getValue(col->getDataAt(i));
                }

                return res;
            }
            else
                throw Exception(ErrorCodes::LOGICAL_ERROR, "Unexpected column {} as first argument of function {}",
                    first_col->getName(), function_name);
        };
    }

    template <typename EnumType>
    WrapperType createEnumToStringWrapper() const
    {
        const char * function_name = cast_name;
        return [function_name] (
            ColumnsWithTypeAndName & arguments, const DataTypePtr & res_type, const ColumnNullable * nullable_col, size_t /*input_rows_count*/)
        {
            using ColumnEnumType = typename EnumType::ColumnType;

            const auto & first_col = arguments.front().column.get();
            const auto & first_type = arguments.front().type.get();

            const ColumnEnumType * enum_col = typeid_cast<const ColumnEnumType *>(first_col);
            const EnumType * enum_type = typeid_cast<const EnumType *>(first_type);

            if (enum_col && nullable_col && nullable_col->size() != enum_col->size())
                throw Exception(ErrorCodes::LOGICAL_ERROR, "ColumnNullable is not compatible with original");

            if (enum_col && enum_type)
            {
                const auto size = enum_col->size();
                const auto & enum_data = enum_col->getData();

                auto res = res_type->createColumn();

                if (nullable_col)
                {
                    for (size_t i = 0; i < size; ++i)
                    {
                        if (!nullable_col->isNullAt(i))
                        {
                            const auto & value = enum_type->getNameForValue(enum_data[i]);
                            res->insertData(value.data, value.size);
                        }
                        else
                            res->insertDefault();
                    }
                }
                else
                {
                    for (size_t i = 0; i < size; ++i)
                    {
                        const auto & value = enum_type->getNameForValue(enum_data[i]);
                        res->insertData(value.data, value.size);
                    }
                }

                return res;
            }
            else
                throw Exception(ErrorCodes::LOGICAL_ERROR, "Unexpected column {} as first argument of function {}",
                    first_col->getName(), function_name);
        };
    }

    static WrapperType createIdentityWrapper(const DataTypePtr &)
    {
        return [] (ColumnsWithTypeAndName & arguments, const DataTypePtr &, const ColumnNullable *, size_t /*input_rows_count*/)
        {
            return arguments.front().column;
        };
    }

    static WrapperType createNothingWrapper(const IDataType * to_type)
    {
        ColumnPtr res = to_type->createColumnConstWithDefaultValue(1);
        return [res] (ColumnsWithTypeAndName &, const DataTypePtr &, const ColumnNullable *, size_t input_rows_count)
        {
            /// Column of Nothing type is trivially convertible to any other column
            return res->cloneResized(input_rows_count)->convertToFullColumnIfConst();
        };
    }

    WrapperType prepareUnpackDictionaries(const DataTypePtr & from_type, const DataTypePtr & to_type) const
    {
        /// Conversion from/to Variant/Dynamic data type is processed in a special way.
        /// We don't need to remove LowCardinality/Nullable.
        if (isDynamic(to_type) || isDynamic(from_type))
            return createDynamicWrapper(from_type, to_type);

        if (isVariant(to_type) || isVariant(from_type))
            return createVariantWrapper(from_type, to_type);

        const auto * from_low_cardinality = typeid_cast<const DataTypeLowCardinality *>(from_type.get());
        const auto * to_low_cardinality = typeid_cast<const DataTypeLowCardinality *>(to_type.get());
        const auto & from_nested = from_low_cardinality ? from_low_cardinality->getDictionaryType() : from_type;
        const auto & to_nested = to_low_cardinality ? to_low_cardinality->getDictionaryType() : to_type;

        if (from_type->onlyNull())
        {
            if (!to_nested->isNullable() && !isVariant(to_type))
            {
                if (cast_type == CastType::accurateOrNull)
                {
                    return createToNullableColumnWrapper();
                }
                else
                {
                    throw Exception(ErrorCodes::CANNOT_CONVERT_TYPE, "Cannot convert NULL to a non-nullable type");
                }
            }

            return [](ColumnsWithTypeAndName &, const DataTypePtr & result_type, const ColumnNullable *, size_t input_rows_count)
            {
                return result_type->createColumnConstWithDefaultValue(input_rows_count)->convertToFullColumnIfConst();
            };
        }

        bool skip_not_null_check = false;

        if (from_low_cardinality && from_nested->isNullable() && !to_nested->isNullable())
            /// Disable check for dictionary. Will check that column doesn't contain NULL in wrapper below.
            skip_not_null_check = true;

        auto wrapper = prepareRemoveNullable(from_nested, to_nested, skip_not_null_check);
        if (!from_low_cardinality && !to_low_cardinality)
            return wrapper;

        return [wrapper, from_low_cardinality, to_low_cardinality, skip_not_null_check]
                (ColumnsWithTypeAndName & arguments, const DataTypePtr & result_type, const ColumnNullable * nullable_source, size_t input_rows_count) -> ColumnPtr
        {
            ColumnsWithTypeAndName args = {arguments[0]};
            auto & arg = args.front();
            auto res_type = result_type;

            ColumnPtr converted_column;

            ColumnPtr res_indexes;
            /// For some types default can't be cast (for example, String to Int). In that case convert column to full.
            bool src_converted_to_full_column = false;

            {
                auto tmp_rows_count = input_rows_count;

                if (to_low_cardinality)
                    res_type = to_low_cardinality->getDictionaryType();

                if (from_low_cardinality)
                {
                    const auto & col_low_cardinality = typeid_cast<const ColumnLowCardinality &>(*arguments[0].column);

                    if (skip_not_null_check && col_low_cardinality.containsNull())
                        throw Exception(ErrorCodes::CANNOT_INSERT_NULL_IN_ORDINARY_COLUMN, "Cannot convert NULL value to non-Nullable type");

                    arg.column = col_low_cardinality.getDictionary().getNestedColumn();
                    arg.type = from_low_cardinality->getDictionaryType();

                    /// TODO: Make map with defaults conversion.
                    src_converted_to_full_column = !removeNullable(arg.type)->equals(*removeNullable(res_type));
                    if (src_converted_to_full_column)
                        arg.column = arg.column->index(col_low_cardinality.getIndexes(), 0);
                    else
                        res_indexes = col_low_cardinality.getIndexesPtr();

                    tmp_rows_count = arg.column->size();
                }

                /// Perform the requested conversion.
                converted_column = wrapper(args, res_type, nullable_source, tmp_rows_count);
            }

            if (to_low_cardinality)
            {
                auto res_column = to_low_cardinality->createColumn();
                auto & col_low_cardinality = typeid_cast<ColumnLowCardinality &>(*res_column);

                if (from_low_cardinality && !src_converted_to_full_column)
                    col_low_cardinality.insertRangeFromDictionaryEncodedColumn(*converted_column, *res_indexes);
                else
                    col_low_cardinality.insertRangeFromFullColumn(*converted_column, 0, converted_column->size());

                return res_column;
            }
            else if (!src_converted_to_full_column)
                return converted_column->index(*res_indexes, 0);
            else
                return converted_column;
        };
    }

    WrapperType prepareRemoveNullable(const DataTypePtr & from_type, const DataTypePtr & to_type, bool skip_not_null_check) const
    {
        /// Determine whether pre-processing and/or post-processing must take place during conversion.

        bool source_is_nullable = from_type->isNullable();
        bool result_is_nullable = to_type->isNullable();

        auto wrapper = prepareImpl(removeNullable(from_type), removeNullable(to_type), result_is_nullable);

        if (result_is_nullable)
        {
            return [wrapper, source_is_nullable]
                (ColumnsWithTypeAndName & arguments, const DataTypePtr & result_type, const ColumnNullable *, size_t input_rows_count) -> ColumnPtr
            {
                /// Create a temporary columns on which to perform the operation.
                const auto & nullable_type = static_cast<const DataTypeNullable &>(*result_type);
                const auto & nested_type = nullable_type.getNestedType();

                ColumnsWithTypeAndName tmp_args;
                if (source_is_nullable)
                    tmp_args = createBlockWithNestedColumns(arguments);
                else
                    tmp_args = arguments;

                const ColumnNullable * nullable_source = nullptr;

                /// Add original ColumnNullable for createStringToEnumWrapper()
                if (source_is_nullable)
                {
                    if (arguments.size() != 1)
                        throw Exception(ErrorCodes::LOGICAL_ERROR, "Invalid number of arguments");
                    nullable_source = typeid_cast<const ColumnNullable *>(arguments.front().column.get());
                }

                /// Perform the requested conversion.
                auto tmp_res = wrapper(tmp_args, nested_type, nullable_source, input_rows_count);

                /// May happen in fuzzy tests. For debug purpose.
                if (!tmp_res)
                    throw Exception(ErrorCodes::LOGICAL_ERROR, "Couldn't convert {} to {} in prepareRemoveNullable wrapper.",
                                    arguments[0].type->getName(), nested_type->getName());

                return wrapInNullable(tmp_res, arguments, nested_type, input_rows_count);
            };
        }
        else if (source_is_nullable)
        {
            /// Conversion from Nullable to non-Nullable.

            return [wrapper, skip_not_null_check]
                (ColumnsWithTypeAndName & arguments, const DataTypePtr & result_type, const ColumnNullable *, size_t input_rows_count) -> ColumnPtr
            {
                auto tmp_args = createBlockWithNestedColumns(arguments);
                auto nested_type = removeNullable(result_type);

                /// Check that all values are not-NULL.
                /// Check can be skipped in case if LowCardinality dictionary is transformed.
                /// In that case, correctness will be checked beforehand.
                if (!skip_not_null_check)
                {
                    const auto & col = arguments[0].column;
                    const auto & nullable_col = assert_cast<const ColumnNullable &>(*col);
                    const auto & null_map = nullable_col.getNullMapData();

                    if (!memoryIsZero(null_map.data(), 0, null_map.size()))
                        throw Exception(ErrorCodes::CANNOT_INSERT_NULL_IN_ORDINARY_COLUMN, "Cannot convert NULL value to non-Nullable type");
                }
                const ColumnNullable * nullable_source = typeid_cast<const ColumnNullable *>(arguments.front().column.get());
                return wrapper(tmp_args, nested_type, nullable_source, input_rows_count);
            };
        }
        else
            return wrapper;
    }

    /// 'from_type' and 'to_type' are nested types in case of Nullable.
    /// 'requested_result_is_nullable' is true if CAST to Nullable type is requested.
    WrapperType prepareImpl(const DataTypePtr & from_type, const DataTypePtr & to_type, bool requested_result_is_nullable) const
    {
        if (isUInt8(from_type) && isBool(to_type))
            return createUInt8ToBoolWrapper(from_type, to_type);

        /// We can cast IPv6 into IPv6, IPv4 into IPv4, but we should not allow to cast FixedString(16) into IPv6 as part of identity cast
        bool safe_convert_custom_types = true;

        if (const auto * to_type_custom_name = to_type->getCustomName())
            safe_convert_custom_types = from_type->getCustomName() && from_type->getCustomName()->getName() == to_type_custom_name->getName();
        else if (const auto * from_type_custom_name = from_type->getCustomName())
            safe_convert_custom_types = to_type->getCustomName() && from_type_custom_name->getName() == to_type->getCustomName()->getName();

        if (from_type->equals(*to_type) && safe_convert_custom_types)
        {
            /// We can only use identity conversion for DataTypeAggregateFunction when they are strictly equivalent.
            if (typeid_cast<const DataTypeAggregateFunction *>(from_type.get()))
            {
                if (DataTypeAggregateFunction::strictEquals(from_type, to_type))
                    return createIdentityWrapper(from_type);
            }
            else
                return createIdentityWrapper(from_type);
        }
        else if (WhichDataType(from_type).isNothing())
            return createNothingWrapper(to_type.get());

        WrapperType ret;

        auto make_default_wrapper = [&](const auto & types) -> bool
        {
            using Types = std::decay_t<decltype(types)>;
            using ToDataType = typename Types::LeftType;

            if constexpr (is_any_of<ToDataType,
                DataTypeUInt16, DataTypeUInt32, DataTypeUInt64, DataTypeUInt128, DataTypeUInt256,
                DataTypeInt8, DataTypeInt16, DataTypeInt32, DataTypeInt64, DataTypeInt128, DataTypeInt256,
                DataTypeBFloat16, DataTypeFloat32, DataTypeFloat64,
                DataTypeDate, DataTypeDate32, DataTypeDateTime,
                DataTypeUUID, DataTypeIPv4, DataTypeIPv6>)
            {
                ret = createWrapper(from_type, checkAndGetDataType<ToDataType>(to_type.get()), requested_result_is_nullable);
                return true;
            }
            if constexpr (std::is_same_v<ToDataType, DataTypeUInt8>)
            {
                if (isBool(to_type))
                    ret = createBoolWrapper<ToDataType>(from_type, checkAndGetDataType<ToDataType>(to_type.get()), requested_result_is_nullable);
                else
                    ret = createWrapper(from_type, checkAndGetDataType<ToDataType>(to_type.get()), requested_result_is_nullable);
                return true;
            }
            if constexpr (
                std::is_same_v<ToDataType, DataTypeEnum8> ||
                std::is_same_v<ToDataType, DataTypeEnum16>)
            {
                ret = createEnumWrapper(from_type, checkAndGetDataType<ToDataType>(to_type.get()));
                return true;
            }
            if constexpr (is_any_of<ToDataType,
                DataTypeDecimal<Decimal32>, DataTypeDecimal<Decimal64>,
                DataTypeDecimal<Decimal128>, DataTypeDecimal<Decimal256>,
                DataTypeDateTime64>)
            {
                ret = createDecimalWrapper(from_type, checkAndGetDataType<ToDataType>(to_type.get()), requested_result_is_nullable);
                return true;
            }

            return false;
        };

        bool cast_ipv4_ipv6_default_on_conversion_error_value = context && context->getSettingsRef()[Setting::cast_ipv4_ipv6_default_on_conversion_error];
        bool input_format_ipv4_default_on_conversion_error_value = context && context->getSettingsRef()[Setting::input_format_ipv4_default_on_conversion_error];
        bool input_format_ipv6_default_on_conversion_error_value = context && context->getSettingsRef()[Setting::input_format_ipv6_default_on_conversion_error];

        auto make_custom_serialization_wrapper = [&, cast_ipv4_ipv6_default_on_conversion_error_value, input_format_ipv4_default_on_conversion_error_value, input_format_ipv6_default_on_conversion_error_value](const auto & types) -> bool
        {
            using Types = std::decay_t<decltype(types)>;
            using ToDataType = typename Types::RightType;
            using FromDataType = typename Types::LeftType;

            if constexpr (WhichDataType(FromDataType::type_id).isStringOrFixedString())
            {
                if constexpr (std::is_same_v<ToDataType, DataTypeIPv4>)
                {
                    ret = [cast_ipv4_ipv6_default_on_conversion_error_value,
                           input_format_ipv4_default_on_conversion_error_value,
                           requested_result_is_nullable](
                              ColumnsWithTypeAndName & arguments,
                              const DataTypePtr & result_type,
                              const ColumnNullable * column_nullable,
                              size_t) -> ColumnPtr
                    {
                        if (!WhichDataType(result_type).isIPv4())
                            throw Exception(ErrorCodes::TYPE_MISMATCH, "Wrong result type {}. Expected IPv4", result_type->getName());

                        const auto * null_map = column_nullable ? &column_nullable->getNullMapData() : nullptr;
                        if (requested_result_is_nullable)
                            return convertToIPv4<IPStringToNumExceptionMode::Null>(arguments[0].column, null_map);
                        else if (cast_ipv4_ipv6_default_on_conversion_error_value || input_format_ipv4_default_on_conversion_error_value)
                            return convertToIPv4<IPStringToNumExceptionMode::Default>(arguments[0].column, null_map);
                        else
                            return convertToIPv4<IPStringToNumExceptionMode::Throw>(arguments[0].column, null_map);
                    };

                    return true;
                }

                if constexpr (std::is_same_v<ToDataType, DataTypeIPv6>)
                {
                    ret = [cast_ipv4_ipv6_default_on_conversion_error_value,
                           input_format_ipv6_default_on_conversion_error_value,
                           requested_result_is_nullable](
                              ColumnsWithTypeAndName & arguments,
                              const DataTypePtr & result_type,
                              const ColumnNullable * column_nullable,
                              size_t) -> ColumnPtr
                    {
                        if (!WhichDataType(result_type).isIPv6())
                            throw Exception(
                                ErrorCodes::TYPE_MISMATCH, "Wrong result type {}. Expected IPv6", result_type->getName());

                        const auto * null_map = column_nullable ? &column_nullable->getNullMapData() : nullptr;
                        if (requested_result_is_nullable)
                            return convertToIPv6<IPStringToNumExceptionMode::Null>(arguments[0].column, null_map);
                        else if (cast_ipv4_ipv6_default_on_conversion_error_value || input_format_ipv6_default_on_conversion_error_value)
                            return convertToIPv6<IPStringToNumExceptionMode::Default>(arguments[0].column, null_map);
                        else
                            return convertToIPv6<IPStringToNumExceptionMode::Throw>(arguments[0].column, null_map);
                    };

                    return true;
                }

                if (to_type->getCustomSerialization() && to_type->getCustomName())
                {
                    ret = [requested_result_is_nullable, this](
                              ColumnsWithTypeAndName & arguments,
                              const DataTypePtr & result_type,
                              const ColumnNullable * column_nullable,
                              size_t input_rows_count) -> ColumnPtr
                    {
                        auto wrapped_result_type = result_type;
                        if (requested_result_is_nullable)
                            wrapped_result_type = makeNullable(result_type);
                        if (this->cast_type == CastType::accurateOrNull)
                            return ConvertImplGenericFromString<false>::execute(
                                arguments, wrapped_result_type, column_nullable, input_rows_count, context);
                        return ConvertImplGenericFromString<true>::execute(
                            arguments, wrapped_result_type, column_nullable, input_rows_count, context);
                    };
                    return true;
                }
            }
            else if constexpr (WhichDataType(FromDataType::type_id).isIPv6() && WhichDataType(ToDataType::type_id).isIPv4())
            {
                ret = [cast_ipv4_ipv6_default_on_conversion_error_value, requested_result_is_nullable](
                                ColumnsWithTypeAndName & arguments, const DataTypePtr & result_type, const ColumnNullable * column_nullable, size_t)
                        -> ColumnPtr
                {
                    if (!WhichDataType(result_type).isIPv4())
                        throw Exception(
                            ErrorCodes::TYPE_MISMATCH, "Wrong result type {}. Expected IPv4", result_type->getName());

                    const auto * null_map = column_nullable ? &column_nullable->getNullMapData() : nullptr;
                    if (requested_result_is_nullable)
                        return convertIPv6ToIPv4<IPStringToNumExceptionMode::Null>(arguments[0].column, null_map);
                    else if (cast_ipv4_ipv6_default_on_conversion_error_value)
                        return convertIPv6ToIPv4<IPStringToNumExceptionMode::Default>(arguments[0].column, null_map);
                    else
                        return convertIPv6ToIPv4<IPStringToNumExceptionMode::Throw>(arguments[0].column, null_map);
                };

                return true;
            }

            if constexpr (WhichDataType(ToDataType::type_id).isStringOrFixedString())
            {
                if constexpr (WhichDataType(FromDataType::type_id).isEnum())
                {
                    ret = createEnumToStringWrapper<FromDataType>();
                    return true;
                }
                else if (from_type->getCustomSerialization())
                {
                    ret = [this](ColumnsWithTypeAndName & arguments, const DataTypePtr & result_type, const ColumnNullable *, size_t input_rows_count) -> ColumnPtr
                    {
                        return ConvertImplGenericToString<typename ToDataType::ColumnType>::execute(arguments, result_type, input_rows_count, context);
                    };
                    return true;
                }
            }

            return false;
        };

        if (callOnTwoTypeIndexes(from_type->getTypeId(), to_type->getTypeId(), make_custom_serialization_wrapper))
            return ret;

        if (callOnIndexAndDataType<void>(to_type->getTypeId(), make_default_wrapper))
            return ret;

        switch (to_type->getTypeId())
        {
            case TypeIndex::String:
                return createStringWrapper(from_type);
            case TypeIndex::FixedString:
                return createFixedStringWrapper(from_type, checkAndGetDataType<DataTypeFixedString>(to_type.get())->getN());
            case TypeIndex::Array:
                return createArrayWrapper(from_type, static_cast<const DataTypeArray &>(*to_type));
            case TypeIndex::Tuple:
                return createTupleWrapper(from_type, checkAndGetDataType<DataTypeTuple>(to_type.get()));
            case TypeIndex::Map:
                return createMapWrapper(from_type, checkAndGetDataType<DataTypeMap>(to_type.get()));
            case TypeIndex::ObjectDeprecated:
                return createObjectDeprecatedWrapper(from_type, checkAndGetDataType<DataTypeObjectDeprecated>(to_type.get()));
            case TypeIndex::Object:
                return createObjectWrapper(from_type, checkAndGetDataType<DataTypeObject>(to_type.get()));
            case TypeIndex::AggregateFunction:
                return createAggregateFunctionWrapper(from_type, checkAndGetDataType<DataTypeAggregateFunction>(to_type.get()));
            case TypeIndex::Interval:
                return createIntervalWrapper(from_type, checkAndGetDataType<DataTypeInterval>(to_type.get())->getKind());
            default:
                break;
        }

        if (cast_type == CastType::accurateOrNull)
            return createToNullableColumnWrapper();
        else
            throw Exception(ErrorCodes::CANNOT_CONVERT_TYPE, "Conversion from {} to {} is not supported",
                from_type->getName(), to_type->getName());
    }
};

}


FunctionBasePtr createFunctionBaseCast(
    ContextPtr context,
    const char * name,
    const ColumnsWithTypeAndName & arguments,
    const DataTypePtr & return_type,
    std::optional<CastDiagnostic> diagnostic,
    CastType cast_type)
{
    DataTypes data_types(arguments.size());

    for (size_t i = 0; i < arguments.size(); ++i)
        data_types[i] = arguments[i].type;

    FunctionCast::MonotonicityForRange monotonicity;

    if (isEnum(arguments.front().type)
        && castTypeToEither<DataTypeEnum8, DataTypeEnum16>(return_type.get(), [&](auto & type)
        {
            monotonicity = FunctionTo<std::decay_t<decltype(type)>>::Type::Monotonic::get;
            return true;
        }))
    {
    }
    else if (castTypeToEither<
        DataTypeUInt8, DataTypeUInt16, DataTypeUInt32, DataTypeUInt64, DataTypeUInt128, DataTypeUInt256,
        DataTypeInt8, DataTypeInt16, DataTypeInt32, DataTypeInt64, DataTypeInt128, DataTypeInt256,
        DataTypeFloat32, DataTypeFloat64,
        DataTypeDate, DataTypeDate32, DataTypeDateTime, DataTypeDateTime64,
        DataTypeString>(recursiveRemoveLowCardinality(return_type).get(), [&](auto & type)
        {
            monotonicity = FunctionTo<std::decay_t<decltype(type)>>::Type::Monotonic::get;
            return true;
        }))
    {
    }

    return std::make_unique<FunctionCast>(context, name, std::move(monotonicity), data_types, return_type, diagnostic, cast_type);
}

REGISTER_FUNCTION(Conversion)
{
    factory.registerFunction<FunctionToUInt8>();
    factory.registerFunction<FunctionToUInt16>();
    factory.registerFunction<FunctionToUInt32>();
    factory.registerFunction<FunctionToUInt64>();
    factory.registerFunction<FunctionToUInt128>();
    factory.registerFunction<FunctionToUInt256>();
    factory.registerFunction<FunctionToInt8>();
    factory.registerFunction<FunctionToInt16>();
    factory.registerFunction<FunctionToInt32>();
    factory.registerFunction<FunctionToInt64>();
    factory.registerFunction<FunctionToInt128>();
    factory.registerFunction<FunctionToInt256>();

    factory.registerFunction<FunctionToBFloat16>(FunctionDocumentation{.description=R"(
Converts Float32 to BFloat16 with losing the precision.

Example:
[example:typical]
)",
        .examples{
            {"typical", "SELECT toBFloat16(12.3::Float32);", "12.3125"}},
        .categories{"Conversion"}});

    factory.registerFunction<FunctionToFloat32>();
    factory.registerFunction<FunctionToFloat64>();

    factory.registerFunction<FunctionToDecimal32>();
    factory.registerFunction<FunctionToDecimal64>();
    factory.registerFunction<FunctionToDecimal128>();
    factory.registerFunction<FunctionToDecimal256>();

    factory.registerFunction<FunctionToDate>();

    /// MySQL compatibility alias. Cannot be registered as alias,
    /// because we don't want it to be normalized to toDate in queries,
    /// otherwise CREATE DICTIONARY query breaks.
    factory.registerFunction("DATE", &FunctionToDate::create, {}, FunctionFactory::Case::Insensitive);

    factory.registerFunction<FunctionToDate32>();
    factory.registerFunction<FunctionToDateTime>();
    factory.registerFunction<FunctionToDateTime32>();
    factory.registerFunction<FunctionToDateTime64>();
    factory.registerFunction<FunctionToUUID>();
    factory.registerFunction<FunctionToIPv4>();
    factory.registerFunction<FunctionToIPv6>();
    factory.registerFunction<FunctionToString>();

    factory.registerFunction<FunctionToUnixTimestamp>();

    factory.registerFunction<FunctionToUInt8OrZero>();
    factory.registerFunction<FunctionToUInt16OrZero>();
    factory.registerFunction<FunctionToUInt32OrZero>();
    factory.registerFunction<FunctionToUInt64OrZero>();
    factory.registerFunction<FunctionToUInt128OrZero>();
    factory.registerFunction<FunctionToUInt256OrZero>();
    factory.registerFunction<FunctionToInt8OrZero>();
    factory.registerFunction<FunctionToInt16OrZero>();
    factory.registerFunction<FunctionToInt32OrZero>();
    factory.registerFunction<FunctionToInt64OrZero>();
    factory.registerFunction<FunctionToInt128OrZero>();
    factory.registerFunction<FunctionToInt256OrZero>();

    factory.registerFunction<FunctionToBFloat16OrZero>(FunctionDocumentation{.description=R"(
Converts String to BFloat16.

If the string does not represent a floating point value, the function returns zero.

The function allows a silent loss of precision while converting from the string representation. In that case, it will return the truncated result.

Example of successful conversion:
[example:typical]

Examples of not successful conversion:
[example:invalid1]
[example:invalid2]

Example of a loss of precision:
[example:precision]
)",
        .examples{
            {"typical", "SELECT toBFloat16OrZero('12.3');", "12.3125"},
            {"invalid1", "SELECT toBFloat16OrZero('abc');", "0"},
            {"invalid2", "SELECT toBFloat16OrZero(' 1');", "0"},
            {"precision", "SELECT toBFloat16OrZero('12.3456789');", "12.375"}},
        .categories{"Conversion"}});

    factory.registerFunction<FunctionToFloat32OrZero>();
    factory.registerFunction<FunctionToFloat64OrZero>();
    factory.registerFunction<FunctionToDateOrZero>();
    factory.registerFunction<FunctionToDate32OrZero>();
    factory.registerFunction<FunctionToDateTimeOrZero>();
    factory.registerFunction<FunctionToDateTime64OrZero>();

    factory.registerFunction<FunctionToDecimal32OrZero>();
    factory.registerFunction<FunctionToDecimal64OrZero>();
    factory.registerFunction<FunctionToDecimal128OrZero>();
    factory.registerFunction<FunctionToDecimal256OrZero>();

    factory.registerFunction<FunctionToUUIDOrZero>();
    factory.registerFunction<FunctionToIPv4OrZero>();
    factory.registerFunction<FunctionToIPv6OrZero>();

    factory.registerFunction<FunctionToUInt8OrNull>();
    factory.registerFunction<FunctionToUInt16OrNull>();
    factory.registerFunction<FunctionToUInt32OrNull>();
    factory.registerFunction<FunctionToUInt64OrNull>();
    factory.registerFunction<FunctionToUInt128OrNull>();
    factory.registerFunction<FunctionToUInt256OrNull>();
    factory.registerFunction<FunctionToInt8OrNull>();
    factory.registerFunction<FunctionToInt16OrNull>();
    factory.registerFunction<FunctionToInt32OrNull>();
    factory.registerFunction<FunctionToInt64OrNull>();
    factory.registerFunction<FunctionToInt128OrNull>();
    factory.registerFunction<FunctionToInt256OrNull>();

    factory.registerFunction<FunctionToBFloat16OrNull>(FunctionDocumentation{.description=R"(
Converts String to Nullable(BFloat16).

If the string does not represent a floating point value, the function returns NULL.

The function allows a silent loss of precision while converting from the string representation. In that case, it will return the truncated result.

Example of successful conversion:
[example:typical]

Examples of not successful conversion:
[example:invalid1]
[example:invalid2]

Example of a loss of precision:
[example:precision]
)",
    .examples{
        {"typical", "SELECT toBFloat16OrNull('12.3');", "12.3125"},
        {"invalid1", "SELECT toBFloat16OrNull('abc');", "NULL"},
        {"invalid2", "SELECT toBFloat16OrNull(' 1');", "NULL"},
        {"precision", "SELECT toBFloat16OrNull('12.3456789');", "12.375"}},
    .categories{"Conversion"}});

    factory.registerFunction<FunctionToFloat32OrNull>();
    factory.registerFunction<FunctionToFloat64OrNull>();
    factory.registerFunction<FunctionToDateOrNull>();
    factory.registerFunction<FunctionToDate32OrNull>();
    factory.registerFunction<FunctionToDateTimeOrNull>();
    factory.registerFunction<FunctionToDateTime64OrNull>();

    factory.registerFunction<FunctionToDecimal32OrNull>();
    factory.registerFunction<FunctionToDecimal64OrNull>();
    factory.registerFunction<FunctionToDecimal128OrNull>();
    factory.registerFunction<FunctionToDecimal256OrNull>();

    factory.registerFunction<FunctionToUUIDOrNull>();
    factory.registerFunction<FunctionToIPv4OrNull>();
    factory.registerFunction<FunctionToIPv6OrNull>();

    factory.registerFunction<FunctionParseDateTimeBestEffort>();
    factory.registerFunction<FunctionParseDateTimeBestEffortOrZero>();
    factory.registerFunction<FunctionParseDateTimeBestEffortOrNull>();
    factory.registerFunction<FunctionParseDateTimeBestEffortUS>();
    factory.registerFunction<FunctionParseDateTimeBestEffortUSOrZero>();
    factory.registerFunction<FunctionParseDateTimeBestEffortUSOrNull>();
    factory.registerFunction<FunctionParseDateTime32BestEffort>();
    factory.registerFunction<FunctionParseDateTime32BestEffortOrZero>();
    factory.registerFunction<FunctionParseDateTime32BestEffortOrNull>();
    factory.registerFunction<FunctionParseDateTime64BestEffort>();
    factory.registerFunction<FunctionParseDateTime64BestEffortOrZero>();
    factory.registerFunction<FunctionParseDateTime64BestEffortOrNull>();
    factory.registerFunction<FunctionParseDateTime64BestEffortUS>();
    factory.registerFunction<FunctionParseDateTime64BestEffortUSOrZero>();
    factory.registerFunction<FunctionParseDateTime64BestEffortUSOrNull>();

    factory.registerFunction<FunctionConvert<DataTypeInterval, NameToIntervalNanosecond, PositiveMonotonicity>>();
    factory.registerFunction<FunctionConvert<DataTypeInterval, NameToIntervalMicrosecond, PositiveMonotonicity>>();
    factory.registerFunction<FunctionConvert<DataTypeInterval, NameToIntervalMillisecond, PositiveMonotonicity>>();
    factory.registerFunction<FunctionConvert<DataTypeInterval, NameToIntervalSecond, PositiveMonotonicity>>();
    factory.registerFunction<FunctionConvert<DataTypeInterval, NameToIntervalMinute, PositiveMonotonicity>>();
    factory.registerFunction<FunctionConvert<DataTypeInterval, NameToIntervalHour, PositiveMonotonicity>>();
    factory.registerFunction<FunctionConvert<DataTypeInterval, NameToIntervalDay, PositiveMonotonicity>>();
    factory.registerFunction<FunctionConvert<DataTypeInterval, NameToIntervalWeek, PositiveMonotonicity>>();
    factory.registerFunction<FunctionConvert<DataTypeInterval, NameToIntervalMonth, PositiveMonotonicity>>();
    factory.registerFunction<FunctionConvert<DataTypeInterval, NameToIntervalQuarter, PositiveMonotonicity>>();
    factory.registerFunction<FunctionConvert<DataTypeInterval, NameToIntervalYear, PositiveMonotonicity>>();
}

}<|MERGE_RESOLUTION|>--- conflicted
+++ resolved
@@ -71,12 +71,6 @@
 #include <Common/assert_cast.h>
 #include <Common/quoteString.h>
 
-<<<<<<< HEAD
-#include <Common/logger_useful.h>
-
-=======
->>>>>>> 4ac9aa25
-
 namespace DB
 {
 
