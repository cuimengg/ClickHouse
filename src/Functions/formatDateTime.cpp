#include <DataTypes/DataTypeString.h>
#include <DataTypes/DataTypeDate.h>
#include <DataTypes/DataTypeDate32.h>
#include <DataTypes/DataTypeDateTime.h>
#include <DataTypes/DataTypeDateTime64.h>
#include <DataTypes/NumberTraits.h>
#include <Columns/ColumnString.h>

#include <Functions/DateTimeTransforms.h>
#include <Functions/FunctionFactory.h>
#include <Functions/FunctionHelpers.h>
#include <Functions/FunctionsConversion.h>
#include <Functions/IFunction.h>
#include <Functions/castTypeToEither.h>
#include <Functions/extractTimeZoneFromFunctionArguments.h>

#include <IO/WriteHelpers.h>

#include <Common/DateLUTImpl.h>
#include <base/find_symbols.h>
#include <Core/DecimalFunctions.h>

#include <type_traits>
#include <concepts>


namespace DB
{
namespace ErrorCodes
{
    extern const int NUMBER_OF_ARGUMENTS_DOESNT_MATCH;
    extern const int ILLEGAL_TYPE_OF_ARGUMENT;
    extern const int NOT_IMPLEMENTED;
    extern const int ILLEGAL_COLUMN;
    extern const int BAD_ARGUMENTS;
}

namespace
{

struct FormatDateTimeTraits
{
    enum class SupportInteger
    {
        Yes,
        No
    };

    enum class FormatSyntax
    {
        MySQL,
        Joda
    };
};


template <typename DataType> struct ActionValueTypeMap {};
template <> struct ActionValueTypeMap<DataTypeInt8>       { using ActionValueType = UInt32; };
template <> struct ActionValueTypeMap<DataTypeUInt8>      { using ActionValueType = UInt32; };
template <> struct ActionValueTypeMap<DataTypeInt16>      { using ActionValueType = UInt32; };
template <> struct ActionValueTypeMap<DataTypeUInt16>     { using ActionValueType = UInt32; };
template <> struct ActionValueTypeMap<DataTypeInt32>      { using ActionValueType = UInt32; };
template <> struct ActionValueTypeMap<DataTypeUInt32>     { using ActionValueType = UInt32; };
template <> struct ActionValueTypeMap<DataTypeInt64>      { using ActionValueType = UInt32; };
template <> struct ActionValueTypeMap<DataTypeUInt64>     { using ActionValueType = UInt32; };
template <> struct ActionValueTypeMap<DataTypeDate>       { using ActionValueType = UInt16; };
template <> struct ActionValueTypeMap<DataTypeDate32>     { using ActionValueType = Int32; };
template <> struct ActionValueTypeMap<DataTypeDateTime>   { using ActionValueType = UInt32; };
template <> struct ActionValueTypeMap<DataTypeDateTime64> { using ActionValueType = Int64; };

/// Counts the number of literal characters in Joda format string until the next closing literal
/// sequence single quote. Returns -1 if no literal single quote was found.
/// In Joda format string(https://joda-time.sourceforge.net/apidocs/org/joda/time/format/DateTimeFormat.html)
/// literal content must be quoted with single quote. and two single quote means literal with one single quote.
/// For example:
/// Format string: "'aaaa'", unescaped literal: "aaaa";
/// Format string: "'aa''aa'", unescaped literal: "aa'aa";
/// Format string: "'aaa''aa" is not valid because of missing of end single quote.
Int64 numLiteralChars(const char * cur, const char * end)
{
    bool found = false;
    Int64 count = 0;
    while (cur < end)
    {
        if (*cur == '\'')
        {
            if (cur + 1 < end && *(cur + 1) == '\'')
            {
                count += 2;
                cur += 2;
            }
            else
            {
                found = true;
                break;
            }
        }
        else
        {
            ++count;
            ++cur;
        }
    }
    return found ? count : -1;
}

/// Cast value from integer to string, making sure digits number in result string is no less than total_digits by padding leading '0'.
String padValue(UInt32 val, size_t min_digits)
{
    String str = std::to_string(val);
    auto length = str.size();
    if (length >= min_digits)
        return str;

    String paddings(min_digits - length, '0');
    return str.insert(0, paddings);
}

constexpr std::string_view weekdaysFull[] = {"Sunday", "Monday", "Tuesday", "Wednesday", "Thursday", "Friday", "Saturday"};

constexpr std::string_view weekdaysShort[] = {"Sun", "Mon", "Tue", "Wed", "Thu", "Fri", "Sat"};

constexpr std::string_view monthsFull[]
    = {"January", "February", "March", "April", "May", "June", "July", "August", "September", "October", "November", "December"};

constexpr std::string_view monthsShort[]
    = {"Jan", "Feb", "Mar", "Apr", "May", "Jun", "Jul", "Aug", "Sep", "Oct", "Nov", "Dec"};

/** formatDateTime(time, 'format')
  * Performs formatting of time, according to provided format.
  *
  * This function is optimized with an assumption, that the resulting strings are fixed width.
  * (This assumption is fulfilled for currently supported formatting options).
  *
  * It is implemented in two steps.
  * At first step, it creates a template of zeros, literal characters, whitespaces, etc.
  *  and quickly fills resulting character array (string column) with this format.
  * At second step, it walks across the resulting character array and modifies/replaces specific characters,
  *  by calling some functions by pointers and shifting cursor by specified amount.
  *
  * Advantages:
  * - memcpy is mostly unrolled;
  * - low number of arithmetic ops due to pre-filled template;
  * - for somewhat reason, function by pointer call is faster than switch/case.
  *
  * Possible further optimization options:
  * - slightly interleave first and second step for better cache locality
  *   (but it has no sense when character array fits in L1d cache);
  * - avoid indirect function calls and inline functions with JIT compilation.
  *
  * Performance on Intel(R) Core(TM) i7-6700 CPU @ 3.40GHz:
  *
  * WITH formatDateTime(now() + number, '%H:%M:%S') AS x SELECT count() FROM system.numbers WHERE NOT ignore(x);
  * - 97 million rows per second per core;
  *
  * WITH formatDateTime(toDateTime('2018-01-01 00:00:00') + number, '%F %T') AS x SELECT count() FROM system.numbers WHERE NOT ignore(x)
  * - 71 million rows per second per core;
  *
  * select count() from (select formatDateTime(t, '%m/%d/%Y %H:%M:%S') from (select toDateTime('2018-01-01 00:00:00')+number as t from numbers(100000000)));
  * - 53 million rows per second per core;
  *
  * select count() from (select formatDateTime(t, 'Hello %Y World') from (select toDateTime('2018-01-01 00:00:00')+number as t from numbers(100000000)));
  * - 138 million rows per second per core;
  *
  * PS. We can make this function to return FixedString. Currently it returns String.
  */
template <typename Name, FormatDateTimeTraits::SupportInteger support_integer, FormatDateTimeTraits::FormatSyntax format_syntax>
class FunctionFormatDateTimeImpl : public IFunction
{
private:
    /// Time is either UInt32 for DateTime or UInt16 for Date.
    template <typename F>
    static bool castType(const IDataType * type, F && f)
    {
        return castTypeToEither<
            DataTypeInt8,
            DataTypeUInt8,
            DataTypeInt16,
            DataTypeUInt16,
            DataTypeInt32,
            DataTypeUInt32,
            DataTypeInt64,
            DataTypeUInt64>(type, std::forward<F>(f));
    }

    template <typename Time>
    class Action
    {
    public:
        /// Using std::function will cause performance degradation in MySQL format by 0.45x.
        /// But std::function is required for Joda format to capture extra variables.
        /// This is the reason why we use raw function pointer in MySQL format and std::function
        /// in Joda format.
        using Func = std::conditional_t<
            format_syntax == FormatDateTimeTraits::FormatSyntax::MySQL,
            size_t (*)(char *, Time, UInt64, UInt32, const DateLUTImpl &),
            std::function<size_t(char *, Time, UInt64, UInt32, const DateLUTImpl &)>>;

        Func func;

        /// extra_shift is only used in MySQL format syntax. It is always 0 in Joda format syntax.
        size_t extra_shift = 0;

        /// Action for appending date/time related number in specified format.
        explicit Action(Func && func_) : func(std::move(func_)) {}

        void perform(char *& dest, Time source, UInt64 fractional_second, UInt32 scale, const DateLUTImpl & timezone)
        {
            auto shift = func(dest, source, fractional_second, scale, timezone);
            dest += shift + extra_shift;
        }

    private:
        template <typename T>
        static size_t writeNumber2(char * p, T v)
        {
            memcpy(p, &digits100[v * 2], 2);
            return 2;
        }

        template <typename T>
        static size_t writeNumber3(char * p, T v)
        {
            writeNumber2(p, v / 10);
            p[2] = '0' + v % 10;
            return 3;
        }

        template <typename T>
        static size_t writeNumber4(char * p, T v)
        {
            writeNumber2(p, v / 100);
            writeNumber2(p + 2, v % 100);
            return 4;
        }

        /// Cast content from integer to string, and append result string to buffer.
        /// Make sure digits number in result string is no less than total_digits by padding leading '0'
        /// Notice: '-' is not counted as digit.
        /// For example:
        /// val = -123, total_digits = 2 => dest = "-123"
        /// val = -123, total_digits = 3 => dest = "-123"
        /// val = -123, total_digits = 4 => dest = "-0123"
        static size_t writeNumberWithPadding(char * dest, std::integral auto val, size_t min_digits)
        {
            using T = decltype(val);
            using WeightType = typename NumberTraits::Construct<is_signed_v<T>, /*is_floating*/ false, sizeof(T)>::Type;
            WeightType w = 1;
            WeightType n = val;
            size_t digits = 0;
            while (n)
            {
                w *= 10;
                n /= 10;
                ++digits;
            }

            /// Possible sign
            size_t pos = 0;
            n = val;
            if constexpr (is_signed_v<T>)
                if (val < 0)
                {
                    n = (~n) + 1;
                    dest[pos] = '-';
                    ++pos;
                }

            /// Possible leading paddings
            if (min_digits > digits)
            {
                memset(dest, '0', min_digits - digits);
                pos += min_digits - digits;
            }

            /// Digits
            while (w >= 100)
            {
                w /= 100;

                writeNumber2(dest + pos, n / w);
                pos += 2;

                n = n % w;
            }
            if (n)
            {
                dest[pos] = '0' + n;
                ++pos;
            }

            return pos;
        }
    public:
        static size_t mysqlNoop(char *, Time, UInt64, UInt32, const DateLUTImpl &) { return 0; }

        static size_t mysqlCentury(char * dest, Time source, UInt64, UInt32, const DateLUTImpl & timezone)
        {
            auto year = ToYearImpl::execute(source, timezone);
            auto century = year / 100;
            return writeNumber2(dest, century);
        }

        static size_t mysqlDayOfMonth(char * dest, Time source, UInt64, UInt32, const DateLUTImpl & timezone)
        {
            return writeNumber2(dest, ToDayOfMonthImpl::execute(source, timezone));
        }

        static size_t mysqlAmericanDate(char * dest, Time source, UInt64, UInt32, const DateLUTImpl & timezone)
        {
            writeNumber2(dest, ToMonthImpl::execute(source, timezone));
            writeNumber2(dest + 3, ToDayOfMonthImpl::execute(source, timezone));
            writeNumber2(dest + 6, ToYearImpl::execute(source, timezone) % 100);
            return 8;
        }

        static size_t mysqlDayOfMonthSpacePadded(char * dest, Time source, UInt64, UInt32, const DateLUTImpl & timezone)
        {
            auto day = ToDayOfMonthImpl::execute(source, timezone);
            if (day < 10)
                dest[1] = '0' + day;
            else
                writeNumber2(dest, day);
            return 2;
        }

        static size_t mysqlISO8601Date(char * dest, Time source, UInt64, UInt32, const DateLUTImpl & timezone) // NOLINT
        {
            writeNumber4(dest, ToYearImpl::execute(source, timezone));
            writeNumber2(dest + 5, ToMonthImpl::execute(source, timezone));
            writeNumber2(dest + 8, ToDayOfMonthImpl::execute(source, timezone));
            return 10;
        }

        static size_t mysqlDayOfYear(char * dest, Time source, UInt64, UInt32, const DateLUTImpl & timezone)
        {
            return writeNumber3(dest, ToDayOfYearImpl::execute(source, timezone));
        }

        static size_t mysqlMonth(char * dest, Time source, UInt64, UInt32, const DateLUTImpl & timezone)
        {
            return writeNumber2(dest, ToMonthImpl::execute(source, timezone));
        }

        static size_t mysqlDayOfWeek(char * dest, Time source, UInt64, UInt32, const DateLUTImpl & timezone)
        {
            *dest = '0' + ToDayOfWeekImpl::execute(source, 0, timezone);
            return 1;
        }

        static size_t mysqlDayOfWeek0To6(char * dest, Time source, UInt64, UInt32, const DateLUTImpl & timezone)
        {
            auto day = ToDayOfWeekImpl::execute(source, 0, timezone);
            *dest = '0' + (day == 7 ? 0 : day);
            return 1;
        }

        static size_t mysqlISO8601Week(char * dest, Time source, UInt64, UInt32, const DateLUTImpl & timezone) // NOLINT
        {
            return writeNumber2(dest, ToISOWeekImpl::execute(source, timezone));
        }

        static size_t mysqlISO8601Year2(char * dest, Time source, UInt64, UInt32, const DateLUTImpl & timezone) // NOLINT
        {
            return writeNumber2(dest, ToISOYearImpl::execute(source, timezone) % 100);
        }

        static size_t mysqlISO8601Year4(char * dest, Time source, UInt64, UInt32, const DateLUTImpl & timezone) // NOLINT
        {
            return writeNumber4(dest, ToISOYearImpl::execute(source, timezone));
        }

        static size_t mysqlYear2(char * dest, Time source, UInt64, UInt32, const DateLUTImpl & timezone)
        {
            return writeNumber2(dest, ToYearImpl::execute(source, timezone) % 100);
        }

        static size_t mysqlYear4(char * dest, Time source, UInt64, UInt32, const DateLUTImpl & timezone)
        {
            return writeNumber4(dest, ToYearImpl::execute(source, timezone));
        }

        static size_t mysqlHour24(char * dest, Time source, UInt64, UInt32, const DateLUTImpl & timezone)
        {
            return writeNumber2(dest, ToHourImpl::execute(source, timezone));
        }

        static size_t mysqlHour12(char * dest, Time source, UInt64, UInt32, const DateLUTImpl & timezone)
        {
            auto x = ToHourImpl::execute(source, timezone);
            return writeNumber2(dest, x == 0 ? 12 : (x > 12 ? x - 12 : x));
        }

        static size_t mysqlMinute(char * dest, Time source, UInt64, UInt32, const DateLUTImpl & timezone)
        {
            return writeNumber2(dest, ToMinuteImpl::execute(source, timezone));
        }

        static size_t mysqlAMPM(char * dest, Time source, UInt64, UInt32, const DateLUTImpl & timezone) // NOLINT
        {
            auto hour = ToHourImpl::execute(source, timezone);
            dest[0] = hour >= 12 ? 'P' : 'A';
            dest[1] = 'M';
            return 2;
        }

        static size_t mysqlHHMM24(char * dest, Time source, UInt64, UInt32, const DateLUTImpl & timezone)
        {
            writeNumber2(dest, ToHourImpl::execute(source, timezone));
            writeNumber2(dest + 3, ToMinuteImpl::execute(source, timezone));
            return 5;
        }

        static size_t mysqlSecond(char * dest, Time source, UInt64, UInt32, const DateLUTImpl & timezone)
        {
            return writeNumber2(dest, ToSecondImpl::execute(source, timezone));
        }

        static size_t
        mysqlFractionalSecond(char * dest, Time /*source*/, UInt64 fractional_second, UInt32 scale, const DateLUTImpl & /*timezone*/)
        {
            if (scale == 0)
                scale = 1;

            for (Int64 i = scale, value = fractional_second; i > 0; --i)
            {
                dest[i - 1] += value % 10;
                value /= 10;
            }
            return scale;
        }

        static size_t mysqlISO8601Time(char * dest, Time source, UInt64, UInt32, const DateLUTImpl & timezone) // NOLINT
        {
            writeNumber2(dest, ToHourImpl::execute(source, timezone));
            writeNumber2(dest + 3, ToMinuteImpl::execute(source, timezone));
            writeNumber2(dest + 6, ToSecondImpl::execute(source, timezone));
            return 8;
        }

        static size_t mysqlTimezoneOffset(char * dest, Time source, UInt64, UInt32, const DateLUTImpl & timezone)
        {
            auto offset = TimezoneOffsetImpl::execute(source, timezone);
            if (offset < 0)
            {
                *dest = '-';
                offset = -offset;
            }

            writeNumber2(dest + 1, offset / 3600);
            writeNumber2(dest + 3, offset % 3600 / 60);
            return 5;
        }

        static size_t mysqlQuarter(char * dest, Time source, UInt64, UInt32, const DateLUTImpl & timezone)
        {
            *dest = '0' + ToQuarterImpl::execute(source, timezone);
            return 1;
        }

        template <typename Literal>
        static size_t jodaLiteral(const Literal & literal, char * dest, Time, UInt64, UInt32, const DateLUTImpl &)
        {
            memcpy(dest, literal.data(), literal.size());
            return literal.size();
        }

        static size_t jodaEra(size_t min_represent_digits, char * dest, Time source, UInt64, UInt32, const DateLUTImpl & timezone)
        {
            auto year = static_cast<Int32>(ToYearImpl::execute(source, timezone));
            String res;
            if (min_represent_digits <= 3)
                res = static_cast<Int32>(year) > 0 ? "AD" : "BC";
            else
                res = static_cast<Int32>(year) > 0 ? "Anno Domini" : "Before Christ";

            memcpy(dest, res.data(), res.size());
            return res.size();
        }

        static size_t jodaCenturyOfEra(size_t min_represent_digits, char * dest, Time source, UInt64, UInt32, const DateLUTImpl & timezone)
        {
            auto year = static_cast<Int32>(ToYearImpl::execute(source, timezone));
            year = (year < 0 ? -year : year);
            return writeNumberWithPadding(dest, year / 100, min_represent_digits);
        }

        static size_t jodaYearOfEra(size_t min_represent_digits, char * dest, Time source, UInt64, UInt32, const DateLUTImpl & timezone)
        {
            auto year = static_cast<Int32>(ToYearImpl::execute(source, timezone));
            if (min_represent_digits == 2)
                return writeNumberWithPadding(dest, std::abs(year) % 100, 2);
            else
            {
                year = year <= 0 ? std::abs(year - 1) : year;
                return writeNumberWithPadding(dest, year, min_represent_digits);
            }
        }

        static size_t jodaDayOfWeek1Based(size_t min_represent_digits, char * dest, Time source, UInt64, UInt32, const DateLUTImpl & timezone)
        {
            auto week_day = ToDayOfWeekImpl::execute(source, 0, timezone);
            return writeNumberWithPadding(dest, week_day, min_represent_digits);
        }

        static size_t jodaDayOfWeekText(size_t min_represent_digits, char * dest, Time source, UInt64, UInt32, const DateLUTImpl & timezone)
        {
            auto week_day = ToDayOfWeekImpl::execute(source, 0, timezone);
            if (week_day == 7)
                week_day = 0;

            std::string_view str_view = min_represent_digits <= 3 ? weekdaysShort[week_day] : weekdaysFull[week_day];
            memcpy(dest, str_view.data(), str_view.size());
            return str_view.size();
        }

        static size_t jodaYear(size_t min_represent_digits, char * dest, Time source, UInt64, UInt32, const DateLUTImpl & timezone)
        {
            auto year = static_cast<Int32>(ToYearImpl::execute(source, timezone));
            if (min_represent_digits == 2)
            {
                year = std::abs(year);
                auto two_digit_year = year % 100;
                return writeNumberWithPadding(dest, two_digit_year, 2);
            }
            else
                return writeNumberWithPadding(dest, year, min_represent_digits);
        }

        static size_t jodaWeekYear(size_t min_represent_digits, char * dest, Time source, UInt64, UInt32, const DateLUTImpl & timezone) {
            auto week_year = ToWeekYearImpl::execute(source, timezone);
            return writeNumberWithPadding(dest, week_year, min_represent_digits);
        }

        static size_t jodaWeekOfWeekYear(size_t min_represent_digits, char * dest, Time source, UInt64, UInt32, const DateLUTImpl & timezone) {
            auto week_of_weekyear = ToWeekOfWeekYearImpl::execute(source, timezone);
            return writeNumberWithPadding(dest, week_of_weekyear, min_represent_digits);
        }

        static size_t jodaDayOfYear(size_t min_represent_digits, char * dest, Time source, UInt64, UInt32, const DateLUTImpl & timezone)
        {
            auto day_of_year = ToDayOfYearImpl::execute(source, timezone);
            return writeNumberWithPadding(dest, day_of_year, min_represent_digits);
        }

        static size_t jodaMonthOfYear(size_t min_represent_digits, char * dest, Time source, UInt64, UInt32, const DateLUTImpl & timezone)
        {
            auto month_of_year = ToMonthImpl::execute(source, timezone);
            return writeNumberWithPadding(dest, month_of_year, min_represent_digits);
        }

        static size_t jodaMonthOfYearText(size_t min_represent_digits, char * dest, Time source, UInt64, UInt32, const DateLUTImpl & timezone)
        {
            auto month = ToMonthImpl::execute(source, timezone);
            std::string_view str_view = min_represent_digits <= 3 ? monthsShort[month - 1] : monthsFull[month - 1];
            memcpy(dest, str_view.data(), str_view.size());
            return str_view.size();
        }

        static size_t jodaDayOfMonth(size_t min_represent_digits, char * dest, Time source, UInt64, UInt32, const DateLUTImpl & timezone)
        {
            auto day_of_month = ToDayOfMonthImpl::execute(source, timezone);
            return writeNumberWithPadding(dest, day_of_month, min_represent_digits);
        }

        static size_t jodaHalfDayOfDay(
            size_t /*min_represent_digits*/, char * dest, Time source, UInt64 fractional_second, UInt32 scale, const DateLUTImpl & timezone)
        {
            return mysqlAMPM(dest, source, fractional_second, scale, timezone);
        }

        static size_t jodaHourOfHalfDay(size_t min_represent_digits, char * dest, Time source, UInt64, UInt32, const DateLUTImpl & timezone)
        {
            auto hour = ToHourImpl::execute(source, timezone) % 12;
            return writeNumberWithPadding(dest, hour, min_represent_digits);
        }

        static size_t jodaClockHourOfHalfDay(size_t min_represent_digits, char * dest, Time source, UInt64, UInt32, const DateLUTImpl & timezone)
        {
            auto hour = ToHourImpl::execute(source, timezone) ;
            hour = (hour + 11) % 12 + 1;
            return writeNumberWithPadding(dest, hour, min_represent_digits);
        }

        static size_t jodaHourOfDay(size_t min_represent_digits, char * dest, Time source, UInt64, UInt32, const DateLUTImpl & timezone)
        {
            auto hour = ToHourImpl::execute(source, timezone) ;
            return writeNumberWithPadding(dest, hour, min_represent_digits);
        }

        static size_t jodaClockHourOfDay(size_t min_represent_digits, char * dest, Time source, UInt64, UInt32, const DateLUTImpl & timezone)
        {
            auto hour = ToHourImpl::execute(source, timezone);
            hour = (hour + 23) % 24 + 1;
            return writeNumberWithPadding(dest, hour, min_represent_digits);
        }

        static size_t jodaMinuteOfHour(size_t min_represent_digits, char * dest, Time source, UInt64, UInt32, const DateLUTImpl & timezone)
        {
            auto minute_of_hour = ToMinuteImpl::execute(source, timezone);
            return writeNumberWithPadding(dest, minute_of_hour, min_represent_digits);
        }

        static size_t jodaSecondOfMinute(size_t min_represent_digits, char * dest, Time source, UInt64, UInt32, const DateLUTImpl & timezone)
        {
            auto second_of_minute = ToSecondImpl::execute(source, timezone);
            return writeNumberWithPadding(dest, second_of_minute, min_represent_digits);
        }

        static size_t jodaFractionOfSecond(size_t min_represent_digits, char * dest, Time /*source*/, UInt64 fractional_second, UInt32 scale, const DateLUTImpl & /*timezone*/)
        {
            if (fractional_second == 0)
            {
                for (UInt64 i = 0; i < min_represent_digits; ++i)
                    dest[i] = '0';
                return min_represent_digits;
            }
            auto str = toString(fractional_second);
            if (min_represent_digits > scale)
            {
                for (UInt64 i = 0; i < min_represent_digits - scale; ++i)
                    str += '0';
            }
            else if (min_represent_digits < scale)
            {
                str = str.substr(0, min_represent_digits);
            }
            memcpy(dest, str.data(), str.size());
            return min_represent_digits;
        }

        static size_t jodaTimezone(size_t min_represent_digits, char * dest, Time /*source*/, UInt64, UInt32, const DateLUTImpl & timezone)
        {
            if (min_represent_digits <= 3)
                throw Exception(ErrorCodes::NOT_IMPLEMENTED, "Short name time zone is not yet supported");

            auto str = timezone.getTimeZone();
            memcpy(dest, str.data(), str.size());
            return str.size();
        }
    };

public:
    static constexpr auto name = Name::name;

    static FunctionPtr create(ContextPtr) { return std::make_shared<FunctionFormatDateTimeImpl>(); }

    String getName() const override
    {
        return name;
    }

    bool useDefaultImplementationForConstants() const override { return true; }

    bool isSuitableForShortCircuitArgumentsExecution(const DataTypesWithConstInfo & /*arguments*/) const override { return false; }

    ColumnNumbers getArgumentsThatAreAlwaysConstant() const override { return {1, 2}; }

    bool isVariadic() const override { return true; }
    size_t getNumberOfArguments() const override { return 0; }

    DataTypePtr getReturnTypeImpl(const ColumnsWithTypeAndName & arguments) const override
    {
        if constexpr (support_integer == FormatDateTimeTraits::SupportInteger::Yes)
        {
            if (arguments.size() != 1 && arguments.size() != 2 && arguments.size() != 3)
                throw Exception(ErrorCodes::NUMBER_OF_ARGUMENTS_DOESNT_MATCH,
                    "Number of arguments for function {} doesn't match: passed {}, should be 1, 2 or 3",
                    getName(), arguments.size());
            if (arguments.size() == 1 && !isInteger(arguments[0].type))
                throw Exception(ErrorCodes::ILLEGAL_TYPE_OF_ARGUMENT,
                    "Illegal type {} of first argument of function {} when arguments size is 1. Should be integer",
                    arguments[0].type->getName(), getName());
            if (arguments.size() > 1 && !(isInteger(arguments[0].type) || isDate(arguments[0].type) || isDateTime(arguments[0].type) || isDate32(arguments[0].type) || isDateTime64(arguments[0].type)))
                throw Exception(ErrorCodes::ILLEGAL_TYPE_OF_ARGUMENT,
                                "Illegal type {} of first argument of function {} when arguments size is 2 or 3. "
                                "Should be a integer or a date with time",
                                arguments[0].type->getName(), getName());
        }
        else
        {
            if (arguments.size() != 2 && arguments.size() != 3)
                throw Exception(ErrorCodes::NUMBER_OF_ARGUMENTS_DOESNT_MATCH,
                    "Number of arguments for function {} doesn't match: passed {}, should be 2 or 3",
                    getName(), arguments.size());
            if (!isDate(arguments[0].type) && !isDateTime(arguments[0].type) && !isDate32(arguments[0].type) && !isDateTime64(arguments[0].type))
                throw Exception(ErrorCodes::ILLEGAL_TYPE_OF_ARGUMENT,
                    "Illegal type {} of first argument of function {}. Should be a date or a date with time",
                    arguments[0].type->getName(), getName());
        }

        if (arguments.size() == 2 && !WhichDataType(arguments[1].type).isString())
            throw Exception(ErrorCodes::ILLEGAL_TYPE_OF_ARGUMENT,
                "Illegal type {} of second argument of function {}. Must be String.",
                arguments[1].type->getName(), getName());

        if (arguments.size() == 3 && !WhichDataType(arguments[2].type).isString())
            throw Exception(ErrorCodes::ILLEGAL_TYPE_OF_ARGUMENT,
                "Illegal type {} of third argument of function {}. Must be String.",
                arguments[2].type->getName(), getName());

        if (arguments.size() == 1)
            return std::make_shared<DataTypeDateTime>();
        return std::make_shared<DataTypeString>();
    }

    ColumnPtr executeImpl(const ColumnsWithTypeAndName & arguments, const DataTypePtr & result_type, [[maybe_unused]] size_t input_rows_count) const override
    {
        ColumnPtr res;
        if constexpr (support_integer == FormatDateTimeTraits::SupportInteger::Yes)
        {
            if (arguments.size() == 1)
            {
                if (!castType(arguments[0].type.get(), [&](const auto & type)
                    {
                        using FromDataType = std::decay_t<decltype(type)>;
                        res = ConvertImpl<FromDataType, DataTypeDateTime, Name>::execute(arguments, result_type, input_rows_count);
                        return true;
                    }))
                {
                    throw Exception(ErrorCodes::ILLEGAL_COLUMN,
                                    "Illegal column {} of function {}, must be Integer, Date, Date32, DateTime "
                                    "or DateTime64 when arguments size is 1.",
                                    arguments[0].column->getName(), getName());
                }
            }
            else
            {
                if (!castType(arguments[0].type.get(), [&](const auto & type)
                    {
                        using FromDataType = std::decay_t<decltype(type)>;
                        if (!(res = executeType<FromDataType>(arguments, result_type)))
                            throw Exception(ErrorCodes::ILLEGAL_COLUMN,
                                "Illegal column {} of function {}, must be Integer, Date, Date32, DateTime or DateTime64.",
                                arguments[0].column->getName(), getName());
                        return true;
                    }))
                {
                    if (!((res = executeType<DataTypeDate>(arguments, result_type))
                        || (res = executeType<DataTypeDate32>(arguments, result_type))
                        || (res = executeType<DataTypeDateTime>(arguments, result_type))
                        || (res = executeType<DataTypeDateTime64>(arguments, result_type))))
                        throw Exception(ErrorCodes::ILLEGAL_COLUMN,
                            "Illegal column {} of function {}, must be Integer or DateTime.",
                            arguments[0].column->getName(), getName());
                }
            }
        }
        else
        {
            if (!((res = executeType<DataTypeDate>(arguments, result_type))
                || (res = executeType<DataTypeDate32>(arguments, result_type))
                || (res = executeType<DataTypeDateTime>(arguments, result_type))
                || (res = executeType<DataTypeDateTime64>(arguments, result_type))))
                throw Exception(ErrorCodes::ILLEGAL_COLUMN,
                    "Illegal column {} of function {}, must be Date or DateTime.",
                    arguments[0].column->getName(), getName());
        }

        return res;
    }

    template <typename DataType>
    ColumnPtr executeType(const ColumnsWithTypeAndName & arguments, const DataTypePtr &) const
    {
        auto * times = checkAndGetColumn<typename DataType::ColumnType>(arguments[0].column.get());
        if (!times)
            return nullptr;

        const ColumnConst * format_column = checkAndGetColumnConst<ColumnString>(arguments[1].column.get());
        if (!format_column)
            throw Exception(ErrorCodes::ILLEGAL_COLUMN,
                "Illegal column {} of second ('format') argument of function {}. Must be constant string.",
                arguments[1].column->getName(), getName());

        String format = format_column->getValue<String>();

        UInt32 scale [[maybe_unused]] = 0;
        if constexpr (std::is_same_v<DataType, DataTypeDateTime64>)
            scale = times->getScale();

        using T = typename ActionValueTypeMap<DataType>::ActionValueType;
        std::vector<Action<T>> instructions;
        String out_template;
        auto result_size = parseFormat(format, instructions, scale, out_template);

        const DateLUTImpl * time_zone_tmp = nullptr;
        if (castType(arguments[0].type.get(), [&]([[maybe_unused]] const auto & type) { return true; }))
            time_zone_tmp = &extractTimeZoneFromFunctionArguments(arguments, 2, 0);
        else if (std::is_same_v<DataType, DataTypeDateTime64> || std::is_same_v<DataType, DataTypeDateTime>)
            time_zone_tmp = &extractTimeZoneFromFunctionArguments(arguments, 2, 0);
        else
            time_zone_tmp = &DateLUT::instance();

        const DateLUTImpl & time_zone = *time_zone_tmp;
        const auto & vec = times->getData();

        auto col_res = ColumnString::create();
        auto & dst_data = col_res->getChars();
        auto & dst_offsets = col_res->getOffsets();
        dst_data.resize(vec.size() * (result_size + 1));
        dst_offsets.resize(vec.size());

        if constexpr (format_syntax == FormatDateTimeTraits::FormatSyntax::MySQL)
        {
            /// Fill result with literals.
            {
                UInt8 * begin = dst_data.data();
                UInt8 * end = begin + dst_data.size();
                UInt8 * pos = begin;

                if (pos < end)
                {
                    memcpy(pos, out_template.data(), result_size + 1); /// With zero terminator.
                    pos += result_size + 1;
                }

                /// Fill by copying exponential growing ranges.
                while (pos < end)
                {
                    size_t bytes_to_copy = std::min(pos - begin, end - pos);
                    memcpy(pos, begin, bytes_to_copy);
                    pos += bytes_to_copy;
                }
            }
        }

        auto * begin = reinterpret_cast<char *>(dst_data.data());
        auto * pos = begin;
        for (size_t i = 0; i < vec.size(); ++i)
        {
            if constexpr (std::is_same_v<DataType, DataTypeDateTime64>)
            {
                const auto c = DecimalUtils::split(vec[i], scale);
                for (auto & instruction : instructions)
                {
                    instruction.perform(pos, static_cast<Int64>(c.whole), c.fractional, scale, time_zone);
                }
            }
            else
            {
                for (auto & instruction : instructions)
                    instruction.perform(pos, static_cast<UInt32>(vec[i]), 0, 0, time_zone);
            }
            *pos++ = '\0';

            dst_offsets[i] = pos - begin;
        }

        dst_data.resize(pos - begin);
        return col_res;
    }

    template <typename T>
    size_t parseFormat(const String & format, std::vector<Action<T>> & instructions, UInt32 scale, String & out_template) const
    {
        if constexpr (format_syntax == FormatDateTimeTraits::FormatSyntax::MySQL)
            return parseMySQLFormat(format, instructions, scale, out_template);
        else if constexpr (format_syntax == FormatDateTimeTraits::FormatSyntax::Joda)
            return parseJodaFormat(format, instructions, scale, out_template);
        else
            throw Exception(
                ErrorCodes::NOT_IMPLEMENTED,
                "Unknown datetime format style {} in function {}",
                magic_enum::enum_name(format_syntax),
                getName());
    }

    template <typename T>
    size_t parseMySQLFormat(const String & format, std::vector<Action<T>> & instructions, UInt32 scale, String & out_template) const
    {
        auto add_extra_shift = [&](size_t amount)
        {
            if (instructions.empty())
                instructions.emplace_back(&Action<T>::mysqlNoop);
            instructions.back().extra_shift += amount;
        };

        auto add_instruction_or_extra_shift = [&](auto * func [[maybe_unused]], size_t amount [[maybe_unused]])
        {
            if constexpr (std::is_same_v<T, UInt32> || std::is_same_v<T, Int64>)
                instructions.emplace_back(std::move(func));
            else
                add_extra_shift(amount);
        };

        const char * pos = format.data();
        const char * const end = pos + format.size();

        while (true)
        {
            const char * percent_pos = find_first_symbols<'%'>(pos, end);

            if (percent_pos < end)
            {
                if (pos < percent_pos)
                {
                    add_extra_shift(percent_pos - pos);
                    out_template += String(pos, percent_pos - pos);
                }

                pos = percent_pos + 1;
                if (pos >= end)
                    throw Exception(ErrorCodes::BAD_ARGUMENTS, "Sign '%' is the last in format, if you need it, use '%%'");

                switch (*pos)
                {
                    // Year, divided by 100, zero-padded
                    case 'C':
                        instructions.emplace_back(&Action<T>::mysqlCentury);
                        out_template += "00";
                        break;

                    // Day of month, zero-padded (01-31)
                    case 'd':
                        instructions.emplace_back(&Action<T>::mysqlDayOfMonth);
                        out_template += "00";
                        break;

                    // Short MM/DD/YY date, equivalent to %m/%d/%y
                    case 'D':
                        instructions.emplace_back(&Action<T>::mysqlAmericanDate);
                        out_template += "00/00/00";
                        break;

                    // Day of month, space-padded ( 1-31)  23
                    case 'e':
                        instructions.emplace_back(&Action<T>::mysqlDayOfMonthSpacePadded);
                        out_template += " 0";
                        break;

                    // Fractional seconds
                    case 'f':
                    {
                        /// If the time data type has no fractional part, then we print '0' as the fractional part.
                        instructions.emplace_back(&Action<T>::mysqlFractionalSecond);
                        out_template += String(std::max<UInt32>(1, scale), '0');
                        break;
                    }

                    // Short YYYY-MM-DD date, equivalent to %Y-%m-%d   2001-08-23
                    case 'F':
                        instructions.emplace_back(&Action<T>::mysqlISO8601Date);
                        out_template += "0000-00-00";
                        break;

                    // Last two digits of year of ISO 8601 week number (see %G)
                    case 'g':
                        instructions.emplace_back(&Action<T>::mysqlISO8601Year2);
                        out_template += "00";
                        break;

                    // Year of ISO 8601 week number (see %V)
                    case 'G':
                        instructions.emplace_back(&Action<T>::mysqlISO8601Year4);
                        out_template += "0000";
                        break;

                    // Day of the year (001-366)   235
                    case 'j':
                        instructions.emplace_back(&Action<T>::mysqlDayOfYear);
                        out_template += "000";
                        break;

                    // Month as a decimal number (01-12)
                    case 'm':
                        instructions.emplace_back(&Action<T>::mysqlMonth);
                        out_template += "00";
                        break;

                    // ISO 8601 weekday as number with Monday as 1 (1-7)
                    case 'u':
                        instructions.emplace_back(&Action<T>::mysqlDayOfWeek);
                        out_template += "0";
                        break;

                    // ISO 8601 week number (01-53)
                    case 'V':
                        instructions.emplace_back(&Action<T>::mysqlISO8601Week);
                        out_template += "00";
                        break;

                    // Weekday as a decimal number with Sunday as 0 (0-6)  4
                    case 'w':
                        instructions.emplace_back(&Action<T>::mysqlDayOfWeek0To6);
                        out_template += "0";
                        break;

                    // Two digits year
                    case 'y':
                        instructions.emplace_back(&Action<T>::mysqlYear2);
                        out_template += "00";
                        break;

                    // Four digits year
                    case 'Y':
                        instructions.emplace_back(&Action<T>::mysqlYear4);
                        out_template += "0000";
                        break;

                    // Quarter (1-4)
                    case 'Q':
                        instructions.template emplace_back(&Action<T>::mysqlQuarter);
                        out_template += "0";
                        break;

                    // Offset from UTC timezone as +hhmm or -hhmm
                    case 'z':
                        instructions.emplace_back(&Action<T>::mysqlTimezoneOffset);
                        out_template += "+0000";
                        break;

                    /// Time components. If the argument is Date, not a DateTime, then this components will have default value.

                    // Minute (00-59)
                    case 'M':
                        add_instruction_or_extra_shift(&Action<T>::mysqlMinute, 2);
                        out_template += "00";
                        break;

                    // AM or PM
                    case 'p':
                        add_instruction_or_extra_shift(&Action<T>::mysqlAMPM, 2);
                        out_template += "AM";
                        break;

                    // 24-hour HH:MM time, equivalent to %H:%M 14:55
                    case 'R':
                        add_instruction_or_extra_shift(&Action<T>::mysqlHHMM24, 5);
                        out_template += "00:00";
                        break;

                    // Seconds
                    case 'S':
                        add_instruction_or_extra_shift(&Action<T>::mysqlSecond, 2);
                        out_template += "00";
                        break;

                    // ISO 8601 time format (HH:MM:SS), equivalent to %H:%M:%S 14:55:02
                    case 'T':
                        add_instruction_or_extra_shift(&Action<T>::mysqlISO8601Time, 8);
                        out_template += "00:00:00";
                        break;

                    // Hour in 24h format (00-23)
                    case 'H':
                        add_instruction_or_extra_shift(&Action<T>::mysqlHour24, 2);
                        out_template += "00";
                        break;

                    // Hour in 12h format (01-12)
                    case 'I':
                        add_instruction_or_extra_shift(&Action<T>::mysqlHour12, 2);
                        out_template += "12";
                        break;

                    /// Escaped literal characters.
                    case '%':
                        add_extra_shift(1);
                        out_template += "%";
                        break;
                    case 't':
                        add_extra_shift(1);
                        out_template += "\t";
                        break;
                    case 'n':
                        add_extra_shift(1);
                        out_template += "\n";
                        break;

                    // Unimplemented
                    case 'U':
                        [[fallthrough]];
                    case 'W':
                        throw Exception(
                            ErrorCodes::NOT_IMPLEMENTED,
                            "Wrong syntax '{}', symbol '{}' is not implemented for function {}",
                            format,
                            *pos,
                            getName());

                    default:
                        throw Exception(
                            ErrorCodes::ILLEGAL_COLUMN,
                            "Wrong syntax '{}', unexpected symbol '{}' for function {}",
                            format,
                            *pos,
                            getName());
                }

                ++pos;
            }
            else
            {
                add_extra_shift(end - pos);
                out_template += String(pos, end - pos);
                break;
            }
        }

        return out_template.size();
    }

    template <typename T>
    size_t parseJodaFormat(const String & format, std::vector<Action<T>> & instructions, UInt32, String &) const
    {
        /// If the argument was DateTime, add instruction for printing. If it was date, just append default literal
        auto add_instruction = [&](auto && func [[maybe_unused]], const String & default_literal [[maybe_unused]])
        {
            if constexpr (std::is_same_v<T, UInt32> || std::is_same_v<T, Int64>)
                instructions.emplace_back(func);
            else
                instructions.emplace_back(std::bind_front(&Action<T>::template jodaLiteral<String>, default_literal));
        };

        size_t reserve_size = 0;
        const char * pos = format.data();
        const char * end = pos + format.size();

        while (pos < end)
        {
            const char * cur_token = pos;

            // Literal case
            if (*cur_token == '\'')
            {
                // Case 1: 2 consecutive single quote
                if (pos + 1 < end && *(pos + 1) == '\'')
                {
                    std::string_view literal(cur_token, 1);
                    instructions.emplace_back(std::bind_front(&Action<T>::template jodaLiteral<decltype(literal)>, literal));
                    ++reserve_size;
                    pos += 2;
                }
                else
                {
                    // Case 2: find closing single quote
                    Int64 count = numLiteralChars(cur_token + 1, end);
                    if (count == -1)
                        throw Exception(ErrorCodes::BAD_ARGUMENTS, "No closing single quote for literal");
                    else
                    {
                        for (Int64 i = 1; i <= count; i++)
                        {
                            std::string_view literal(cur_token + i, 1);
                            instructions.emplace_back(
                                std::bind_front(&Action<T>::template jodaLiteral<decltype(literal)>, literal));
                            ++reserve_size;
                            if (*(cur_token + i) == '\'')
                                i += 1;
                        }
                        pos += count + 2;
                    }
                }
            }
            else
            {
                int repetitions = 1;
                ++pos;
                while (pos < end && *cur_token == *pos)
                {
                    ++repetitions;
                    ++pos;
                }
                switch (*cur_token)
                {
                    case 'G':
                        instructions.emplace_back(std::bind_front(&Action<T>::jodaEra, repetitions));
                        reserve_size += repetitions <= 3 ? 2 : 13;
                        break;
                    case 'C':
                        instructions.emplace_back(std::bind_front(&Action<T>::jodaCenturyOfEra, repetitions));
                        /// Year range [1900, 2299]
                        reserve_size += std::max(repetitions, 2);
                        break;
                    case 'Y':
                        instructions.emplace_back(std::bind_front(&Action<T>::jodaYearOfEra, repetitions));
                        /// Year range [1900, 2299]
                        reserve_size += repetitions == 2 ? 2 : std::max(repetitions, 4);
                        break;
                    case 'x':
<<<<<<< HEAD
                        instructions.emplace_back(std::bind_front(&Action<T>::jodaWeekYear, repetitions));
                        /// weekyear range [1900, 2299]
                        reserve_size += std::max(repetitions, 4);
                        break;
                    case 'w':
                        instructions.emplace_back(std::bind_front(&Action<T>::jodaWeekOfWeekYear, repetitions));
                        /// Week of weekyear range [1, 52]
                        reserve_size += std::max(repetitions, 2);
                        break;
=======
                        throw Exception(ErrorCodes::NOT_IMPLEMENTED, "format is not supported for WEEK_YEAR");
                    case 'w':
                        throw Exception(ErrorCodes::NOT_IMPLEMENTED, "format is not supported for WEEK_OF_WEEK_YEAR");
>>>>>>> fa131edb
                    case 'e':
                        instructions.emplace_back(std::bind_front(&Action<T>::jodaDayOfWeek1Based, repetitions));
                        /// Day of week range [1, 7]
                        reserve_size += std::max(repetitions, 1);
                        break;
                    case 'E':
                        instructions.emplace_back(std::bind_front(&Action<T>::jodaDayOfWeekText, repetitions));
                        /// Maximum length of short name is 3, maximum length of full name is 9.
                        reserve_size += repetitions <= 3 ? 3 : 9;
                        break;
                    case 'y':
                        instructions.emplace_back(std::bind_front(&Action<T>::jodaYear, repetitions));
                        /// Year range [1900, 2299]
                        reserve_size += repetitions == 2 ? 2 : std::max(repetitions, 4);
                        break;
                    case 'D':
                        instructions.emplace_back(std::bind_front(&Action<T>::jodaDayOfYear, repetitions));
                        /// Day of year range [1, 366]
                        reserve_size += std::max(repetitions, 3);
                        break;
                    case 'M':
                        if (repetitions <= 2)
                        {
                            instructions.emplace_back(std::bind_front(&Action<T>::jodaMonthOfYear, repetitions));
                            /// Month of year range [1, 12]
                            reserve_size += 2;
                        }
                        else
                        {
                            instructions.emplace_back(std::bind_front(&Action<T>::jodaMonthOfYearText, repetitions));
                            /// Maximum length of short name is 3, maximum length of full name is 9.
                            reserve_size += repetitions <= 3 ? 3 : 9;
                        }
                        break;
                    case 'd':
                        instructions.emplace_back(std::bind_front(&Action<T>::jodaDayOfMonth, repetitions));
                        /// Day of month range [1, 3]
                        reserve_size += std::max(repetitions, 3);
                        break;
                    case 'a':
                        /// Default half day of day is "AM"
                        add_instruction(std::bind_front(&Action<T>::jodaHalfDayOfDay, repetitions), "AM");
                        reserve_size += 2;
                        break;
                    case 'K':
                        /// Default hour of half day is 0
                        add_instruction(
                            std::bind_front(&Action<T>::jodaHourOfHalfDay, repetitions), padValue(0, repetitions));
                        /// Hour of half day range [0, 11]
                        reserve_size += std::max(repetitions, 2);
                        break;
                    case 'h':
                        /// Default clock hour of half day is 12
                        add_instruction(
                            std::bind_front(&Action<T>::jodaClockHourOfHalfDay, repetitions),
                            padValue(12, repetitions));
                        /// Clock hour of half day range [1, 12]
                        reserve_size += std::max(repetitions, 2);
                        break;
                    case 'H':
                        /// Default hour of day is 0
                        add_instruction(std::bind_front(&Action<T>::jodaHourOfDay, repetitions), padValue(0, repetitions));
                        /// Hour of day range [0, 23]
                        reserve_size += std::max(repetitions, 2);
                        break;
                    case 'k':
                        /// Default clock hour of day is 24
                        add_instruction(std::bind_front(&Action<T>::jodaClockHourOfDay, repetitions), padValue(24, repetitions));
                        /// Clock hour of day range [1, 24]
                        reserve_size += std::max(repetitions, 2);
                        break;
                    case 'm':
                        /// Default minute of hour is 0
                        add_instruction(std::bind_front(&Action<T>::jodaMinuteOfHour, repetitions), padValue(0, repetitions));
                        /// Minute of hour range [0, 59]
                        reserve_size += std::max(repetitions, 2);
                        break;
                    case 's':
                        /// Default second of minute is 0
                        add_instruction(std::bind_front(&Action<T>::jodaSecondOfMinute, repetitions), padValue(0, repetitions));
                        /// Second of minute range [0, 59]
                        reserve_size += std::max(repetitions, 2);
                        break;
                    case 'S':
<<<<<<< HEAD
                        /// Default fraction of second is 0
                        instructions.emplace_back(std::bind_front(&Action<T>::jodaFractionOfSecond, repetitions));
                        /// 'S' repetitions range [0, 9]
                        reserve_size += repetitions <= 9 ? repetitions : 9;
                        break;
=======
                        throw Exception(ErrorCodes::NOT_IMPLEMENTED, "format is not supported for FRACTION_OF_SECOND");
>>>>>>> fa131edb
                    case 'z':
                        if (repetitions <= 3)
                            throw Exception(ErrorCodes::NOT_IMPLEMENTED, "Short name time zone is not yet supported");

                        instructions.emplace_back(std::bind_front(&Action<T>::jodaTimezone, repetitions));
                        /// Longest length of full name of time zone is 32.
                        reserve_size += 32;
                        break;
                    case 'Z':
                        throw Exception(ErrorCodes::NOT_IMPLEMENTED, "format is not supported for TIMEZONE_OFFSET_ID");
                    default:
                        if (isalpha(*cur_token))
                            throw Exception(ErrorCodes::NOT_IMPLEMENTED, "format is not supported for {}", String(cur_token, repetitions));

                        std::string_view literal(cur_token, pos - cur_token);
                        instructions.emplace_back(std::bind_front(&Action<T>::template jodaLiteral<decltype(literal)>, literal));
                        reserve_size += pos - cur_token;
                        break;
                }
            }
        }
        return reserve_size;
    }
};

struct NameFormatDateTime
{
    static constexpr auto name = "formatDateTime";
};

struct NameFromUnixTime
{
    static constexpr auto name = "fromUnixTimestamp";
};

struct NameFormatDateTimeInJodaSyntax
{
    static constexpr auto name = "formatDateTimeInJodaSyntax";
};

struct NameFromUnixTimeInJodaSyntax
{
    static constexpr auto name = "fromUnixTimestampInJodaSyntax";
};


using FunctionFormatDateTime = FunctionFormatDateTimeImpl<NameFormatDateTime, FormatDateTimeTraits::SupportInteger::No, FormatDateTimeTraits::FormatSyntax::MySQL>;
using FunctionFromUnixTimestamp = FunctionFormatDateTimeImpl<NameFromUnixTime, FormatDateTimeTraits::SupportInteger::Yes, FormatDateTimeTraits::FormatSyntax::MySQL>;
using FunctionFormatDateTimeInJodaSyntax = FunctionFormatDateTimeImpl<NameFormatDateTimeInJodaSyntax, FormatDateTimeTraits::SupportInteger::No, FormatDateTimeTraits::FormatSyntax::Joda>;
using FunctionFromUnixTimestampInJodaSyntax = FunctionFormatDateTimeImpl<NameFromUnixTimeInJodaSyntax, FormatDateTimeTraits::SupportInteger::Yes, FormatDateTimeTraits::FormatSyntax::Joda>;

}

REGISTER_FUNCTION(FormatDateTime)
{
    factory.registerFunction<FunctionFormatDateTime>();
    factory.registerFunction<FunctionFromUnixTimestamp>();
    factory.registerAlias("FROM_UNIXTIME", "fromUnixTimestamp");

    factory.registerFunction<FunctionFormatDateTimeInJodaSyntax>();
    factory.registerFunction<FunctionFromUnixTimestampInJodaSyntax>();
}
}<|MERGE_RESOLUTION|>--- conflicted
+++ resolved
@@ -1179,7 +1179,6 @@
                         reserve_size += repetitions == 2 ? 2 : std::max(repetitions, 4);
                         break;
                     case 'x':
-<<<<<<< HEAD
                         instructions.emplace_back(std::bind_front(&Action<T>::jodaWeekYear, repetitions));
                         /// weekyear range [1900, 2299]
                         reserve_size += std::max(repetitions, 4);
@@ -1189,11 +1188,6 @@
                         /// Week of weekyear range [1, 52]
                         reserve_size += std::max(repetitions, 2);
                         break;
-=======
-                        throw Exception(ErrorCodes::NOT_IMPLEMENTED, "format is not supported for WEEK_YEAR");
-                    case 'w':
-                        throw Exception(ErrorCodes::NOT_IMPLEMENTED, "format is not supported for WEEK_OF_WEEK_YEAR");
->>>>>>> fa131edb
                     case 'e':
                         instructions.emplace_back(std::bind_front(&Action<T>::jodaDayOfWeek1Based, repetitions));
                         /// Day of week range [1, 7]
@@ -1278,15 +1272,11 @@
                         reserve_size += std::max(repetitions, 2);
                         break;
                     case 'S':
-<<<<<<< HEAD
                         /// Default fraction of second is 0
                         instructions.emplace_back(std::bind_front(&Action<T>::jodaFractionOfSecond, repetitions));
                         /// 'S' repetitions range [0, 9]
                         reserve_size += repetitions <= 9 ? repetitions : 9;
                         break;
-=======
-                        throw Exception(ErrorCodes::NOT_IMPLEMENTED, "format is not supported for FRACTION_OF_SECOND");
->>>>>>> fa131edb
                     case 'z':
                         if (repetitions <= 3)
                             throw Exception(ErrorCodes::NOT_IMPLEMENTED, "Short name time zone is not yet supported");
